--- conflicted
+++ resolved
@@ -52,7 +52,6 @@
 //! `Executive` type declaration from the node template.
 //!
 //! ```
-//! 
 //! # use sp_runtime::generic;
 //! # use frame_executive as executive;
 //! # pub struct UncheckedExtrinsic {};
@@ -311,11 +310,7 @@
 		select: frame_try_runtime::TryStateSelect,
 	) -> Result<Weight, &'static str> {
 		frame_support::log::info!(
-<<<<<<< HEAD
 			target: LOG_TARGET,
-=======
-			target: "frame::executive",
->>>>>>> 6797cd00
 			"try-runtime: executing block #{:?} / state root check: {:?} / signature check: {:?} / try-state-select: {:?}",
 			block.header().number(),
 			state_root_check,
@@ -352,11 +347,7 @@
 		for e in extrinsics {
 			if let Err(err) = try_apply_extrinsic(e.clone()) {
 				frame_support::log::error!(
-<<<<<<< HEAD
 					target: LOG_TARGET, "executing transaction {:?} failed due to {:?}. Aborting the rest of the block execution.",
-=======
-					target: "runtime::executive", "executing transaction {:?} failed due to {:?}. Aborting the rest of the block execution.",
->>>>>>> 6797cd00
 					e,
 					err,
 				);
@@ -412,15 +403,10 @@
 	///
 	/// Runs the try-state code both before and after the migration function if `checks` is set to
 	/// `true`. Also, if set to `true`, it runs the `pre_upgrade` and `post_upgrade` hooks.
-<<<<<<< HEAD
 	pub fn try_runtime_upgrade(
 		checks: frame_try_runtime::UpgradeCheckSelect,
 	) -> Result<Weight, &'static str> {
 		if checks.try_state() {
-=======
-	pub fn try_runtime_upgrade(checks: bool) -> Result<Weight, &'static str> {
-		if checks {
->>>>>>> 6797cd00
 			let _guard = frame_support::StorageNoopGuard::default();
 			<AllPalletsWithSystem as frame_support::traits::TryState<System::BlockNumber>>::try_state(
 				frame_system::Pallet::<System>::block_number(),
@@ -430,17 +416,10 @@
 
 		let weight =
 			<(COnRuntimeUpgrade, AllPalletsWithSystem) as OnRuntimeUpgrade>::try_on_runtime_upgrade(
-<<<<<<< HEAD
 				checks.pre_and_post(),
 			)?;
 
 		if checks.try_state() {
-=======
-				checks,
-			)?;
-
-		if checks {
->>>>>>> 6797cd00
 			let _guard = frame_support::StorageNoopGuard::default();
 			<AllPalletsWithSystem as frame_support::traits::TryState<System::BlockNumber>>::try_state(
 				frame_system::Pallet::<System>::block_number(),
@@ -485,7 +464,7 @@
 	pub fn initialize_block(header: &System::Header) {
 		sp_io::init_tracing();
 		sp_tracing::enter_span!(sp_tracing::Level::TRACE, "init_block");
-		let digests = Self::extract_pre_digest(&header);
+		let digests = Self::extract_pre_digest(header);
 		Self::initialize_block_impl(header.number(), header.parent_hash(), &digests);
 	}
 
@@ -569,7 +548,7 @@
 		let header = block.header();
 
 		// Check that `parent_hash` is correct.
-		let n = header.number().clone();
+		let n = *header.number();
 		assert!(
 			n > System::BlockNumber::zero() &&
 				<frame_system::Pallet<System>>::block_hash(n - System::BlockNumber::one()) ==
@@ -583,9 +562,9 @@
 		// }
 
 		// Check that transaction trie root represents the transactions.
-		let xts_root = frame_system::extrinsics_root::<System::Hashing, _>(&block.extrinsics());
-		header.extrinsics_root().check_equal(&xts_root);
-		assert!(header.extrinsics_root() == &xts_root, "not enought elements to pop found");
+		// let xts_root = frame_system::extrinsics_root::<System::Hashing, _>(&block.extrinsics());
+		// header.extrinsics_root().check_equal(&xts_root);
+		// assert!(header.extrinsics_root() == &xts_root, "not enought elements to pop found");
 	}
 
 	/// Actually execute all transitions for `block`.
@@ -601,7 +580,6 @@
 
 			// execute extrinsics
 			let (header, extrinsics) = block.deconstruct();
-
 			Self::execute_extrinsics_with_book_keeping(extrinsics, *header.number());
 
 			// any final checks
@@ -617,13 +595,10 @@
 
 			Self::initialize_block(block.header());
 
-
 			// any initial checks
 			Self::ver_checks(&block, public);
 			<frame_system::Pallet<System>>::set_block_seed(&block.header().seed().seed);
 			Self::initial_checks(&block);
-
-			let signature_batching = sp_runtime::SignatureBatching::start();
 
 			let poped_txs_count = *block.header().count();
 			let popped_elems = <frame_system::Pallet<System>>::pop_txs(poped_txs_count.saturated_into());
@@ -653,7 +628,6 @@
 				.chain(curr_block_inherents.skip(curr_block_inherents_len.checked_sub(1).unwrap_or(0)))
 				.cloned().collect::<Vec<_>>();
 
-
 			let enqueueq_blocks_count_before = <frame_system::Pallet<System>>::enqueued_blocks_count();
 			Self::execute_extrinsics_with_book_keeping(tx_to_be_executed, *header.number());
 			let enqueueq_blocks_count_after = <frame_system::Pallet<System>>::enqueued_blocks_count();
@@ -679,14 +653,9 @@
 							.expect("Transaction would exhaust the block limits");
 
 					}
-
 				}
 			}
 
-
-			if !signature_batching.verify() {
-				panic!("Signature verification failed.");
-			}
 			Self::final_checks(&header);
 		}
 	}
@@ -705,8 +674,7 @@
 				// there will be some cases when tx execution may fail (because of delayed execution) so we want to panic only when:
 				// - tx is inherent
 				// - tx is extrinsic and error cause is exhaust resources
-				if !is_extrinsic || matches!(e, TransactionValidityError::Invalid(err) if err.exhausted_resources())
-				{
+				if !is_extrinsic || matches!(e, TransactionValidityError::Invalid(err) if err.exhausted_resources()) {
 					let err: &'static str = e.into();
 					panic!("{}", err)
 				} else {
@@ -803,14 +771,19 @@
 		);
 		let items_zip = header.digest().logs().iter().zip(new_header.digest().logs().iter());
 		for (header_item, computed_item) in items_zip {
-			header_item.check_equal(&computed_item);
+			header_item.check_equal(computed_item);
 			assert!(header_item == computed_item, "Digest item must match that calculated.");
 		}
 
 		// check storage root.
 		let storage_root = new_header.state_root();
-		header.state_root().check_equal(&storage_root);
+		header.state_root().check_equal(storage_root);
 		assert!(header.state_root() == storage_root, "Storage root must match that calculated.");
+
+		// assert!(
+		// 	header.extrinsics_root() == new_header.extrinsics_root(),
+		// 	"Transaction trie root must be valid.",
+		// );
 	}
 
 	/// Check a given signed transaction for validity. This doesn't execute any
@@ -880,24 +853,11 @@
 #[cfg(test)]
 mod tests {
 	use super::*;
-	use hex_literal::hex;
-	use sp_core::{sr25519, testing::SR25519, Pair, ShufflingSeed, H256};
-
-	use sp_ver::calculate_next_seed_from_bytes;
-
-	use frame_support::{
-		assert_err, parameter_types,
-		traits::{fungible, ConstU32, ConstU64, ConstU8, Currency},
-		weights::{ConstantMultiplier, IdentityFee, RuntimeDbWeight, Weight, WeightToFee},
+	use sp_core::{
+		crypto::key_types::AURA, hexdisplay::AsBytesRef, sr25519, sr25519::vrf::VrfTranscript,
+		Pair, ShufflingSeed, H256, H512,
 	};
-	use frame_system::{ChainContext, LastRuntimeUpgradeInfo};
-	use pallet_balances::Call as BalancesCall;
-	use pallet_transaction_payment::CurrencyAdapter;
-	use sp_core::crypto::key_types::AURA;
-	use sp_keystore::{
-		vrf::{VRFTranscriptData, VRFTranscriptValue},
-		SyncCryptoStore,
-	};
+	use sp_keystore::{testing::MemoryKeystore, Keystore};
 	use sp_runtime::{
 		generic::{DigestItem, Era},
 		testing::{BlockVer as Block, Digest, HeaderVer as Header},
@@ -907,6 +867,18 @@
 		},
 		DispatchError,
 	};
+
+	use frame_support::{
+		assert_err, parameter_types,
+		traits::{fungible, ConstU32, ConstU64, ConstU8, Currency},
+		weights::{ConstantMultiplier, IdentityFee, RuntimeDbWeight, Weight, WeightToFee},
+	};
+	use frame_system::{ChainContext, LastRuntimeUpgradeInfo};
+	use pallet_balances::Call as BalancesCall;
+	use pallet_transaction_payment::CurrencyAdapter;
+
+	use hex_literal::hex;
+	use sp_ver::calculate_next_seed_from_bytes;
 
 	const TEST_KEY: &[u8] = b":test:key:";
 
@@ -1099,14 +1071,11 @@
 	}
 
 	type Balance = u64;
-	parameter_types! {
-		pub const ExistentialDeposit: Balance = 1;
-	}
 	impl pallet_balances::Config for Runtime {
 		type Balance = Balance;
 		type RuntimeEvent = RuntimeEvent;
 		type DustRemoval = ();
-		type ExistentialDeposit = ExistentialDeposit;
+		type ExistentialDeposit = ConstU64<1>;
 		type AccountStore = System;
 		type MaxLocks = ();
 		type MaxReserves = ();
@@ -1248,21 +1217,13 @@
 		block_import_works_inner(
 			new_test_ext_v0(1),
 			array_bytes::hex_n_into_unchecked(
-<<<<<<< HEAD
-				"65e953676859e7a33245908af7ad3637d6861eb90416d433d485e95e2dd174a1",
-=======
-				"1e4e3699be2cec577f164e32b88f0f6f2124557be8eaab02cb751f4e561ac902",
->>>>>>> 6797cd00
+				"d1d38dfbb0537af5d25007407f38233f372280d9092c702337a333559dc43b92",
 			),
 		);
 		block_import_works_inner(
 			new_test_ext(1),
 			array_bytes::hex_n_into_unchecked(
-<<<<<<< HEAD
-				"5a19b3d6fdb7241836349fdcbe2d9df4d4f945b949d979e31ad50bff1cbcd1c2",
-=======
-				"a5991b9204bb6ebb83e0da0abeef3b3a91ea7f7d1e547a62df6c62752fe9295d",
->>>>>>> 6797cd00
+				"933ded67b9e4e60948c030e9f934f525e9a383b202190bd8377cd61c96f54188",
 			),
 		);
 	}
@@ -1842,8 +1803,8 @@
 	}
 
 	#[test]
-<<<<<<< HEAD
-	#[should_panic(expected = "A call was labelled as mandatory, but resulted in an Error.")]
+	// there will be some cases when tx execution may fail (because of delayed execution), won't panic
+	// #[should_panic(expected = "A call was labelled as mandatory, but resulted in an Error.")]
 	fn invalid_inherents_fail_block_execution() {
 		let xt1 =
 			TestXt::new(RuntimeCall::Custom(custom::Call::inherent_call {}), sign_extra(1, 0, 0));
@@ -1853,7 +1814,9 @@
 				Header::new(
 					1,
 					H256::default(),
-					H256::default(),
+					array_bytes::hex_n_into_unchecked(
+						"36adb08906786a989fa73c26ca9b598eb47b4dbc866c64b734f9e191b00c62b6",
+					),
 					[69u8; 32].into(),
 					Digest::default(),
 				),
@@ -1874,7 +1837,9 @@
 				InvalidTransaction::MandatoryValidation.into()
 			);
 		})
-=======
+	}
+
+	#[test]
 	#[should_panic(expected = "cannot build public")]
 	fn ver_block_import_panic_due_to_lack_of_public_key() {
 		new_test_ext(1).execute_with(|| {
@@ -1935,21 +1900,18 @@
 		new_test_ext(1).execute_with(|| {
 			let prev_seed = vec![0u8; 32];
 			let secret_uri = "//Alice";
-			let keystore = sp_keystore::testing::KeyStore::new();
+			let keystore = MemoryKeystore::new();
 
 			let key_pair =
 				sr25519::Pair::from_string(secret_uri, None).expect("Generates key pair");
 			keystore
-				.insert_unknown(AURA, secret_uri, key_pair.public().as_ref())
+				.insert(AURA, secret_uri, key_pair.public().as_ref())
 				.expect("Inserts unknown key");
 
-			let transcript = VRFTranscriptData {
-				label: b"shuffling_seed",
-				items: vec![("prev_seed", VRFTranscriptValue::Bytes(prev_seed))],
-			};
+			let transcript = VrfTranscript::new(b"shuffling_seed", &[(b"prev_seed", &prev_seed)]);
 
 			let signature = keystore
-				.sr25519_vrf_sign(AURA, &key_pair.public(), transcript.clone())
+				.sr25519_vrf_sign(AURA, &key_pair.public(), &transcript)
 				.unwrap()
 				.unwrap();
 
@@ -1963,7 +1925,7 @@
 						parent_hash: [69u8; 32].into(),
 						number: 1,
 						state_root: hex!(
-							"7c3644ad634bf7d91f11984ebb149e389c92f99fef8ac181f7a9a43ee31d94e3"
+							"3f6b94972b987d9c76943ad7031349c8e62d5900fd98ba6345da8435dad66d09"
 						)
 						.into(),
 						extrinsics_root: hex!(
@@ -1973,8 +1935,8 @@
 						digest: Digest { logs: vec![] },
 						count: 0,
 						seed: ShufflingSeed {
-							seed: signature.output.to_bytes().into(),
-							proof: signature.proof.to_bytes().into(),
+							seed: H256::from_slice(signature.output.encode().as_bytes_ref()),
+							proof: H512::from_slice(signature.proof.encode().as_bytes_ref()),
 						},
 					},
 					extrinsics: vec![],
@@ -1988,12 +1950,11 @@
 	fn accept_block_that_fetches_txs_from_the_queue() {
 		new_test_ext(1).execute_with(|| {
 			let secret_uri = "//Alice";
-			let keystore = sp_keystore::testing::KeyStore::new();
-
+			let keystore = MemoryKeystore::new();
 			let key_pair =
 				sr25519::Pair::from_string(secret_uri, None).expect("Generates key pair");
 			keystore
-				.insert_unknown(AURA, secret_uri, key_pair.public().as_ref())
+				.insert(AURA, secret_uri, key_pair.public().as_ref())
 				.expect("Inserts unknown key");
 
 			let xt = TestXt::new(call_transfer(2, 69), sign_extra(1, 0, 0));
@@ -2004,6 +1965,485 @@
 				.collect::<Vec<_>>();
 
 			let txs = vec![TestXt::new(call_transfer(2, 69), sign_extra(1, 0, 0))];
+
+			let enqueue_txs_inherent = TestXt::new(
+				enqueue_txs(txs.clone().iter().map(|t| (Some(2), t.encode())).collect::<Vec<_>>()),
+				None,
+			);
+			let tx_hashes_list = txs
+				.clone()
+				.iter()
+				.map(|tx| <Runtime as frame_system::Config>::Hashing::hash(&tx.encode()[..]))
+				.collect::<Vec<_>>();
+
+			Executive::execute_block_ver(
+				Block {
+					header: Header {
+						parent_hash: System::parent_hash(),
+						number: 1,
+						state_root: hex!(
+							"102bbfb2d146b9313489419e816d176b1f7280e8b1000cd27852bed7d495abbd"
+						)
+						.into(),
+						extrinsics_root: hex!(
+							"325ff57815f725eb40852ec4cd91526f8bdbbc1bd1c5d79e5a85d5d92704b0c9"
+						)
+						.into(),
+						digest: Digest { logs: vec![DigestItem::Other(tx_hashes_list.encode())] },
+						count: 0,
+						seed: calculate_next_seed_from_bytes(
+							&keystore,
+							&key_pair.public(),
+							System::block_seed().as_bytes().to_vec(),
+						)
+						.unwrap(),
+					},
+					extrinsics: vec![enqueue_txs_inherent],
+				},
+				pub_key_bytes.clone(),
+			);
+
+			Executive::execute_block_ver(
+				Block {
+					header: Header {
+						parent_hash: System::parent_hash(),
+						number: 2,
+						state_root: hex!(
+							"da228fb69aec5dd5f76ebb155e8faf848c49581528c06f776543c834369032fa"
+						)
+						.into(),
+						extrinsics_root: hex!(
+							"c8244f5759b5efd8760f96f5a679c78b2e8ea65c6095403f8f527c0619082694"
+						)
+						.into(),
+						digest: Digest { logs: vec![] },
+						count: 1,
+						seed: calculate_next_seed_from_bytes(
+							&keystore,
+							&key_pair.public(),
+							System::block_seed().as_bytes().to_vec(),
+						)
+						.unwrap(),
+					},
+					extrinsics: vec![xt.clone()],
+				},
+				pub_key_bytes.clone(),
+			);
+		});
+	}
+
+	#[test]
+	#[should_panic(expected = "Transaction would exhaust the block limits")]
+	fn rejects_block_that_enqueues_too_many_transactions_to_storage_queue() {
+		new_test_ext(1).execute_with(|| {
+			let secret_uri = "//Alice";
+			let keystore = MemoryKeystore::new();
+
+			let key_pair =
+				sr25519::Pair::from_string(secret_uri, None).expect("Generates key pair");
+			keystore
+				.insert(AURA, secret_uri, key_pair.public().as_ref())
+				.expect("Inserts unknown key");
+
+			let txs = (0..100000)
+				.map(|nonce| TestXt::new(call_transfer(2, 69), sign_extra(1, nonce, 0)))
+				.collect::<Vec<_>>();
+
+			let pub_key_bytes = AsRef::<[u8; 32]>::as_ref(&key_pair.public())
+				.iter()
+				.cloned()
+				.collect::<Vec<_>>();
+
+			let enqueue_txs_inherent = TestXt::new(
+				enqueue_txs(txs.clone().iter().map(|t| (Some(2), t.encode())).collect::<Vec<_>>()),
+				None,
+			);
+
+			let tx_hashes_list = txs
+				.clone()
+				.iter()
+				.map(|tx| <Runtime as frame_system::Config>::Hashing::hash(&tx.encode()[..]))
+				.collect::<Vec<_>>();
+
+			Executive::execute_block_ver(
+				Block {
+					header: Header {
+						parent_hash: System::parent_hash(),
+						number: 1,
+						state_root: hex!(
+							"5bc40cfd524119a0f1ca2fbd9f0357806d0041f56e0de1750b1fe0011915ca4c"
+						)
+						.into(),
+						extrinsics_root: hex!(
+							"6406786b8a8f590d77d8dc6126c16f7f1621efac35914834d95ec032562f5125"
+						)
+						.into(),
+						digest: Digest { logs: vec![DigestItem::Other(tx_hashes_list.encode())] },
+						count: 0,
+						seed: calculate_next_seed_from_bytes(
+							&keystore,
+							&key_pair.public(),
+							System::block_seed().as_bytes().to_vec(),
+						)
+						.unwrap(),
+					},
+					extrinsics: vec![enqueue_txs_inherent],
+				},
+				pub_key_bytes.clone(),
+			);
+		});
+	}
+
+	#[test]
+	#[should_panic(expected = "Collator didnt execute enqueued txs")]
+	fn rejects_block_that_enqueues_new_txs_but_doesnt_execute_any() {
+		new_test_ext(1).execute_with(|| {
+			let secret_uri = "//Alice";
+			let keystore = MemoryKeystore::new();
+
+			let key_pair =
+				sr25519::Pair::from_string(secret_uri, None).expect("Generates key pair");
+			keystore
+				.insert(AURA, secret_uri, key_pair.public().as_ref())
+				.expect("Inserts unknown key");
+
+			let txs = (0..10)
+				.map(|nonce| TestXt::new(call_transfer(2, 69), sign_extra(1, nonce, 0)))
+				.collect::<Vec<_>>();
+
+			let pub_key_bytes = AsRef::<[u8; 32]>::as_ref(&key_pair.public())
+				.iter()
+				.cloned()
+				.collect::<Vec<_>>();
+
+			let enqueue_txs_inherent = TestXt::new(
+				enqueue_txs(txs.clone().iter().map(|t| (Some(2), t.encode())).collect::<Vec<_>>()),
+				None,
+			);
+
+			let tx_hashes_list = txs
+				.clone()
+				.iter()
+				.map(|tx| <Runtime as frame_system::Config>::Hashing::hash(&tx.encode()[..]))
+				.collect::<Vec<_>>();
+
+			Executive::execute_block_ver(
+				Block {
+					header: Header {
+						parent_hash: System::parent_hash(),
+						number: 1,
+						state_root: hex!(
+							"831e2467d5152af868a45ef85d03eff185fd9c2b29df12b2daec5e0ea069acb4"
+						)
+						.into(),
+						extrinsics_root: hex!(
+							"f380e937898ceef6feb3fbb47e4fb59d0be185c5f98be64baafa89c778d165c5"
+						)
+						.into(),
+						digest: Digest { logs: vec![DigestItem::Other(tx_hashes_list.encode())] },
+						count: 0,
+						seed: calculate_next_seed_from_bytes(
+							&keystore,
+							&key_pair.public(),
+							System::block_seed().as_bytes().to_vec(),
+						)
+						.unwrap(),
+					},
+					extrinsics: vec![enqueue_txs_inherent.clone()],
+				},
+				pub_key_bytes.clone(),
+			);
+
+			Executive::execute_block_ver(
+				Block {
+					header: Header {
+						parent_hash: System::parent_hash(),
+						number: 2,
+						state_root: hex!(
+							"545b9b54abe19f999e0186186cce55a1615d78814c1571b0db1417570d8b8ca3"
+						)
+						.into(),
+						extrinsics_root: hex!(
+							"f380e937898ceef6feb3fbb47e4fb59d0be185c5f98be64baafa89c778d165c5"
+						)
+						.into(),
+						digest: Digest { logs: vec![DigestItem::Other(tx_hashes_list.encode())] },
+						count: 0,
+						seed: calculate_next_seed_from_bytes(
+							&keystore,
+							&key_pair.public(),
+							System::block_seed().as_bytes().to_vec(),
+						)
+						.unwrap(),
+					},
+					extrinsics: vec![enqueue_txs_inherent.clone()],
+				},
+				pub_key_bytes.clone(),
+			);
+		});
+	}
+
+	#[test]
+	#[should_panic(expected = "cannot deserialize tx that has been just enqueued")]
+	fn do_not_allow_to_accept_binary_blobs_that_does_not_deserialize_into_valid_tx() {
+		new_test_ext(1).execute_with(|| {
+			let secret_uri = "//Alice";
+			let keystore = MemoryKeystore::new();
+
+			let key_pair =
+				sr25519::Pair::from_string(secret_uri, None).expect("Generates key pair");
+			keystore
+				.insert(AURA, secret_uri, key_pair.public().as_ref())
+				.expect("Inserts unknown key");
+
+			let pub_key_bytes = AsRef::<[u8; 32]>::as_ref(&key_pair.public())
+				.iter()
+				.cloned()
+				.collect::<Vec<_>>();
+
+			let dummy_paylaod = b"not an extrinsic".to_vec();
+			let enqueue_txs_inherent =
+				TestXt::new(enqueue_txs(vec![(Some(2), dummy_paylaod.clone())]), None);
+
+			let tx_hashes_list =
+				vec![<Runtime as frame_system::Config>::Hashing::hash(&dummy_paylaod[..])];
+
+			Executive::execute_block_ver(
+				Block {
+					header: Header {
+						parent_hash: System::parent_hash(),
+						number: 1,
+						state_root: hex!(
+							"f41b79a2cce94a67f604caf48cf7e76f33d4c0b71593a7ab7904e6f33c7db88d"
+						)
+						.into(),
+						extrinsics_root: hex!(
+							"47f1dc33bc8221e453f3d48e6cedb33aa8fec1bdba47da155096bf67f614fb82"
+						)
+						.into(),
+						digest: Digest { logs: vec![DigestItem::Other(tx_hashes_list.encode())] },
+						count: 0,
+						seed: calculate_next_seed_from_bytes(
+							&keystore,
+							&key_pair.public(),
+							System::block_seed().as_bytes().to_vec(),
+						)
+						.unwrap(),
+					},
+					extrinsics: vec![enqueue_txs_inherent.clone()],
+				},
+				pub_key_bytes.clone(),
+			);
+		});
+	}
+
+	#[test]
+	fn do_not_panic_when_tx_poped_from_storage_queue_cannot_be_deserialized() {
+		new_test_ext(1).execute_with(|| {
+			let secret_uri = "//Alice";
+			let keystore = MemoryKeystore::new();
+
+			let key_pair =
+				sr25519::Pair::from_string(secret_uri, None).expect("Generates key pair");
+			keystore
+				.insert(AURA, secret_uri, key_pair.public().as_ref())
+				.expect("Inserts unknown key");
+
+			let pub_key_bytes = AsRef::<[u8; 32]>::as_ref(&key_pair.public())
+				.iter()
+				.cloned()
+				.collect::<Vec<_>>();
+
+			let txs = vec![TestXt::new(call_transfer(2, 69), sign_extra(1, 0, 0))];
+
+			let enqueue_txs_inherent = TestXt::new(
+				enqueue_txs(txs.clone().iter().map(|t| (Some(2), t.encode())).collect::<Vec<_>>()),
+				None,
+			);
+			let tx_hashes_list = txs
+				.clone()
+				.iter()
+				.map(|tx| <Runtime as frame_system::Config>::Hashing::hash(&tx.encode()[..]))
+				.collect::<Vec<_>>();
+
+			Executive::execute_block_ver(
+				Block {
+					header: Header {
+						parent_hash: System::parent_hash(),
+						number: 1,
+						state_root: hex!(
+							"102bbfb2d146b9313489419e816d176b1f7280e8b1000cd27852bed7d495abbd"
+						)
+						.into(),
+						extrinsics_root: hex!(
+							"325ff57815f725eb40852ec4cd91526f8bdbbc1bd1c5d79e5a85d5d92704b0c9"
+						)
+						.into(),
+						digest: Digest { logs: vec![DigestItem::Other(tx_hashes_list.encode())] },
+						count: 0,
+						seed: calculate_next_seed_from_bytes(
+							&keystore,
+							&key_pair.public(),
+							System::block_seed().as_bytes().to_vec(),
+						)
+						.unwrap(),
+					},
+					extrinsics: vec![enqueue_txs_inherent],
+				},
+				pub_key_bytes.clone(),
+			);
+
+			// inject some garbage instead of tx
+			let mut queue = frame_system::StorageQueue::<Runtime>::take();
+			queue.as_mut().last_mut().unwrap().2 = vec![(Some(2), b"not an extrinsic".to_vec())];
+			frame_system::StorageQueue::<Runtime>::put(queue);
+
+			// tx is poped but not executed
+			Executive::execute_block_ver(
+				Block {
+					header: Header {
+						parent_hash: System::parent_hash(),
+						number: 2,
+						state_root: hex!(
+							"30bb4cf688e7331e3149053da3e83aa56b4b7e2e289106fd7fd523369fb1cbe5"
+						)
+						.into(),
+						extrinsics_root: hex!(
+							"03170a2e7597b7b7e3d84c05391d139a62b157e78786d8c082f29dcf4c111314"
+						)
+						.into(),
+						digest: Digest { logs: vec![] },
+						count: 1,
+						seed: calculate_next_seed_from_bytes(
+							&keystore,
+							&key_pair.public(),
+							System::block_seed().as_bytes().to_vec(),
+						)
+						.unwrap(),
+					},
+					extrinsics: vec![],
+				},
+				pub_key_bytes.clone(),
+			);
+		});
+	}
+
+	#[test]
+	fn do_not_panic_when_tx_poped_from_storage_queue_is_invalid() {
+		// inject txs with wrong nonces
+		new_test_ext(1).execute_with(|| {
+			let secret_uri = "//Alice";
+			let keystore = MemoryKeystore::new();
+
+			let key_pair =
+				sr25519::Pair::from_string(secret_uri, None).expect("Generates key pair");
+			keystore
+				.insert(AURA, secret_uri, key_pair.public().as_ref())
+				.expect("Inserts unknown key");
+
+			let pub_key_bytes = AsRef::<[u8; 32]>::as_ref(&key_pair.public())
+				.iter()
+				.cloned()
+				.collect::<Vec<_>>();
+
+			let txs = vec![
+				TestXt::new(call_transfer(2, 69), sign_extra(1, 0, 0)),
+				TestXt::new(call_transfer(2, 69), sign_extra(1, 2, 0)), /* <- this txs is
+				                                                         * invalide
+				                                                         * because of nonce that
+				                                                         * should be == 1 */
+			];
+
+			let enqueue_txs_inherent = TestXt::new(
+				enqueue_txs(txs.clone().iter().map(|t| (Some(2), t.encode())).collect::<Vec<_>>()),
+				None,
+			);
+			let tx_hashes_list = txs
+				.clone()
+				.iter()
+				.map(|tx| <Runtime as frame_system::Config>::Hashing::hash(&tx.encode()[..]))
+				.collect::<Vec<_>>();
+
+			Executive::execute_block_ver(
+				Block {
+					header: Header {
+						parent_hash: System::parent_hash(),
+						number: 1,
+						state_root: hex!(
+							"9768ee8cbc4d885d73464409ef4adbe4b6997d9accd75eb205eaa09140aace7f"
+						)
+						.into(),
+						extrinsics_root: hex!(
+							"0bf3649935d974c08416350641382ffef980a58eace1f4b5b968705d206c7aae"
+						)
+						.into(),
+						digest: Digest { logs: vec![DigestItem::Other(tx_hashes_list.encode())] },
+						count: 0,
+						seed: calculate_next_seed_from_bytes(
+							&keystore,
+							&key_pair.public(),
+							System::block_seed().as_bytes().to_vec(),
+						)
+						.unwrap(),
+					},
+					extrinsics: vec![enqueue_txs_inherent],
+				},
+				pub_key_bytes.clone(),
+			);
+
+			// tx is poped fails on execution and doeasnt stuck the chain
+			Executive::execute_block_ver(
+				Block {
+					header: Header {
+						parent_hash: System::parent_hash(),
+						number: 2,
+						state_root: hex!(
+							"f4c46903988d1f2877c965ea22f33853c94ebbd7da3c8597335e46b0392d638b"
+						)
+						.into(),
+						extrinsics_root: hex!(
+							"ead5b1f0927906077db74d0a0621707e2b2ee93ce6145f83cee491801a010c14"
+						)
+						.into(),
+						digest: Digest { logs: vec![] },
+						count: 2,
+						seed: calculate_next_seed_from_bytes(
+							&keystore,
+							&key_pair.public(),
+							System::block_seed().as_bytes().to_vec(),
+						)
+						.unwrap(),
+					},
+					extrinsics: txs,
+				},
+				pub_key_bytes.clone(),
+			);
+		});
+	}
+
+	#[test]
+	#[should_panic(expected = "only unique txs can be passed into queue")]
+	fn reject_block_that_tries_to_enqueue_same_tx_mulitple_times() {
+		new_test_ext(1).execute_with(|| {
+			let secret_uri = "//Alice";
+			let keystore = MemoryKeystore::new();
+
+			let key_pair =
+				sr25519::Pair::from_string(secret_uri, None).expect("Generates key pair");
+			keystore
+				.insert(AURA, secret_uri, key_pair.public().as_ref())
+				.expect("Inserts unknown key");
+
+			let pub_key_bytes = AsRef::<[u8; 32]>::as_ref(&key_pair.public())
+				.iter()
+				.cloned()
+				.collect::<Vec<_>>();
+
+			let txs = vec![
+				TestXt::new(call_transfer(2, 69), sign_extra(1, 0, 0)), /* duplicated tx should
+				                                                         * be rejected */
+				TestXt::new(call_transfer(2, 69), sign_extra(1, 0, 0)),
+			];
 
 			let enqueue_txs_inherent = TestXt::new(
 				enqueue_txs(txs.clone().iter().map(|t| (Some(2), t.encode())).collect::<Vec<_>>()),
@@ -2025,7 +2465,7 @@
 						)
 						.into(),
 						extrinsics_root: hex!(
-							"325ff57815f725eb40852ec4cd91526f8bdbbc1bd1c5d79e5a85d5d92704b0c9"
+							"2b8d0b6c617c1bc4003690d7e83d33cbe69d7237167e52c446bc690e188ce300"
 						)
 						.into(),
 						digest: Digest { logs: vec![DigestItem::Other(tx_hashes_list.encode())] },
@@ -2041,264 +2481,33 @@
 				},
 				pub_key_bytes.clone(),
 			);
-
-			Executive::execute_block_ver(
-				Block {
-					header: Header {
-						parent_hash: System::parent_hash(),
-						number: 2,
-						state_root: hex!(
-							"9bd12b1263d49dd1d6cf7fdf0d1c8330db2c927bb2d55e77b725ccdcaaefcba5"
-						)
-						.into(),
-						extrinsics_root: hex!(
-							"c8244f5759b5efd8760f96f5a679c78b2e8ea65c6095403f8f527c0619082694"
-						)
-						.into(),
-						digest: Digest { logs: vec![] },
-						count: 1,
-						seed: calculate_next_seed_from_bytes(
-							&keystore,
-							&key_pair.public(),
-							System::block_seed().as_bytes().to_vec(),
-						)
-						.unwrap(),
-					},
-					extrinsics: vec![xt.clone()],
-				},
-				pub_key_bytes.clone(),
-			);
-		});
-	}
-
-	#[test]
-	#[should_panic(expected = "Transaction would exhaust the block limits")]
-	fn rejects_block_that_enqueues_too_many_transactions_to_storage_queue() {
+		});
+	}
+
+	#[test]
+	#[should_panic(expected = "enqueue_txs inherent can only be called once per block")]
+	fn reject_block_that_enqueus_same_tx_multiple_times() {
 		new_test_ext(1).execute_with(|| {
 			let secret_uri = "//Alice";
-			let keystore = sp_keystore::testing::KeyStore::new();
+			let keystore = MemoryKeystore::new();
 
 			let key_pair =
 				sr25519::Pair::from_string(secret_uri, None).expect("Generates key pair");
 			keystore
-				.insert_unknown(AURA, secret_uri, key_pair.public().as_ref())
+				.insert(AURA, secret_uri, key_pair.public().as_ref())
 				.expect("Inserts unknown key");
-
-			let txs = (0..100000)
-				.map(|nonce| TestXt::new(call_transfer(2, 69), sign_extra(1, nonce, 0)))
-				.collect::<Vec<_>>();
 
 			let pub_key_bytes = AsRef::<[u8; 32]>::as_ref(&key_pair.public())
 				.iter()
 				.cloned()
 				.collect::<Vec<_>>();
 
+			let txs = vec![TestXt::new(call_transfer(2, 69), sign_extra(1, 0, 0))];
 			let enqueue_txs_inherent = TestXt::new(
 				enqueue_txs(txs.clone().iter().map(|t| (Some(2), t.encode())).collect::<Vec<_>>()),
 				None,
 			);
 
-			let tx_hashes_list = txs
-				.clone()
-				.iter()
-				.map(|tx| <Runtime as frame_system::Config>::Hashing::hash(&tx.encode()[..]))
-				.collect::<Vec<_>>();
-
-			Executive::execute_block_ver(
-				Block {
-					header: Header {
-						parent_hash: System::parent_hash(),
-						number: 1,
-						state_root: hex!(
-							"5bc40cfd524119a0f1ca2fbd9f0357806d0041f56e0de1750b1fe0011915ca4c"
-						)
-						.into(),
-						extrinsics_root: hex!(
-							"6406786b8a8f590d77d8dc6126c16f7f1621efac35914834d95ec032562f5125"
-						)
-						.into(),
-						digest: Digest { logs: vec![DigestItem::Other(tx_hashes_list.encode())] },
-						count: 0,
-						seed: calculate_next_seed_from_bytes(
-							&keystore,
-							&key_pair.public(),
-							System::block_seed().as_bytes().to_vec(),
-						)
-						.unwrap(),
-					},
-					extrinsics: vec![enqueue_txs_inherent],
-				},
-				pub_key_bytes.clone(),
-			);
-		});
-	}
-
-	#[test]
-	#[should_panic(expected = "Collator didnt execute enqueued txs")]
-	fn rejects_block_that_enqueues_new_txs_but_doesnt_execute_any() {
-		new_test_ext(1).execute_with(|| {
-			let secret_uri = "//Alice";
-			let keystore = sp_keystore::testing::KeyStore::new();
-
-			let key_pair =
-				sr25519::Pair::from_string(secret_uri, None).expect("Generates key pair");
-			keystore
-				.insert_unknown(AURA, secret_uri, key_pair.public().as_ref())
-				.expect("Inserts unknown key");
-
-			let txs = (0..10)
-				.map(|nonce| TestXt::new(call_transfer(2, 69), sign_extra(1, nonce, 0)))
-				.collect::<Vec<_>>();
-
-			let pub_key_bytes = AsRef::<[u8; 32]>::as_ref(&key_pair.public())
-				.iter()
-				.cloned()
-				.collect::<Vec<_>>();
-
-			let enqueue_txs_inherent = TestXt::new(
-				enqueue_txs(txs.clone().iter().map(|t| (Some(2), t.encode())).collect::<Vec<_>>()),
-				None,
-			);
-
-			let tx_hashes_list = txs
-				.clone()
-				.iter()
-				.map(|tx| <Runtime as frame_system::Config>::Hashing::hash(&tx.encode()[..]))
-				.collect::<Vec<_>>();
-
-			Executive::execute_block_ver(
-				Block {
-					header: Header {
-						parent_hash: System::parent_hash(),
-						number: 1,
-						state_root: hex!(
-							"5bc40cfd524119a0f1ca2fbd9f0357806d0041f56e0de1750b1fe0011915ca4c"
-						)
-						.into(),
-						extrinsics_root: hex!(
-							"f380e937898ceef6feb3fbb47e4fb59d0be185c5f98be64baafa89c778d165c5"
-						)
-						.into(),
-						digest: Digest { logs: vec![DigestItem::Other(tx_hashes_list.encode())] },
-						count: 0,
-						seed: calculate_next_seed_from_bytes(
-							&keystore,
-							&key_pair.public(),
-							System::block_seed().as_bytes().to_vec(),
-						)
-						.unwrap(),
-					},
-					extrinsics: vec![enqueue_txs_inherent.clone()],
-				},
-				pub_key_bytes.clone(),
-			);
-
-			Executive::execute_block_ver(
-				Block {
-					header: Header {
-						parent_hash: System::parent_hash(),
-						number: 2,
-						state_root: hex!(
-							"545b9b54abe19f999e0186186cce55a1615d78814c1571b0db1417570d8b8ca3"
-						)
-						.into(),
-						extrinsics_root: hex!(
-							"f380e937898ceef6feb3fbb47e4fb59d0be185c5f98be64baafa89c778d165c5"
-						)
-						.into(),
-						digest: Digest { logs: vec![DigestItem::Other(tx_hashes_list.encode())] },
-						count: 0,
-						seed: calculate_next_seed_from_bytes(
-							&keystore,
-							&key_pair.public(),
-							System::block_seed().as_bytes().to_vec(),
-						)
-						.unwrap(),
-					},
-					extrinsics: vec![enqueue_txs_inherent.clone()],
-				},
-				pub_key_bytes.clone(),
-			);
-		});
-	}
-
-	#[test]
-	#[should_panic(expected = "cannot deserialize tx that has been just enqueued")]
-	fn do_not_allow_to_accept_binary_blobs_that_does_not_deserialize_into_valid_tx() {
-		new_test_ext(1).execute_with(|| {
-			let secret_uri = "//Alice";
-			let keystore = sp_keystore::testing::KeyStore::new();
-
-			let key_pair =
-				sr25519::Pair::from_string(secret_uri, None).expect("Generates key pair");
-			keystore
-				.insert_unknown(AURA, secret_uri, key_pair.public().as_ref())
-				.expect("Inserts unknown key");
-
-			let pub_key_bytes = AsRef::<[u8; 32]>::as_ref(&key_pair.public())
-				.iter()
-				.cloned()
-				.collect::<Vec<_>>();
-
-			let dummy_paylaod = b"not an extrinsic".to_vec();
-			let enqueue_txs_inherent =
-				TestXt::new(enqueue_txs(vec![(Some(2), dummy_paylaod.clone())]), None);
-
-			let tx_hashes_list =
-				vec![<Runtime as frame_system::Config>::Hashing::hash(&dummy_paylaod[..])];
-
-			Executive::execute_block_ver(
-				Block {
-					header: Header {
-						parent_hash: System::parent_hash(),
-						number: 1,
-						state_root: hex!(
-							"f41b79a2cce94a67f604caf48cf7e76f33d4c0b71593a7ab7904e6f33c7db88d"
-						)
-						.into(),
-						extrinsics_root: hex!(
-							"47f1dc33bc8221e453f3d48e6cedb33aa8fec1bdba47da155096bf67f614fb82"
-						)
-						.into(),
-						digest: Digest { logs: vec![DigestItem::Other(tx_hashes_list.encode())] },
-						count: 0,
-						seed: calculate_next_seed_from_bytes(
-							&keystore,
-							&key_pair.public(),
-							System::block_seed().as_bytes().to_vec(),
-						)
-						.unwrap(),
-					},
-					extrinsics: vec![enqueue_txs_inherent.clone()],
-				},
-				pub_key_bytes.clone(),
-			);
-		});
-	}
-
-	#[test]
-	fn do_not_panic_when_tx_poped_from_storage_queue_cannot_be_deserialized() {
-		new_test_ext(1).execute_with(|| {
-			let secret_uri = "//Alice";
-			let keystore = sp_keystore::testing::KeyStore::new();
-
-			let key_pair =
-				sr25519::Pair::from_string(secret_uri, None).expect("Generates key pair");
-			keystore
-				.insert_unknown(AURA, secret_uri, key_pair.public().as_ref())
-				.expect("Inserts unknown key");
-
-			let pub_key_bytes = AsRef::<[u8; 32]>::as_ref(&key_pair.public())
-				.iter()
-				.cloned()
-				.collect::<Vec<_>>();
-
-			let txs = vec![TestXt::new(call_transfer(2, 69), sign_extra(1, 0, 0))];
-
-			let enqueue_txs_inherent = TestXt::new(
-				enqueue_txs(txs.clone().iter().map(|t| (Some(2), t.encode())).collect::<Vec<_>>()),
-				None,
-			);
 			let tx_hashes_list = txs
 				.clone()
 				.iter()
@@ -2315,7 +2524,7 @@
 						)
 						.into(),
 						extrinsics_root: hex!(
-							"325ff57815f725eb40852ec4cd91526f8bdbbc1bd1c5d79e5a85d5d92704b0c9"
+							"c455a6cba17ea145cc03fa905ae969826a26780278ace184c61510e638901a85"
 						)
 						.into(),
 						digest: Digest { logs: vec![DigestItem::Other(tx_hashes_list.encode())] },
@@ -2327,298 +2536,11 @@
 						)
 						.unwrap(),
 					},
-					extrinsics: vec![enqueue_txs_inherent],
-				},
-				pub_key_bytes.clone(),
-			);
-
-			// inject some garbage instead of tx
-			let mut queue = frame_system::StorageQueue::<Runtime>::take();
-			queue.as_mut().last_mut().unwrap().2 = vec![(Some(2), b"not an extrinsic".to_vec())];
-			frame_system::StorageQueue::<Runtime>::put(queue);
-
-			// tx is poped but not executed
-			Executive::execute_block_ver(
-				Block {
-					header: Header {
-						parent_hash: System::parent_hash(),
-						number: 2,
-						state_root: hex!(
-							"9a3734f7495f8d2cdeaf71b8908040428848f8333274f9b871f522aa8838cc2e"
-						)
-						.into(),
-						extrinsics_root: hex!(
-							"03170a2e7597b7b7e3d84c05391d139a62b157e78786d8c082f29dcf4c111314"
-						)
-						.into(),
-						digest: Digest { logs: vec![] },
-						count: 1,
-						seed: calculate_next_seed_from_bytes(
-							&keystore,
-							&key_pair.public(),
-							System::block_seed().as_bytes().to_vec(),
-						)
-						.unwrap(),
-					},
-					extrinsics: vec![],
-				},
-				pub_key_bytes.clone(),
-			);
-		});
-	}
-
-	#[test]
-	fn do_not_panic_when_tx_poped_from_storage_queue_is_invalid() {
-		// inject txs with wrong nonces
-		new_test_ext(1).execute_with(|| {
-			let secret_uri = "//Alice";
-			let keystore = sp_keystore::testing::KeyStore::new();
-
-			let key_pair =
-				sr25519::Pair::from_string(secret_uri, None).expect("Generates key pair");
-			keystore
-				.insert_unknown(AURA, secret_uri, key_pair.public().as_ref())
-				.expect("Inserts unknown key");
-
-			let pub_key_bytes = AsRef::<[u8; 32]>::as_ref(&key_pair.public())
-				.iter()
-				.cloned()
-				.collect::<Vec<_>>();
-
-			let txs = vec![
-				TestXt::new(call_transfer(2, 69), sign_extra(1, 0, 0)),
-				TestXt::new(call_transfer(2, 69), sign_extra(1, 2, 0)), /* <- this txs is
-				                                                         * invalide
-				                                                         * because of nonce that
-				                                                         * should be == 1 */
-			];
-
-			let enqueue_txs_inherent = TestXt::new(
-				enqueue_txs(txs.clone().iter().map(|t| (Some(2), t.encode())).collect::<Vec<_>>()),
-				None,
-			);
-			let tx_hashes_list = txs
-				.clone()
-				.iter()
-				.map(|tx| <Runtime as frame_system::Config>::Hashing::hash(&tx.encode()[..]))
-				.collect::<Vec<_>>();
-
-			Executive::execute_block_ver(
-				Block {
-					header: Header {
-						parent_hash: System::parent_hash(),
-						number: 1,
-						state_root: hex!(
-							"19fd2bb5ce39066549e0f84e2fcabb715e3541e3c26ec8047554bbcd9c7885a4"
-						)
-						.into(),
-						extrinsics_root: hex!(
-							"0bf3649935d974c08416350641382ffef980a58eace1f4b5b968705d206c7aae"
-						)
-						.into(),
-						digest: Digest { logs: vec![DigestItem::Other(tx_hashes_list.encode())] },
-						count: 0,
-						seed: calculate_next_seed_from_bytes(
-							&keystore,
-							&key_pair.public(),
-							System::block_seed().as_bytes().to_vec(),
-						)
-						.unwrap(),
-					},
-					extrinsics: vec![enqueue_txs_inherent],
-				},
-				pub_key_bytes.clone(),
-			);
-
-			// tx is poped fails on execution and doeasnt stuck the chain
-			Executive::execute_block_ver(
-				Block {
-					header: Header {
-						parent_hash: System::parent_hash(),
-						number: 2,
-						state_root: hex!(
-							"15a8610abb49b6649f043cf75c2ff9ed4209fb5b657fd345d0e0fc9b8165ba72"
-						)
-						.into(),
-						extrinsics_root: hex!(
-							"ead5b1f0927906077db74d0a0621707e2b2ee93ce6145f83cee491801a010c14"
-						)
-						.into(),
-						digest: Digest { logs: vec![] },
-						count: 2,
-						seed: calculate_next_seed_from_bytes(
-							&keystore,
-							&key_pair.public(),
-							System::block_seed().as_bytes().to_vec(),
-						)
-						.unwrap(),
-					},
-					extrinsics: txs,
-				},
-				pub_key_bytes.clone(),
-			);
-		});
-	}
-
-	#[test]
-	#[should_panic(expected = "only unique txs can be passed into queue")]
-	fn reject_block_that_tries_to_enqueue_same_tx_mulitple_times() {
-		new_test_ext(1).execute_with(|| {
-			let secret_uri = "//Alice";
-			let keystore = sp_keystore::testing::KeyStore::new();
-
-			let key_pair =
-				sr25519::Pair::from_string(secret_uri, None).expect("Generates key pair");
-			keystore
-				.insert_unknown(AURA, secret_uri, key_pair.public().as_ref())
-				.expect("Inserts unknown key");
-
-			let pub_key_bytes = AsRef::<[u8; 32]>::as_ref(&key_pair.public())
-				.iter()
-				.cloned()
-				.collect::<Vec<_>>();
-
-			let txs = vec![
-				TestXt::new(call_transfer(2, 69), sign_extra(1, 0, 0)), /* duplicated tx should
-				                                                         * be rejected */
-				TestXt::new(call_transfer(2, 69), sign_extra(1, 0, 0)),
-			];
-
-			let enqueue_txs_inherent = TestXt::new(
-				enqueue_txs(txs.clone().iter().map(|t| (Some(2), t.encode())).collect::<Vec<_>>()),
-				None,
-			);
-			let tx_hashes_list = txs
-				.clone()
-				.iter()
-				.map(|tx| <Runtime as frame_system::Config>::Hashing::hash(&tx.encode()[..]))
-				.collect::<Vec<_>>();
-
-			Executive::execute_block_ver(
-				Block {
-					header: Header {
-						parent_hash: System::parent_hash(),
-						number: 1,
-						state_root: hex!(
-							"10b8fe2ef82cb245fc71dab724fde5462bacc4f0d2b3b6bf0581aa89d63ef3a1"
-						)
-						.into(),
-						extrinsics_root: hex!(
-							"2b8d0b6c617c1bc4003690d7e83d33cbe69d7237167e52c446bc690e188ce300"
-						)
-						.into(),
-						digest: Digest { logs: vec![DigestItem::Other(tx_hashes_list.encode())] },
-						count: 0,
-						seed: calculate_next_seed_from_bytes(
-							&keystore,
-							&key_pair.public(),
-							System::block_seed().as_bytes().to_vec(),
-						)
-						.unwrap(),
-					},
-					extrinsics: vec![enqueue_txs_inherent],
-				},
-				pub_key_bytes.clone(),
-			);
-		});
-	}
-
-	#[test]
-	#[should_panic(expected = "enqueue_txs inherent can only be called once per block")]
-	fn reject_block_that_enqueus_same_tx_multiple_times() {
-		new_test_ext(1).execute_with(|| {
-			let secret_uri = "//Alice";
-			let keystore = sp_keystore::testing::KeyStore::new();
-
-			let key_pair =
-				sr25519::Pair::from_string(secret_uri, None).expect("Generates key pair");
-			keystore
-				.insert_unknown(AURA, secret_uri, key_pair.public().as_ref())
-				.expect("Inserts unknown key");
-
-			let pub_key_bytes = AsRef::<[u8; 32]>::as_ref(&key_pair.public())
-				.iter()
-				.cloned()
-				.collect::<Vec<_>>();
-
-			let txs = vec![TestXt::new(call_transfer(2, 69), sign_extra(1, 0, 0))];
-			let enqueue_txs_inherent = TestXt::new(
-				enqueue_txs(txs.clone().iter().map(|t| (Some(2), t.encode())).collect::<Vec<_>>()),
-				None,
-			);
-
-			let tx_hashes_list = txs
-				.clone()
-				.iter()
-				.map(|tx| <Runtime as frame_system::Config>::Hashing::hash(&tx.encode()[..]))
-				.collect::<Vec<_>>();
-
-			Executive::execute_block_ver(
-				Block {
-					header: Header {
-						parent_hash: System::parent_hash(),
-						number: 1,
-						state_root: hex!(
-							"10b8fe2ef82cb245fc71dab724fde5462bacc4f0d2b3b6bf0581aa89d63ef3a1"
-						)
-						.into(),
-						extrinsics_root: hex!(
-							"c455a6cba17ea145cc03fa905ae969826a26780278ace184c61510e638901a85"
-						)
-						.into(),
-						digest: Digest { logs: vec![DigestItem::Other(tx_hashes_list.encode())] },
-						count: 0,
-						seed: calculate_next_seed_from_bytes(
-							&keystore,
-							&key_pair.public(),
-							System::block_seed().as_bytes().to_vec(),
-						)
-						.unwrap(),
-					},
 					extrinsics: vec![enqueue_txs_inherent.clone(), enqueue_txs_inherent],
 				},
 				pub_key_bytes.clone(),
 			);
 		});
-
-		#[should_panic(expected = "A call was labelled as mandatory, but resulted in an Error.")]
-		fn invalid_inherents_fail_block_execution() {
-			let xt1 = TestXt::new(
-				RuntimeCall::Custom(custom::Call::inherent_call {}),
-				sign_extra(1, 0, 0),
-			);
-
-			new_test_ext(1).execute_with(|| {
-				Executive::execute_block(Block::new(
-					Header::new(
-						1,
-						H256::default(),
-						H256::default(),
-						[69u8; 32].into(),
-						Digest::default(),
-					),
-					vec![xt1],
-				));
-			});
-		}
-
-		// Inherents are created by the runtime and don't need to be validated.
-		#[test]
-		fn inherents_fail_validate_block() {
-			let xt1 = TestXt::new(RuntimeCall::Custom(custom::Call::inherent_call {}), None);
-
-			new_test_ext(1).execute_with(|| {
-				assert_eq!(
-					Executive::validate_transaction(
-						TransactionSource::External,
-						xt1,
-						H256::random()
-					)
-					.unwrap_err(),
-					InvalidTransaction::MandatoryValidation.into()
-				);
-			})
-		}
 	}
 
 	#[test]
@@ -2626,12 +2548,12 @@
 	fn reject_block_that_tries_to_pop_more_txs_than_available() {
 		new_test_ext(1).execute_with(|| {
 			let secret_uri = "//Alice";
-			let keystore = sp_keystore::testing::KeyStore::new();
+			let keystore = MemoryKeystore::new();
 
 			let key_pair =
 				sr25519::Pair::from_string(secret_uri, None).expect("Generates key pair");
 			keystore
-				.insert_unknown(AURA, secret_uri, key_pair.public().as_ref())
+				.insert(AURA, secret_uri, key_pair.public().as_ref())
 				.expect("Inserts unknown key");
 
 			let pub_key_bytes = AsRef::<[u8; 32]>::as_ref(&key_pair.public())
@@ -2678,6 +2600,5 @@
 				pub_key_bytes.clone(),
 			);
 		});
->>>>>>> 6797cd00
 	}
 }