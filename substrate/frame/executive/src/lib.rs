--- conflicted
+++ resolved
@@ -116,7 +116,6 @@
 
 #![cfg_attr(not(feature = "std"), no_std)]
 
-use crate::traits::AtLeast32BitUnsigned;
 use codec::{Codec, Encode};
 use frame_support::{
 	dispatch::PostDispatchInfo,
@@ -127,33 +126,17 @@
 	weights::{DispatchClass, DispatchInfo, GetDispatchInfo},
 };
 use frame_system::{extrinsics_root, DigestOf};
-<<<<<<< HEAD
-use schnorrkel::{
-	vrf::{VRFOutput, VRFProof},
-	SignatureError,
-};
-use sp_core::{crypto::UncheckedFrom, Hasher, ShufflingSeed, U256};
-// use sp_keystore::vrf;
+use schnorrkel::vrf::{VRFOutput, VRFProof};
 use crate::traits::AtLeast32BitUnsigned;
 use sp_runtime::{
 	generic::Digest,
 	traits::{
-		self, Applyable, BlakeTwo256, CheckEqual, Checkable, Dispatchable, Extrinsic, Header,
-		IdentifyAccountWithLookup, NumberFor, One, Saturating, ValidateUnsigned, Zero,
+		self, Applyable, CheckEqual, Checkable, Dispatchable, Extrinsic, Header, NumberFor, One, Saturating,
+		ValidateUnsigned, Zero, IdentifyAccountWithLookup
 	},
+    SaturatedConversion,
 	transaction_validity::{TransactionSource, TransactionValidity},
-	AccountId32, ApplyExtrinsicResult, SaturatedConversion,
-=======
-use schnorrkel::vrf::{VRFOutput, VRFProof};
-use sp_runtime::{
-	generic::Digest,
-	traits::{
-		self, Applyable, CheckEqual, Checkable, Dispatchable, Extrinsic, HasAddress, Header,
-		NumberFor, One, Saturating, ValidateUnsigned, Zero,
-	},
-	transaction_validity::{TransactionSource, TransactionValidity},
-	ApplyExtrinsicResult, SaturatedConversion,
->>>>>>> 64f8aa9c
+	ApplyExtrinsicResult,
 };
 use sp_std::{marker::PhantomData, prelude::*};
 
@@ -216,11 +199,7 @@
 			UnsignedValidator,
 			AllPallets,
 			COnRuntimeUpgrade,
-<<<<<<< HEAD
-		>::execute_block_ver_impl(block);
-=======
-		>::execute_block_ver(block, public);
->>>>>>> 64f8aa9c
+		>::execute_block_ver_impl(block, public);
 	}
 }
 
@@ -238,13 +217,9 @@
 	> Executive<System, Block, Context, UnsignedValidator, AllPallets, COnRuntimeUpgrade>
 where
 	<System as frame_system::Config>::BlockNumber: AtLeast32BitUnsigned,
-<<<<<<< HEAD
 	Block::Extrinsic: IdentifyAccountWithLookup<Context, AccountId = System::AccountId>
 		+ Checkable<Context>
 		+ Codec,
-=======
-	Block::Extrinsic: HasAddress<AccountId = System::AccountId> + Checkable<Context> + Codec,
->>>>>>> 64f8aa9c
 	CheckedOf<Block::Extrinsic, Context>: Applyable + GetDispatchInfo,
 	CallOf<Block::Extrinsic, Context>:
 		Dispatchable<Info = DispatchInfo, PostInfo = PostDispatchInfo>,
@@ -349,7 +324,6 @@
 			digest,
 			frame_system::InitKind::Full,
 		);
-
 		weight = weight.saturating_add(<frame_system::Pallet<System> as OnInitialize<
 			System::BlockNumber,
 		>>::on_initialize(*block_number));
@@ -382,16 +356,10 @@
 		}
 	}
 
-<<<<<<< HEAD
-	fn initial_checks(block: &Block) {
-		sp_tracing::enter_span!(sp_tracing::Level::TRACE, "initial_checks");
-=======
 	fn ver_checks(block: &Block, public_key: Vec<u8>) {
 		// Check that `parent_hash` is correct.
 		sp_tracing::enter_span!(sp_tracing::Level::TRACE, "ver checks");
->>>>>>> 64f8aa9c
 		let header = block.header();
-		let n = header.number().clone();
 		// Check that shuffling seedght is generated properly
 		let new_seed = VRFOutput::from_bytes(&header.seed().seed.as_bytes())
 			.expect("cannot parse shuffling seed");
@@ -403,25 +371,6 @@
 		let mut transcript = merlin::Transcript::new(b"shuffling_seed");
 		transcript.append_message(b"prev_seed", prev_seed.as_bytes());
 
-<<<<<<< HEAD
-		// TODO uncomment when block & header will be extended
-		// let prev_seed: ShufflingSeed = Default::default();
-		// let seed = header.seed();
-		//
-		// let new_seed = VRFOutput::from_bytes(&seed.seed.as_bytes())
-		// 	.expect("cannot parse shuffling seed");
-		//
-		// let proof = VRFProof::from_bytes(&seed.proof.as_bytes())
-		// 	.expect("cannot parse shuffling seed proof");
-		//
-		// let input = vrf::make_transcript(create_shuffling_seed_input_data(&prev_seed));
-		//
-		// schnorrkel::PublicKey::from_bytes(&[])
-		// 	.and_then(|p| p.vrf_verify(input, &new_seed, &proof))
-		//     .expect("shuffling seed validation failed")
-		// 	.unwrap();
-
-=======
 		let pub_key = schnorrkel::PublicKey::from_bytes(&public_key).expect("cannot build public");
 		pub_key
 			.vrf_verify(transcript, &new_seed, &proof)
@@ -432,7 +381,6 @@
 		sp_tracing::enter_span!(sp_tracing::Level::TRACE, "initial_checks");
 		let header = block.header();
 
->>>>>>> 64f8aa9c
 		// Check that `parent_hash` is correct.
 		let n = header.number().clone();
 		assert!(
@@ -479,11 +427,7 @@
 	}
 
 	/// Actually execute all transitions for `block`.
-<<<<<<< HEAD
-	pub fn execute_block_ver_impl(block: Block) {
-=======
-	pub fn execute_block_ver(block: Block, public: Vec<u8>) {
->>>>>>> 64f8aa9c
+	pub fn execute_block_ver_impl(block: Block, public: Vec<u8>) {
 		sp_io::init_tracing();
 		sp_tracing::within_span! {
 			sp_tracing::info_span!("execute_block", ?block);
@@ -513,19 +457,11 @@
 
 			let extrinsics_with_author: Vec<(_,_)> = tx_to_be_executed.into_iter().map(|e|
 					(
-<<<<<<< HEAD
 						// its safe to panic here
 						(e.get_account_id(&Default::default()).unwrap(), e)
 					)
 			).collect();
 			let shuffled_extrinsics = extrinsic_shuffler::shuffle_using_seed(extrinsics_with_author, &header.seed().seed);
-=======
-						(e.get_address(), e)
-					)
-			).collect();
-			let shuffled_extrinsics = extrinsic_shuffler::shuffle_using_seed(extrinsics_with_author, &header.seed().seed);
-			// let shuffled_extrinsics = tx_to_be_executed;
->>>>>>> 64f8aa9c
 
 			Self::execute_extrinsics_with_book_keeping(shuffled_extrinsics, *header.number());
 
