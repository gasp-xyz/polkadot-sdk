// This file is part of Substrate.

// Copyright (C) 2017-2022 Parity Technologies (UK) Ltd.
// SPDX-License-Identifier: Apache-2.0

// Licensed under the Apache License, Version 2.0 (the "License");
// you may not use this file except in compliance with the License.
// You may obtain a copy of the License at
//
// 	http://www.apache.org/licenses/LICENSE-2.0
//
// Unless required by applicable law or agreed to in writing, software
// distributed under the License is distributed on an "AS IS" BASIS,
// WITHOUT WARRANTIES OR CONDITIONS OF ANY KIND, either express or implied.
// See the License for the specific language governing permissions and
// limitations under the License.

//! # Executive Module
//!
//! The Executive module acts as the orchestration layer for the runtime. It dispatches incoming
//! extrinsic calls to the respective modules in the runtime.
//!
//! ## Overview
//!
//! The executive module is not a typical pallet providing functionality around a specific feature.
//! It is a cross-cutting framework component for the FRAME. It works in conjunction with the
//! [FRAME System module](../frame_system/index.html) to perform these cross-cutting functions.
//!
//! The Executive module provides functions to:
//!
//! - Check transaction validity.
//! - Initialize a block.
//! - Apply extrinsics.
//! - Execute a block.
//! - Finalize a block.
//! - Start an off-chain worker.
//!
//! ### Implementations
//!
//! The Executive module provides the following implementations:
//!
//! - `ExecuteBlock`: Trait that can be used to execute a block.
//! - `Executive`: Type that can be used to make the FRAME available from the runtime.
//!
//! ## Usage
//!
//! The default Substrate node template declares the [`Executive`](./struct.Executive.html) type in
//! its library.
//!
//! ### Example
//!
//! `Executive` type declaration from the node template.
//!
//! ```
//! # use sp_runtime::generic;
//! # use frame_executive as executive;
//! # pub struct UncheckedExtrinsic {};
//! # pub struct Header {};
//! # type Context = frame_system::ChainContext<Runtime>;
//! # pub type Block = generic::Block<Header, UncheckedExtrinsic>;
//! # pub type Balances = u64;
//! # pub type AllPalletsWithSystem = u64;
//! # pub enum Runtime {};
//! # use sp_runtime::transaction_validity::{
//! #    TransactionValidity, UnknownTransaction, TransactionSource,
//! # };
//! # use sp_runtime::traits::ValidateUnsigned;
//! # impl ValidateUnsigned for Runtime {
//! #     type Call = ();
//! #
//! #     fn validate_unsigned(_source: TransactionSource, _call: &Self::Call) -> TransactionValidity {
//! #         UnknownTransaction::NoUnsignedValidator.into()
//! #     }
//! # }
//! /// Executive: handles dispatch to the various modules.
//! pub type Executive = executive::Executive<Runtime, Block, Context, Runtime, AllPalletsWithSystem>;
//! ```
//!
//! ### Custom `OnRuntimeUpgrade` logic
//!
//! You can add custom logic that should be called in your runtime on a runtime upgrade. This is
//! done by setting an optional generic parameter. The custom logic will be called before
//! the on runtime upgrade logic of all modules is called.
//!
//! ```
//! # use sp_runtime::generic;
//! # use frame_executive as executive;
//! # pub struct UncheckedExtrinsic {};
//! # pub struct Header {};
//! # type Context = frame_system::ChainContext<Runtime>;
//! # pub type Block = generic::Block<Header, UncheckedExtrinsic>;
//! # pub type Balances = u64;
//! # pub type AllPalletsWithSystem = u64;
//! # pub enum Runtime {};
//! # use sp_runtime::transaction_validity::{
//! #    TransactionValidity, UnknownTransaction, TransactionSource,
//! # };
//! # use sp_runtime::traits::ValidateUnsigned;
//! # impl ValidateUnsigned for Runtime {
//! #     type Call = ();
//! #
//! #     fn validate_unsigned(_source: TransactionSource, _call: &Self::Call) -> TransactionValidity {
//! #         UnknownTransaction::NoUnsignedValidator.into()
//! #     }
//! # }
//! struct CustomOnRuntimeUpgrade;
//! impl frame_support::traits::OnRuntimeUpgrade for CustomOnRuntimeUpgrade {
//!     fn on_runtime_upgrade() -> frame_support::weights::Weight {
//!         // Do whatever you want.
//!         frame_support::weights::Weight::zero()
//!     }
//! }
//!
//! pub type Executive = executive::Executive<Runtime, Block, Context, Runtime, AllPalletsWithSystem, CustomOnRuntimeUpgrade>;
//! ```

#![cfg_attr(not(feature = "std"), no_std)]

use crate::traits::AtLeast32BitUnsigned;
use codec::{Codec, Encode};
use frame_support::{
	dispatch::PostDispatchInfo,
	traits::{
		EnsureInherentsAreFirst, ExecuteBlock, Get, OffchainWorker, OnFinalize, OnIdle,
		OnInitialize, OnRuntimeUpgrade,
	},
	weights::{DispatchClass, DispatchInfo, GetDispatchInfo, Weight},
};
use schnorrkel::vrf::{VRFOutput, VRFProof};
use sp_runtime::{
	generic::Digest,
	traits::{
<<<<<<< HEAD
		self, Applyable, CheckEqual, Checkable, Dispatchable, Extrinsic, Header,
		IdentifyAccountWithLookup, NumberFor, One, Saturating, ValidateUnsigned, Zero,
=======
		self, Applyable, CheckEqual, Checkable, Dispatchable, Header, NumberFor, One,
		ValidateUnsigned, Zero,
>>>>>>> 159b8bfe
	},
	transaction_validity::{TransactionSource, TransactionValidity},
	ApplyExtrinsicResult, SaturatedConversion,
};
use sp_std::{marker::PhantomData, prelude::*};

pub type CheckedOf<E, C> = <E as Checkable<C>>::Checked;
pub type CallOf<E, C> = <CheckedOf<E, C> as Applyable>::Call;
pub type OriginOf<E, C> = <CallOf<E, C> as Dispatchable>::Origin;

/// Main entry point for certain runtime actions as e.g. `execute_block`.
///
/// Generic parameters:
/// - `System`: Something that implements `frame_system::Config`
/// - `Block`: The block type of the runtime
/// - `Context`: The context that is used when checking an extrinsic.
/// - `UnsignedValidator`: The unsigned transaction validator of the runtime.
/// - `AllPalletsWithSystem`: Tuple that contains all pallets including frame system pallet. Will be
///   used to call hooks e.g. `on_initialize`.
/// - `OnRuntimeUpgrade`: Custom logic that should be called after a runtime upgrade. Modules are
///   already called by `AllPalletsWithSystem`. It will be called before all modules will be called.
pub struct Executive<
	System,
	Block,
	Context,
	UnsignedValidator,
	AllPalletsWithSystem,
	OnRuntimeUpgrade = (),
>(
	PhantomData<(
		System,
		Block,
		Context,
		UnsignedValidator,
		AllPalletsWithSystem,
		OnRuntimeUpgrade,
	)>,
);

impl<
		System: frame_system::Config + EnsureInherentsAreFirst<Block>,
		Block: traits::Block<Header = System::Header, Hash = System::Hash>,
		Context: Default,
		UnsignedValidator,
		AllPalletsWithSystem: OnRuntimeUpgrade
			+ OnInitialize<System::BlockNumber>
			+ OnIdle<System::BlockNumber>
			+ OnFinalize<System::BlockNumber>
			+ OffchainWorker<System::BlockNumber>,
		COnRuntimeUpgrade: OnRuntimeUpgrade,
	> ExecuteBlock<Block>
	for Executive<System, Block, Context, UnsignedValidator, AllPalletsWithSystem, COnRuntimeUpgrade>
where
	Block::Extrinsic: IdentifyAccountWithLookup<Context, AccountId = System::AccountId>
		+ Checkable<Context>
		+ Codec
		+ GetDispatchInfo,
	CheckedOf<Block::Extrinsic, Context>: Applyable + GetDispatchInfo,
	CallOf<Block::Extrinsic, Context>:
		Dispatchable<Info = DispatchInfo, PostInfo = PostDispatchInfo>,
	OriginOf<Block::Extrinsic, Context>: From<Option<System::AccountId>>,
	UnsignedValidator: ValidateUnsigned<Call = CallOf<Block::Extrinsic, Context>>,
{
	// for backward compatibility
	fn execute_block(block: Block) {
		Executive::<
			System,
			Block,
			Context,
			UnsignedValidator,
			AllPalletsWithSystem,
			COnRuntimeUpgrade,
		>::execute_block(block);
	}

	fn execute_block_ver(block: Block, public: Vec<u8>) {
		Executive::<
			System,
			Block,
			Context,
			UnsignedValidator,
			AllPalletsWithSystem,
			COnRuntimeUpgrade,
		>::execute_block_ver_impl(block, public);
	}
}

#[cfg(feature = "try-runtime")]
impl<
		System: frame_system::Config + EnsureInherentsAreFirst<Block>,
		Block: traits::Block<Header = System::Header, Hash = System::Hash>,
		Context: Default,
		UnsignedValidator,
		AllPalletsWithSystem: OnRuntimeUpgrade
			+ OnInitialize<System::BlockNumber>
			+ OnIdle<System::BlockNumber>
			+ OnFinalize<System::BlockNumber>
			+ OffchainWorker<System::BlockNumber>
			+ frame_support::traits::TryState<System::BlockNumber>,
		COnRuntimeUpgrade: OnRuntimeUpgrade,
	> Executive<System, Block, Context, UnsignedValidator, AllPalletsWithSystem, COnRuntimeUpgrade>
where
	<System as frame_system::Config>::BlockNumber: AtLeast32BitUnsigned,
	Block::Extrinsic: IdentifyAccountWithLookup<Context, AccountId = System::AccountId>
		+ Checkable<Context>
		+ Codec
		+ GetDispatchInfo,
	CheckedOf<Block::Extrinsic, Context>: Applyable + GetDispatchInfo,
	CallOf<Block::Extrinsic, Context>:
		Dispatchable<Info = DispatchInfo, PostInfo = PostDispatchInfo>,
	OriginOf<Block::Extrinsic, Context>: From<Option<System::AccountId>>,
	UnsignedValidator: ValidateUnsigned<Call = CallOf<Block::Extrinsic, Context>>,
{
	/// Execute given block, but don't as strict is the normal block execution.
	///
	/// Some consensus related checks such as the state root check can be switched off via
	/// `try_state_root`. Some additional non-consensus checks can be additionally enabled via
	/// `try_state`.
	///
	/// Should only be used for testing ONLY.
	pub fn try_execute_block(
		block: Block,
		try_state_root: bool,
		select: frame_try_runtime::TryStateSelect,
	) -> Result<frame_support::weights::Weight, &'static str> {
		use frame_support::traits::TryState;

		Self::initialize_block(block.header());
		Self::initial_checks(&block);

		let (header, extrinsics) = block.deconstruct();

		Self::execute_extrinsics_with_book_keeping(extrinsics, *header.number());

		// run the try-state checks of all pallets.
		<AllPalletsWithSystem as TryState<System::BlockNumber>>::try_state(
			*header.number(),
			select,
		)
		.map_err(|e| {
			frame_support::log::error!(target: "runtime::executive", "failure: {:?}", e);
			e
		})?;

		// do some of the checks that would normally happen in `final_checks`, but perhaps skip
		// the state root check.
		{
			let new_header = <frame_system::Pallet<System>>::finalize();
			let items_zip = header.digest().logs().iter().zip(new_header.digest().logs().iter());
			for (header_item, computed_item) in items_zip {
				header_item.check_equal(&computed_item);
				assert!(header_item == computed_item, "Digest item must match that calculated.");
			}

			if try_state_root {
				let storage_root = new_header.state_root();
				header.state_root().check_equal(storage_root);
				assert!(
					header.state_root() == storage_root,
					"Storage root must match that calculated."
				);
			}

			assert!(
				header.extrinsics_root() == new_header.extrinsics_root(),
				"Transaction trie root must be valid.",
			);
		}

		Ok(frame_system::Pallet::<System>::block_weight().total())
	}

	/// Execute all `OnRuntimeUpgrade` of this runtime, including the pre and post migration checks.
	///
	/// This should only be used for testing.
	pub fn try_runtime_upgrade() -> Result<frame_support::weights::Weight, &'static str> {
		<(COnRuntimeUpgrade, AllPalletsWithSystem) as OnRuntimeUpgrade>::pre_upgrade().unwrap();
		let weight = Self::execute_on_runtime_upgrade();
		<(COnRuntimeUpgrade, AllPalletsWithSystem) as OnRuntimeUpgrade>::post_upgrade().unwrap();

		Ok(weight)
	}
}

impl<
		System: frame_system::Config + EnsureInherentsAreFirst<Block>,
		Block: traits::Block<Header = System::Header, Hash = System::Hash>,
		Context: Default,
		UnsignedValidator,
		AllPalletsWithSystem: OnRuntimeUpgrade
			+ OnInitialize<System::BlockNumber>
			+ OnIdle<System::BlockNumber>
			+ OnFinalize<System::BlockNumber>
			+ OffchainWorker<System::BlockNumber>,
		COnRuntimeUpgrade: OnRuntimeUpgrade,
	> Executive<System, Block, Context, UnsignedValidator, AllPalletsWithSystem, COnRuntimeUpgrade>
where
	Block::Extrinsic: Checkable<Context> + Codec,
	CheckedOf<Block::Extrinsic, Context>: Applyable + GetDispatchInfo,
	CallOf<Block::Extrinsic, Context>:
		Dispatchable<Info = DispatchInfo, PostInfo = PostDispatchInfo>,
	OriginOf<Block::Extrinsic, Context>: From<Option<System::AccountId>>,
	UnsignedValidator: ValidateUnsigned<Call = CallOf<Block::Extrinsic, Context>>,
{
	/// Execute all `OnRuntimeUpgrade` of this runtime, and return the aggregate weight.
	pub fn execute_on_runtime_upgrade() -> frame_support::weights::Weight {
		<(COnRuntimeUpgrade, AllPalletsWithSystem) as OnRuntimeUpgrade>::on_runtime_upgrade()
	}

	/// Start the execution of a particular block.
	pub fn initialize_block(header: &System::Header) {
		sp_io::init_tracing();
		sp_tracing::enter_span!(sp_tracing::Level::TRACE, "init_block");
		let digests = Self::extract_pre_digest(&header);
		Self::initialize_block_impl(header.number(), header.parent_hash(), &digests);
	}

	fn extract_pre_digest(header: &System::Header) -> Digest {
		let mut digest = <Digest>::default();
		header.digest().logs().iter().for_each(|d| {
			if d.as_pre_runtime().is_some() {
				digest.push(d.clone())
			}
		});
		digest
	}

	fn initialize_block_impl(
		block_number: &System::BlockNumber,
		parent_hash: &System::Hash,
		digest: &Digest,
	) {
		// Reset events before apply runtime upgrade hook.
		// This is required to preserve events from runtime upgrade hook.
		// This means the format of all the event related storages must always be compatible.
		<frame_system::Pallet<System>>::reset_events();

		let mut weight = Weight::zero();
		if Self::runtime_upgraded() {
			weight = weight.saturating_add(Self::execute_on_runtime_upgrade());
		}
		<frame_system::Pallet<System>>::initialize(block_number, parent_hash, digest);
		weight = weight.saturating_add(<AllPalletsWithSystem as OnInitialize<
			System::BlockNumber,
		>>::on_initialize(*block_number));
		weight = weight.saturating_add(
			<System::BlockWeights as frame_support::traits::Get<_>>::get().base_block,
		);
		<frame_system::Pallet<System>>::register_extra_weight_unchecked(
			weight,
			DispatchClass::Mandatory,
		);

		frame_system::Pallet::<System>::note_finished_initialize();
	}

	/// Returns if the runtime was upgraded since the last time this function was called.
	fn runtime_upgraded() -> bool {
		let last = frame_system::LastRuntimeUpgrade::<System>::get();
		let current = <System::Version as frame_support::traits::Get<_>>::get();

		if last.map(|v| v.was_upgraded(&current)).unwrap_or(true) {
			frame_system::LastRuntimeUpgrade::<System>::put(
				frame_system::LastRuntimeUpgradeInfo::from(current),
			);
			true
		} else {
			false
		}
	}

	fn ver_checks(block: &Block, public_key: Vec<u8>) {
		// Check that `parent_hash` is correct.
		sp_tracing::enter_span!(sp_tracing::Level::TRACE, "ver checks");
		let header = block.header();
		// Check that shuffling seedght is generated properly
		let new_seed = VRFOutput::from_bytes(&header.seed().seed.as_bytes())
			.expect("cannot parse shuffling seed");

		let proof = VRFProof::from_bytes(&header.seed().proof.as_bytes())
			.expect("cannot parse shuffling seed proof");
		let prev_seed = <frame_system::Pallet<System>>::block_seed();

		let mut transcript = merlin::Transcript::new(b"shuffling_seed");
		transcript.append_message(b"prev_seed", prev_seed.as_bytes());

		let pub_key = schnorrkel::PublicKey::from_bytes(&public_key).expect("cannot build public");
		pub_key
			.vrf_verify(transcript, &new_seed, &proof)
			.expect("shuffling seed verification failed");
	}

	fn initial_checks(block: &Block) {
		sp_tracing::enter_span!(sp_tracing::Level::TRACE, "initial_checks");
		let header = block.header();

		// Check that `parent_hash` is correct.
		let n = header.number().clone();
		assert!(
			n > System::BlockNumber::zero()
				&& <frame_system::Pallet<System>>::block_hash(n - System::BlockNumber::one())
					== *header.parent_hash(),
			"Parent hash should be valid.",
		);

		if let Err(i) = System::ensure_inherents_are_first(block) {
			panic!("Invalid inherent position for extrinsic at index {}", i);
		}

		// Check that transaction trie root represents the transactions.
		let xts_root = frame_system::extrinsics_root::<System::Hashing, _>(&block.extrinsics());
		header.extrinsics_root().check_equal(&xts_root);
		assert!(header.extrinsics_root() == &xts_root, "Transaction trie root must be valid.");
	}

	/// Actually execute all transitions for `block`.
	pub fn execute_block(block: Block) {
		sp_io::init_tracing();
		sp_tracing::within_span! {
			sp_tracing::info_span!("execute_block", ?block);

			Self::initialize_block(block.header());

			// any initial checks
			Self::initial_checks(&block);

			let signature_batching = sp_runtime::SignatureBatching::start();

			// execute extrinsics
			let (header, extrinsics) = block.deconstruct();

			Self::execute_extrinsics_with_book_keeping(extrinsics, *header.number());

			if !signature_batching.verify() {
				panic!("Signature verification failed.");
			}

			// any final checks
			Self::final_checks(&header);
		}
	}

	/// Actually execute all transitions for `block`.
	pub fn execute_block_ver_impl(block: Block, public: Vec<u8>) {
		sp_io::init_tracing();
		sp_tracing::within_span! {
			sp_tracing::info_span!("execute_block", ?block);

			Self::initialize_block(block.header());


			// any initial checks
			Self::ver_checks(&block, public);
			<frame_system::Pallet<System>>::set_block_seed(&block.header().seed().seed);
			Self::initial_checks(&block);

			let signature_batching = sp_runtime::SignatureBatching::start();

			let (header, extrinsics) = block.deconstruct();
			let count: usize = header.count().clone().saturated_into::<usize>();

			assert!(extrinsics.len() >= count);

			let curr_block_txs = extrinsics.iter().take(count);
			let prev_block_txs = extrinsics.iter().skip(count);

			// verify that all extrinsics can be executed in single block
			let max = System::BlockWeights::get();
			let mut all: frame_system::ConsumedWeight = Default::default();
			for tx in curr_block_txs.clone() {
				let info = tx.clone().get_dispatch_info();
				all = frame_system::calculate_consumed_weight::<CallOf<Block::Extrinsic, Context>>(max.clone(), all, &info)
					.expect("sum of extrinsics should fit into single block");
			}

			let curr_block_inherents = curr_block_txs.clone().filter(|e| !e.is_signed().unwrap());

			let prev_block_extrinsics = prev_block_txs.filter(|e| e.is_signed().unwrap());
			let tx_to_be_executed = curr_block_inherents.chain(prev_block_extrinsics).cloned().collect::<Vec<_>>();

			let extrinsics_with_author: Vec<(_,_)> = tx_to_be_executed.into_iter().map(|e|
					(
						// its safe to panic here
						(e.get_account_id(&Default::default()).unwrap(), e)
					)
			).collect();
			let shuffled_extrinsics = extrinsic_shuffler::shuffle_using_seed(extrinsics_with_author, &header.seed().seed);

			Self::execute_extrinsics_impl(shuffled_extrinsics, *header.number());

			if !signature_batching.verify() {
				panic!("Signature verification failed.");
			}

			// any final checks
			Self::final_checks(&header);
		}
	}

	/// Execute given extrinsics and take care of post-extrinsics book-keeping.
	fn execute_extrinsics_with_book_keeping(
		extrinsics: Vec<Block::Extrinsic>,
		block_number: NumberFor<Block>,
	) {
		extrinsics.into_iter().for_each(|e| {
			if let Err(e) = Self::apply_extrinsic(e) {
				let err: &'static str = e.into();
				panic!("{}", err)
			}
		});

		// post-extrinsics book-keeping
		<frame_system::Pallet<System>>::note_finished_extrinsics();

		Self::idle_and_finalize_hook(block_number);
	}

	#[cfg(not(feature = "disable-execution"))]
	/// regular impl execute inherents & extrinsics
	fn execute_extrinsics_impl(extrinsics: Vec<Block::Extrinsic>, block_number: NumberFor<Block>) {
		Self::execute_extrinsics_with_book_keeping(extrinsics, block_number)
	}

	#[cfg(feature = "disable-execution")]
	/// impl for benchmark -  execute inherents only
	fn execute_extrinsics_impl(extrinsics: Vec<Block::Extrinsic>, block_number: NumberFor<Block>) {
		extrinsics.into_iter().filter(|e| !e.is_signed().unwrap()).for_each(|e| {
			if let Err(e) = Self::apply_extrinsic(e) {
				let err: &'static str = e.into();
				panic!("{}", err)
			}
		});

		// post-extrinsics book-keeping
		<frame_system::Pallet<System>>::note_finished_extrinsics();

		Self::idle_and_finalize_hook(block_number);
	}

	/// Finalize the block - it is up the caller to ensure that all header fields are valid
	/// except state-root.
	pub fn finalize_block() -> System::Header {
		sp_io::init_tracing();
		sp_tracing::enter_span!(sp_tracing::Level::TRACE, "finalize_block");
		<frame_system::Pallet<System>>::note_finished_extrinsics();
		let block_number = <frame_system::Pallet<System>>::block_number();

		Self::idle_and_finalize_hook(block_number);

		<frame_system::Pallet<System>>::finalize()
	}

	fn idle_and_finalize_hook(block_number: NumberFor<Block>) {
		let weight = <frame_system::Pallet<System>>::block_weight();
		let max_weight = <System::BlockWeights as frame_support::traits::Get<_>>::get().max_block;
		let remaining_weight = max_weight.saturating_sub(weight.total());

		if remaining_weight > Weight::zero() {
			let used_weight = <AllPalletsWithSystem as OnIdle<System::BlockNumber>>::on_idle(
				block_number,
				remaining_weight,
			);
			<frame_system::Pallet<System>>::register_extra_weight_unchecked(
				used_weight,
				DispatchClass::Mandatory,
			);
		}

		<AllPalletsWithSystem as OnFinalize<System::BlockNumber>>::on_finalize(block_number);
	}

	/// Apply extrinsic outside of the block execution function.
	///
	/// This doesn't attempt to validate anything regarding the block, but it builds a list of uxt
	/// hashes.
	pub fn apply_extrinsic(uxt: Block::Extrinsic) -> ApplyExtrinsicResult {
		sp_io::init_tracing();
		let encoded = uxt.encode();
		let encoded_len = encoded.len();
		sp_tracing::enter_span!(sp_tracing::info_span!("apply_extrinsic",
				ext=?sp_core::hexdisplay::HexDisplay::from(&encoded)));
		// Verify that the signature is good.
		let xt = uxt.check(&Default::default())?;

		// We don't need to make sure to `note_extrinsic` only after we know it's going to be
		// executed to prevent it from leaking in storage since at this point, it will either
		// execute or panic (and revert storage changes).
		<frame_system::Pallet<System>>::note_extrinsic(encoded);

		// AUDIT: Under no circumstances may this function panic from here onwards.

		// Decode parameters and dispatch
		let dispatch_info = xt.get_dispatch_info();
		let r = Applyable::apply::<UnsignedValidator>(xt, &dispatch_info, encoded_len)?;

		<frame_system::Pallet<System>>::note_applied_extrinsic(&r, dispatch_info);

		Ok(r.map(|_| ()).map_err(|e| e.error))
	}

	fn final_checks(header: &System::Header) {
		sp_tracing::enter_span!(sp_tracing::Level::TRACE, "final_checks");
		// remove temporaries
		let new_header = <frame_system::Pallet<System>>::finalize();

		// check digest
		assert_eq!(
			header.digest().logs().len(),
			new_header.digest().logs().len(),
			"Number of digest items must match that calculated."
		);
		let items_zip = header.digest().logs().iter().zip(new_header.digest().logs().iter());
		for (header_item, computed_item) in items_zip {
			header_item.check_equal(&computed_item);
			assert!(header_item == computed_item, "Digest item must match that calculated.");
		}

		// check storage root.
		let storage_root = new_header.state_root();
		header.state_root().check_equal(&storage_root);
		assert!(header.state_root() == storage_root, "Storage root must match that calculated.");
	}

	/// Check a given signed transaction for validity. This doesn't execute any
	/// side-effects; it merely checks whether the transaction would panic if it were included or
	/// not.
	///
	/// Changes made to storage should be discarded.
	pub fn validate_transaction(
		source: TransactionSource,
		uxt: Block::Extrinsic,
		block_hash: Block::Hash,
	) -> TransactionValidity {
		sp_io::init_tracing();
		use sp_tracing::{enter_span, within_span};

		<frame_system::Pallet<System>>::initialize(
			&(frame_system::Pallet::<System>::block_number() + One::one()),
			&block_hash,
			&Default::default(),
		);

		enter_span! { sp_tracing::Level::TRACE, "validate_transaction" };

		let encoded_len = within_span! { sp_tracing::Level::TRACE, "using_encoded";
			uxt.using_encoded(|d| d.len())
		};

		let xt = within_span! { sp_tracing::Level::TRACE, "check";
			uxt.check(&Default::default())
		}?;

		let dispatch_info = within_span! { sp_tracing::Level::TRACE, "dispatch_info";
			xt.get_dispatch_info()
		};

		within_span! {
			sp_tracing::Level::TRACE, "validate";
			xt.validate::<UnsignedValidator>(source, &dispatch_info, encoded_len)
		}
	}

	/// Start an offchain worker and generate extrinsics.
	pub fn offchain_worker(header: &System::Header) {
		sp_io::init_tracing();
		// We need to keep events available for offchain workers,
		// hence we initialize the block manually.
		// OffchainWorker RuntimeApi should skip initialization.
		let digests = header.digest().clone();

		<frame_system::Pallet<System>>::initialize(header.number(), header.parent_hash(), &digests);

		// Frame system only inserts the parent hash into the block hashes as normally we don't know
		// the hash for the header before. However, here we are aware of the hash and we can add it
		// as well.
		frame_system::BlockHash::<System>::insert(header.number(), header.hash());

		<AllPalletsWithSystem as OffchainWorker<System::BlockNumber>>::offchain_worker(
			*header.number(),
		)
	}
}

#[cfg(test)]
mod tests {
	use super::*;

	use hex_literal::hex;

	use sp_core::{sr25519, testing::SR25519, Pair, ShufflingSeed, H256};
	use sp_keystore::vrf::{VRFTranscriptData, VRFTranscriptValue};
	use sp_runtime::{
		generic::{DigestItem, Era},
		testing::{BlockVer as Block, Digest, HeaderVer as Header},
		traits::{BlakeTwo256, Block as BlockT, Header as HeaderT, IdentityLookup},
		transaction_validity::{
			InvalidTransaction, TransactionValidityError, UnknownTransaction, ValidTransaction,
		},
		DispatchError,
	};

	use frame_support::{
		assert_err, parameter_types,
		traits::{
			ConstU32, ConstU64, ConstU8, Currency, LockIdentifier, LockableCurrency,
			WithdrawReasons,
		},
		weights::{ConstantMultiplier, IdentityFee, RuntimeDbWeight, Weight, WeightToFee},
	};
	use frame_system::{Call as SystemCall, ChainContext, LastRuntimeUpgradeInfo};
	use pallet_balances::Call as BalancesCall;
	use pallet_transaction_payment::CurrencyAdapter;
	use sp_keystore::SyncCryptoStore;

	const TEST_KEY: &[u8] = b":test:key:";

	#[frame_support::pallet]
	mod custom {
		use frame_support::pallet_prelude::*;
		use frame_system::pallet_prelude::*;

		#[pallet::pallet]
		#[pallet::generate_store(pub(super) trait Store)]
		pub struct Pallet<T>(_);

		#[pallet::config]
		pub trait Config: frame_system::Config {}

		#[pallet::hooks]
		impl<T: Config> Hooks<BlockNumberFor<T>> for Pallet<T> {
			// module hooks.
			// one with block number arg and one without
			fn on_initialize(n: T::BlockNumber) -> Weight {
				println!("on_initialize({})", n);
				Weight::from_ref_time(175)
			}

			fn on_idle(n: T::BlockNumber, remaining_weight: Weight) -> Weight {
				println!("on_idle{}, {})", n, remaining_weight);
				Weight::from_ref_time(175)
			}

			fn on_finalize(n: T::BlockNumber) {
				println!("on_finalize({})", n);
			}

			fn on_runtime_upgrade() -> Weight {
				sp_io::storage::set(super::TEST_KEY, "module".as_bytes());
				Weight::from_ref_time(200)
			}

			fn offchain_worker(n: T::BlockNumber) {
				assert_eq!(T::BlockNumber::from(1u32), n);
			}
		}

		#[pallet::call]
		impl<T: Config> Pallet<T> {
			#[pallet::weight(100)]
			pub fn some_function(origin: OriginFor<T>) -> DispatchResult {
				// NOTE: does not make any different.
				frame_system::ensure_signed(origin)?;
				Ok(())
			}

			#[pallet::weight((200, DispatchClass::Operational))]
			pub fn some_root_operation(origin: OriginFor<T>) -> DispatchResult {
				frame_system::ensure_root(origin)?;
				Ok(())
			}

			#[pallet::weight(0)]
			pub fn some_unsigned_message(origin: OriginFor<T>) -> DispatchResult {
				frame_system::ensure_none(origin)?;
				Ok(())
			}

			#[pallet::weight(0)]
			pub fn allowed_unsigned(origin: OriginFor<T>) -> DispatchResult {
				frame_system::ensure_root(origin)?;
				Ok(())
			}

			#[pallet::weight(0)]
			pub fn unallowed_unsigned(origin: OriginFor<T>) -> DispatchResult {
				frame_system::ensure_root(origin)?;
				Ok(())
			}

			#[pallet::weight(0)]
			pub fn inherent_call(origin: OriginFor<T>) -> DispatchResult {
				let _ = frame_system::ensure_none(origin)?;
				Ok(())
			}

			#[pallet::weight(0)]
			pub fn calculate_storage_root(_origin: OriginFor<T>) -> DispatchResult {
				let root = sp_io::storage::root(sp_runtime::StateVersion::V1);
				sp_io::storage::set("storage_root".as_bytes(), &root);
				Ok(())
			}
		}

		#[pallet::inherent]
		impl<T: Config> ProvideInherent for Pallet<T> {
			type Call = Call<T>;

			type Error = sp_inherents::MakeFatalError<()>;

			const INHERENT_IDENTIFIER: [u8; 8] = *b"test1234";

			fn create_inherent(_data: &InherentData) -> Option<Self::Call> {
				None
			}

			fn is_inherent(call: &Self::Call) -> bool {
				*call == Call::<T>::inherent_call {}
			}
		}

		#[pallet::validate_unsigned]
		impl<T: Config> ValidateUnsigned for Pallet<T> {
			type Call = Call<T>;

			// Inherent call is accepted for being dispatched
			fn pre_dispatch(call: &Self::Call) -> Result<(), TransactionValidityError> {
				match call {
					Call::allowed_unsigned { .. } => Ok(()),
					Call::inherent_call { .. } => Ok(()),
					_ => Err(UnknownTransaction::NoUnsignedValidator.into()),
				}
			}

			// Inherent call is not validated as unsigned
			fn validate_unsigned(
				_source: TransactionSource,
				call: &Self::Call,
			) -> TransactionValidity {
				match call {
					Call::allowed_unsigned { .. } => Ok(Default::default()),
					_ => UnknownTransaction::NoUnsignedValidator.into(),
				}
			}
		}
	}

	frame_support::construct_runtime!(
		pub enum Runtime where
			Block = TestBlock,
			NodeBlock = TestBlock,
			UncheckedExtrinsic = TestUncheckedExtrinsic
		{
			System: frame_system::{Pallet, Call, Config, Storage, Event<T>},
			Balances: pallet_balances::{Pallet, Call, Storage, Config<T>, Event<T>},
			TransactionPayment: pallet_transaction_payment::{Pallet, Storage, Event<T>},
			Custom: custom::{Pallet, Call, ValidateUnsigned, Inherent},
		}
	);

	parameter_types! {
		pub BlockWeights: frame_system::limits::BlockWeights =
			frame_system::limits::BlockWeights::builder()
				.base_block(Weight::from_ref_time(10))
				.for_class(DispatchClass::all(), |weights| weights.base_extrinsic = Weight::from_ref_time(5))
				.for_class(DispatchClass::non_mandatory(), |weights| weights.max_total = Weight::from_ref_time(1024).into())
				.build_or_panic();
		pub const DbWeight: RuntimeDbWeight = RuntimeDbWeight {
			read: 10,
			write: 100,
		};
	}
	impl frame_system::Config for Runtime {
		type BaseCallFilter = frame_support::traits::Everything;
		type BlockWeights = BlockWeights;
		type BlockLength = ();
		type DbWeight = ();
		type Origin = Origin;
		type Index = u64;
		type Call = Call;
		type BlockNumber = u64;
		type Hash = sp_core::H256;
		type Hashing = BlakeTwo256;
		type AccountId = u64;
		type Lookup = IdentityLookup<u64>;
		type Header = Header;
		type Event = Event;
		type BlockHashCount = ConstU64<250>;
		type Version = RuntimeVersion;
		type PalletInfo = PalletInfo;
		type AccountData = pallet_balances::AccountData<Balance>;
		type OnNewAccount = ();
		type OnKilledAccount = ();
		type SystemWeightInfo = ();
		type SS58Prefix = ();
		type OnSetCode = ();
		type MaxConsumers = ConstU32<16>;
	}

	type Balance = u64;
	parameter_types! {
		pub const ExistentialDeposit: Balance = 1;
	}
	impl pallet_balances::Config for Runtime {
		type Balance = Balance;
		type Event = Event;
		type DustRemoval = ();
		type ExistentialDeposit = ExistentialDeposit;
		type AccountStore = System;
		type MaxLocks = ();
		type MaxReserves = ();
		type ReserveIdentifier = [u8; 8];
		type WeightInfo = ();
	}

	parameter_types! {
		pub const TransactionByteFee: Balance = 0;
	}
	impl pallet_transaction_payment::Config for Runtime {
		type Event = Event;
		type OnChargeTransaction = CurrencyAdapter<Balances, ()>;
		type OperationalFeeMultiplier = ConstU8<5>;
		type WeightToFee = IdentityFee<Balance>;
		type LengthToFee = ConstantMultiplier<Balance, TransactionByteFee>;
		type FeeMultiplierUpdate = ();
	}
	impl custom::Config for Runtime {}

	pub struct RuntimeVersion;
	impl frame_support::traits::Get<sp_version::RuntimeVersion> for RuntimeVersion {
		fn get() -> sp_version::RuntimeVersion {
			RUNTIME_VERSION.with(|v| v.borrow().clone())
		}
	}

	thread_local! {
		pub static RUNTIME_VERSION: std::cell::RefCell<sp_version::RuntimeVersion> =
			Default::default();
	}

	type SignedExtra = (
		frame_system::CheckEra<Runtime>,
		frame_system::CheckNonce<Runtime>,
		frame_system::CheckWeight<Runtime>,
		pallet_transaction_payment::ChargeTransactionPayment<Runtime>,
	);
	type TestXt = sp_runtime::testing::TestXt<Call, SignedExtra>;
	type TestBlock = Block<TestXt>;
	type TestUncheckedExtrinsic = TestXt;

	// Will contain `true` when the custom runtime logic was called.
	const CUSTOM_ON_RUNTIME_KEY: &[u8] = b":custom:on_runtime";

	struct CustomOnRuntimeUpgrade;
	impl OnRuntimeUpgrade for CustomOnRuntimeUpgrade {
		fn on_runtime_upgrade() -> Weight {
			sp_io::storage::set(TEST_KEY, "custom_upgrade".as_bytes());
			sp_io::storage::set(CUSTOM_ON_RUNTIME_KEY, &true.encode());
			System::deposit_event(frame_system::Event::CodeUpdated);
			Weight::from_ref_time(100)
		}
	}

	type Executive = super::Executive<
		Runtime,
		Block<TestXt>,
		ChainContext<Runtime>,
		Runtime,
		AllPalletsWithSystem,
		CustomOnRuntimeUpgrade,
	>;

	fn extra(nonce: u64, fee: Balance) -> SignedExtra {
		(
			frame_system::CheckEra::from(Era::Immortal),
			frame_system::CheckNonce::from(nonce),
			frame_system::CheckWeight::new(),
			pallet_transaction_payment::ChargeTransactionPayment::from(fee),
		)
	}

	fn sign_extra(who: u64, nonce: u64, fee: Balance) -> Option<(u64, SignedExtra)> {
		Some((who, extra(nonce, fee)))
	}

	fn call_transfer(dest: u64, value: u64) -> Call {
		Call::Balances(BalancesCall::transfer { dest, value })
	}

	#[test]
	fn balance_transfer_dispatch_works() {
		let mut t = frame_system::GenesisConfig::default().build_storage::<Runtime>().unwrap();
		pallet_balances::GenesisConfig::<Runtime> { balances: vec![(1, 211)] }
			.assimilate_storage(&mut t)
			.unwrap();
		let xt = TestXt::new(call_transfer(2, 69), sign_extra(1, 0, 0));
		let weight = xt.get_dispatch_info().weight
			+ <Runtime as frame_system::Config>::BlockWeights::get()
				.get(DispatchClass::Normal)
				.base_extrinsic;
		let fee: Balance =
			<Runtime as pallet_transaction_payment::Config>::WeightToFee::weight_to_fee(&weight);
		let mut t = sp_io::TestExternalities::new(t);
		t.execute_with(|| {
			Executive::initialize_block(&Header::new(
				1,
				H256::default(),
				H256::default(),
				[69u8; 32].into(),
				Digest::default(),
			));
			let r = Executive::apply_extrinsic(xt);
			assert!(r.is_ok());
			assert_eq!(<pallet_balances::Pallet<Runtime>>::total_balance(&1), 142 - fee);
			assert_eq!(<pallet_balances::Pallet<Runtime>>::total_balance(&2), 69);
		});
	}

	fn new_test_ext(balance_factor: Balance) -> sp_io::TestExternalities {
		let mut t = frame_system::GenesisConfig::default().build_storage::<Runtime>().unwrap();
		pallet_balances::GenesisConfig::<Runtime> { balances: vec![(1, 111 * balance_factor)] }
			.assimilate_storage(&mut t)
			.unwrap();
		t.into()
	}

	fn new_test_ext_v0(balance_factor: Balance) -> sp_io::TestExternalities {
		let mut t = frame_system::GenesisConfig::default().build_storage::<Runtime>().unwrap();
		pallet_balances::GenesisConfig::<Runtime> { balances: vec![(1, 111 * balance_factor)] }
			.assimilate_storage(&mut t)
			.unwrap();
		(t, sp_runtime::StateVersion::V0).into()
	}

	#[test]
	fn block_import_works() {
		block_import_works_inner(
			new_test_ext_v0(1),
			hex!("2aaebbb0ef77452cf561abc6f738c33299c09b121fc3aa2ac388ccb878a2ea10").into(),
		);
		block_import_works_inner(
			new_test_ext(1),
			hex!("e5c485cf9d53f651188469fabd91bc765ee1d6ddf17a96533b6b7acb60f697ea").into(),
		);
	}
	fn block_import_works_inner(mut ext: sp_io::TestExternalities, state_root: H256) {
		ext.execute_with(|| {
			Executive::execute_block(Block {
				header: Header {
					parent_hash: [69u8; 32].into(),
					number: 1,
					state_root,
					extrinsics_root: hex!(
						"03170a2e7597b7b7e3d84c05391d139a62b157e78786d8c082f29dcf4c111314"
					)
					.into(),
					digest: Digest { logs: vec![] },
					count: 0,
					seed: Default::default(),
				},
				extrinsics: vec![],
			});
		});
	}

	#[test]
	#[should_panic]
	fn block_import_of_bad_state_root_fails() {
		new_test_ext(1).execute_with(|| {
			Executive::execute_block(Block {
				header: Header {
					parent_hash: [69u8; 32].into(),
					number: 1,
					state_root: [0u8; 32].into(),
					extrinsics_root: hex!(
						"03170a2e7597b7b7e3d84c05391d139a62b157e78786d8c082f29dcf4c111314"
					)
					.into(),
					digest: Digest { logs: vec![] },
					count: 0,
					seed: Default::default(),
				},
				extrinsics: vec![],
			});
		});
	}

	#[test]
	#[should_panic]
	fn block_import_of_bad_extrinsic_root_fails() {
		new_test_ext(1).execute_with(|| {
			Executive::execute_block(Block {
				header: Header {
					parent_hash: [69u8; 32].into(),
					number: 1,
					state_root: hex!(
						"75e7d8f360d375bbe91bcf8019c01ab6362448b4a89e3b329717eb9d910340e5"
					)
					.into(),
					extrinsics_root: [0u8; 32].into(),
					digest: Digest { logs: vec![] },
					count: 0,
					seed: Default::default(),
				},
				extrinsics: vec![],
			});
		});
	}

	#[test]
	fn bad_extrinsic_not_inserted() {
		let mut t = new_test_ext(1);
		// bad nonce check!
		let xt = TestXt::new(call_transfer(33, 69), sign_extra(1, 30, 0));
		t.execute_with(|| {
			Executive::initialize_block(&Header::new(
				1,
				H256::default(),
				H256::default(),
				[69u8; 32].into(),
				Digest::default(),
			));
			assert_err!(
				Executive::apply_extrinsic(xt),
				TransactionValidityError::Invalid(InvalidTransaction::Future)
			);
			assert_eq!(<frame_system::Pallet<Runtime>>::extrinsic_index(), Some(0));
		});
	}

	#[test]
	fn block_weight_limit_enforced() {
		let mut t = new_test_ext(10000);
		// given: TestXt uses the encoded len as fixed Len:
		let xt = TestXt::new(
			Call::Balances(BalancesCall::transfer { dest: 33, value: 0 }),
			sign_extra(1, 0, 0),
		);
		let encoded = xt.encode();
		let encoded_len = encoded.len() as u64;
		// on_initialize weight + base block execution weight
		let block_weights = <Runtime as frame_system::Config>::BlockWeights::get();
		let base_block_weight = Weight::from_ref_time(175) + block_weights.base_block;
		let limit = block_weights.get(DispatchClass::Normal).max_total.unwrap() - base_block_weight;
		let num_to_exhaust_block = limit.ref_time() / (encoded_len + 5);
		t.execute_with(|| {
			Executive::initialize_block(&Header::new(
				1,
				H256::default(),
				H256::default(),
				[69u8; 32].into(),
				Digest::default(),
			));
			// Base block execution weight + `on_initialize` weight from the custom module.
			assert_eq!(<frame_system::Pallet<Runtime>>::block_weight().total(), base_block_weight);

			for nonce in 0..=num_to_exhaust_block {
				let xt = TestXt::new(
					Call::Balances(BalancesCall::transfer { dest: 33, value: 0 }),
					sign_extra(1, nonce.into(), 0),
				);
				let res = Executive::apply_extrinsic(xt);
				if nonce != num_to_exhaust_block {
					assert!(res.is_ok());
					assert_eq!(
						<frame_system::Pallet<Runtime>>::block_weight().total(),
						//--------------------- on_initialize + block_execution + extrinsic_base weight
						Weight::from_ref_time((encoded_len + 5) * (nonce + 1)) + base_block_weight,
					);
					assert_eq!(
						<frame_system::Pallet<Runtime>>::extrinsic_index(),
						Some(nonce as u32 + 1)
					);
				} else {
					assert_eq!(res, Err(InvalidTransaction::ExhaustsResources.into()));
				}
			}
		});
	}

	#[test]
	fn block_weight_and_size_is_stored_per_tx() {
		let xt = TestXt::new(
			Call::Balances(BalancesCall::transfer { dest: 33, value: 0 }),
			sign_extra(1, 0, 0),
		);
		let x1 = TestXt::new(
			Call::Balances(BalancesCall::transfer { dest: 33, value: 0 }),
			sign_extra(1, 1, 0),
		);
		let x2 = TestXt::new(
			Call::Balances(BalancesCall::transfer { dest: 33, value: 0 }),
			sign_extra(1, 2, 0),
		);
		let len = xt.clone().encode().len() as u32;
		let mut t = new_test_ext(1);
		t.execute_with(|| {
			// Block execution weight + on_initialize weight from custom module
			let base_block_weight = Weight::from_ref_time(175) +
				<Runtime as frame_system::Config>::BlockWeights::get().base_block;

			Executive::initialize_block(&Header::new(
				1,
				H256::default(),
				H256::default(),
				[69u8; 32].into(),
				Digest::default(),
			));

			assert_eq!(<frame_system::Pallet<Runtime>>::block_weight().total(), base_block_weight);
			assert_eq!(<frame_system::Pallet<Runtime>>::all_extrinsics_len(), 0);

			assert!(Executive::apply_extrinsic(xt.clone()).unwrap().is_ok());
			assert!(Executive::apply_extrinsic(x1.clone()).unwrap().is_ok());
			assert!(Executive::apply_extrinsic(x2.clone()).unwrap().is_ok());

			// default weight for `TestXt` == encoded length.
<<<<<<< HEAD
			let extrinsic_weight = len as Weight
				+ <Runtime as frame_system::Config>::BlockWeights::get()
=======
			let extrinsic_weight = Weight::from_ref_time(len as u64) +
				<Runtime as frame_system::Config>::BlockWeights::get()
>>>>>>> 159b8bfe
					.get(DispatchClass::Normal)
					.base_extrinsic;
			assert_eq!(
				<frame_system::Pallet<Runtime>>::block_weight().total(),
				base_block_weight + 3u64 * extrinsic_weight,
			);
			assert_eq!(<frame_system::Pallet<Runtime>>::all_extrinsics_len(), 3 * len);

			let _ = <frame_system::Pallet<Runtime>>::finalize();
			// All extrinsics length cleaned on `System::finalize`
			assert_eq!(<frame_system::Pallet<Runtime>>::all_extrinsics_len(), 0);

			// New Block
			Executive::initialize_block(&Header::new(
				2,
				H256::default(),
				H256::default(),
				[69u8; 32].into(),
				Digest::default(),
			));

			// Block weight cleaned up on `System::initialize`
			assert_eq!(<frame_system::Pallet<Runtime>>::block_weight().total(), base_block_weight);
		});
	}

	#[test]
	fn validate_unsigned() {
		let valid = TestXt::new(Call::Custom(custom::Call::allowed_unsigned {}), None);
		let invalid = TestXt::new(Call::Custom(custom::Call::unallowed_unsigned {}), None);
		let mut t = new_test_ext(1);

		t.execute_with(|| {
			assert_eq!(
				Executive::validate_transaction(
					TransactionSource::InBlock,
					valid.clone(),
					Default::default(),
				),
				Ok(ValidTransaction::default()),
			);
			assert_eq!(
				Executive::validate_transaction(
					TransactionSource::InBlock,
					invalid.clone(),
					Default::default(),
				),
				Err(TransactionValidityError::Unknown(UnknownTransaction::NoUnsignedValidator)),
			);
			assert_eq!(Executive::apply_extrinsic(valid), Ok(Err(DispatchError::BadOrigin)));
			assert_eq!(
				Executive::apply_extrinsic(invalid),
				Err(TransactionValidityError::Unknown(UnknownTransaction::NoUnsignedValidator))
			);
		});
	}

	#[test]
	fn can_pay_for_tx_fee_on_full_lock() {
		let id: LockIdentifier = *b"0       ";
		let execute_with_lock = |lock: WithdrawReasons| {
			let mut t = new_test_ext(1);
			t.execute_with(|| {
				<pallet_balances::Pallet<Runtime> as LockableCurrency<Balance>>::set_lock(
					id, &1, 110, lock,
				);
				let xt = TestXt::new(
					Call::System(SystemCall::remark { remark: vec![1u8] }),
					sign_extra(1, 0, 0),
				);
				let weight = xt.get_dispatch_info().weight
					+ <Runtime as frame_system::Config>::BlockWeights::get()
						.get(DispatchClass::Normal)
						.base_extrinsic;
				let fee: Balance =
					<Runtime as pallet_transaction_payment::Config>::WeightToFee::weight_to_fee(
						&weight,
					);
				Executive::initialize_block(&Header::new(
					1,
					H256::default(),
					H256::default(),
					[69u8; 32].into(),
					Digest::default(),
				));

				if lock == WithdrawReasons::except(WithdrawReasons::TRANSACTION_PAYMENT) {
					assert!(Executive::apply_extrinsic(xt).unwrap().is_ok());
					// tx fee has been deducted.
					assert_eq!(<pallet_balances::Pallet<Runtime>>::total_balance(&1), 111 - fee);
				} else {
					assert_eq!(
						Executive::apply_extrinsic(xt),
						Err(InvalidTransaction::Payment.into()),
					);
					assert_eq!(<pallet_balances::Pallet<Runtime>>::total_balance(&1), 111);
				}
			});
		};

		execute_with_lock(WithdrawReasons::all());
		execute_with_lock(WithdrawReasons::except(WithdrawReasons::TRANSACTION_PAYMENT));
	}

	#[test]
	fn block_hooks_weight_is_stored() {
		new_test_ext(1).execute_with(|| {
			Executive::initialize_block(&Header::new_from_number(1));
			Executive::finalize_block();
			// NOTE: might need updates over time if new weights are introduced.
			// For now it only accounts for the base block execution weight and
			// the `on_initialize` weight defined in the custom test module.
			assert_eq!(
				<frame_system::Pallet<Runtime>>::block_weight().total(),
				Weight::from_ref_time(175 + 175 + 10)
			);
		})
	}

	#[test]
	fn runtime_upgraded_should_work() {
		new_test_ext(1).execute_with(|| {
			RUNTIME_VERSION.with(|v| *v.borrow_mut() = Default::default());
			// It should be added at genesis
			assert!(frame_system::LastRuntimeUpgrade::<Runtime>::exists());
			assert!(!Executive::runtime_upgraded());

			RUNTIME_VERSION.with(|v| {
				*v.borrow_mut() =
					sp_version::RuntimeVersion { spec_version: 1, ..Default::default() }
			});
			assert!(Executive::runtime_upgraded());
			assert_eq!(
				Some(LastRuntimeUpgradeInfo { spec_version: 1.into(), spec_name: "".into() }),
				frame_system::LastRuntimeUpgrade::<Runtime>::get(),
			);

			RUNTIME_VERSION.with(|v| {
				*v.borrow_mut() = sp_version::RuntimeVersion {
					spec_version: 1,
					spec_name: "test".into(),
					..Default::default()
				}
			});
			assert!(Executive::runtime_upgraded());
			assert_eq!(
				Some(LastRuntimeUpgradeInfo { spec_version: 1.into(), spec_name: "test".into() }),
				frame_system::LastRuntimeUpgrade::<Runtime>::get(),
			);

			RUNTIME_VERSION.with(|v| {
				*v.borrow_mut() = sp_version::RuntimeVersion {
					spec_version: 1,
					spec_name: "test".into(),
					impl_version: 2,
					..Default::default()
				}
			});
			assert!(!Executive::runtime_upgraded());

			frame_system::LastRuntimeUpgrade::<Runtime>::take();
			assert!(Executive::runtime_upgraded());
			assert_eq!(
				Some(LastRuntimeUpgradeInfo { spec_version: 1.into(), spec_name: "test".into() }),
				frame_system::LastRuntimeUpgrade::<Runtime>::get(),
			);
		})
	}

	#[test]
	fn last_runtime_upgrade_was_upgraded_works() {
		let test_data = vec![
			(0, "", 1, "", true),
			(1, "", 1, "", false),
			(1, "", 1, "test", true),
			(1, "", 0, "", false),
			(1, "", 0, "test", true),
		];

		for (spec_version, spec_name, c_spec_version, c_spec_name, result) in test_data {
			let current = sp_version::RuntimeVersion {
				spec_version: c_spec_version,
				spec_name: c_spec_name.into(),
				..Default::default()
			};

			let last = LastRuntimeUpgradeInfo {
				spec_version: spec_version.into(),
				spec_name: spec_name.into(),
			};

			assert_eq!(result, last.was_upgraded(&current));
		}
	}

	#[test]
	fn custom_runtime_upgrade_is_called_before_modules() {
		new_test_ext(1).execute_with(|| {
			// Make sure `on_runtime_upgrade` is called.
			RUNTIME_VERSION.with(|v| {
				*v.borrow_mut() =
					sp_version::RuntimeVersion { spec_version: 1, ..Default::default() }
			});

			Executive::initialize_block(&Header::new(
				1,
				H256::default(),
				H256::default(),
				[69u8; 32].into(),
				Digest::default(),
			));

			assert_eq!(&sp_io::storage::get(TEST_KEY).unwrap()[..], *b"module");
			assert_eq!(sp_io::storage::get(CUSTOM_ON_RUNTIME_KEY).unwrap(), true.encode());
		});
	}

	#[test]
	fn event_from_runtime_upgrade_is_included() {
		new_test_ext(1).execute_with(|| {
			// Make sure `on_runtime_upgrade` is called.
			RUNTIME_VERSION.with(|v| {
				*v.borrow_mut() =
					sp_version::RuntimeVersion { spec_version: 1, ..Default::default() }
			});

			// set block number to non zero so events are not exlcuded
			System::set_block_number(1);

			Executive::initialize_block(&Header::new(
				2,
				H256::default(),
				H256::default(),
				[69u8; 32].into(),
				Digest::default(),
			));

			System::assert_last_event(frame_system::Event::<Runtime>::CodeUpdated.into());
		});
	}

	/// Regression test that ensures that the custom on runtime upgrade is called when executive is
	/// used through the `ExecuteBlock` trait.
	#[test]
	fn custom_runtime_upgrade_is_called_when_using_execute_block_trait() {
		let xt = TestXt::new(
			Call::Balances(BalancesCall::transfer { dest: 33, value: 0 }),
			sign_extra(1, 0, 0),
		);

		let header = new_test_ext(1).execute_with(|| {
			// Make sure `on_runtime_upgrade` is called.
			RUNTIME_VERSION.with(|v| {
				*v.borrow_mut() =
					sp_version::RuntimeVersion { spec_version: 1, ..Default::default() }
			});

			// Let's build some fake block.
			Executive::initialize_block(&Header::new(
				1,
				H256::default(),
				H256::default(),
				[69u8; 32].into(),
				Digest::default(),
			));

			Executive::apply_extrinsic(xt.clone()).unwrap().unwrap();

			Executive::finalize_block()
		});

		// Reset to get the correct new genesis below.
		RUNTIME_VERSION.with(|v| {
			*v.borrow_mut() = sp_version::RuntimeVersion { spec_version: 0, ..Default::default() }
		});

		new_test_ext(1).execute_with(|| {
			// Make sure `on_runtime_upgrade` is called.
			RUNTIME_VERSION.with(|v| {
				*v.borrow_mut() =
					sp_version::RuntimeVersion { spec_version: 1, ..Default::default() }
			});

			<Executive as ExecuteBlock<Block<TestXt>>>::execute_block(Block::new(header, vec![xt]));

			assert_eq!(&sp_io::storage::get(TEST_KEY).unwrap()[..], *b"module");
			assert_eq!(sp_io::storage::get(CUSTOM_ON_RUNTIME_KEY).unwrap(), true.encode());
		});
	}

	#[test]
	fn all_weights_are_recorded_correctly() {
		new_test_ext(1).execute_with(|| {
			// Make sure `on_runtime_upgrade` is called for maximum complexity
			RUNTIME_VERSION.with(|v| {
				*v.borrow_mut() =
					sp_version::RuntimeVersion { spec_version: 1, ..Default::default() }
			});

			let block_number = 1;

			Executive::initialize_block(&Header::new(
				block_number,
				H256::default(),
				H256::default(),
				[69u8; 32].into(),
				Digest::default(),
			));

			// All weights that show up in the `initialize_block_impl`
			let custom_runtime_upgrade_weight = CustomOnRuntimeUpgrade::on_runtime_upgrade();
			let runtime_upgrade_weight =
				<AllPalletsWithSystem as OnRuntimeUpgrade>::on_runtime_upgrade();
			let on_initialize_weight =
				<AllPalletsWithSystem as OnInitialize<u64>>::on_initialize(block_number);
			let base_block_weight =
				<Runtime as frame_system::Config>::BlockWeights::get().base_block;

			// Weights are recorded correctly
			assert_eq!(
				frame_system::Pallet::<Runtime>::block_weight().total(),
				custom_runtime_upgrade_weight
					+ runtime_upgrade_weight
					+ on_initialize_weight
					+ base_block_weight,
			);
		});
	}

	#[test]
	fn offchain_worker_works_as_expected() {
		new_test_ext(1).execute_with(|| {
			let parent_hash = sp_core::H256::from([69u8; 32]);
			let mut digest = Digest::default();
			digest.push(DigestItem::Seal([1, 2, 3, 4], vec![5, 6, 7, 8]));

			let header =
				Header::new(1, H256::default(), H256::default(), parent_hash, digest.clone());

			Executive::offchain_worker(&header);

			assert_eq!(digest, System::digest());
			assert_eq!(parent_hash, System::block_hash(0));
			assert_eq!(header.hash(), System::block_hash(1));
		});
	}

	#[test]
	fn calculating_storage_root_twice_works() {
		let call = Call::Custom(custom::Call::calculate_storage_root {});
		let xt = TestXt::new(call, sign_extra(1, 0, 0));

		let header = new_test_ext(1).execute_with(|| {
			// Let's build some fake block.
			Executive::initialize_block(&Header::new(
				1,
				H256::default(),
				H256::default(),
				[69u8; 32].into(),
				Digest::default(),
			));

			Executive::apply_extrinsic(xt.clone()).unwrap().unwrap();

			Executive::finalize_block()
		});

		new_test_ext(1).execute_with(|| {
			Executive::execute_block(Block::new(header, vec![xt]));
		});
	}

	#[test]
	#[should_panic(expected = "Invalid inherent position for extrinsic at index 1")]
	fn invalid_inherent_position_fail() {
		let xt1 = TestXt::new(
			Call::Balances(BalancesCall::transfer { dest: 33, value: 0 }),
			sign_extra(1, 0, 0),
		);
		let xt2 = TestXt::new(Call::Custom(custom::Call::inherent_call {}), None);

		let header = new_test_ext(1).execute_with(|| {
			// Let's build some fake block.
			Executive::initialize_block(&Header::new(
				1,
				H256::default(),
				H256::default(),
				[69u8; 32].into(),
				Digest::default(),
			));

			Executive::apply_extrinsic(xt1.clone()).unwrap().unwrap();
			Executive::apply_extrinsic(xt2.clone()).unwrap().unwrap();

			Executive::finalize_block()
		});

		new_test_ext(1).execute_with(|| {
			Executive::execute_block(Block::new(header, vec![xt1, xt2]));
		});
	}

	#[test]
	fn valid_inherents_position_works() {
		let xt1 = TestXt::new(Call::Custom(custom::Call::inherent_call {}), None);
		let xt2 = TestXt::new(call_transfer(33, 0), sign_extra(1, 0, 0));

		let header = new_test_ext(1).execute_with(|| {
			// Let's build some fake block.
			Executive::initialize_block(&Header::new(
				1,
				H256::default(),
				H256::default(),
				[69u8; 32].into(),
				Digest::default(),
			));

			Executive::apply_extrinsic(xt1.clone()).unwrap().unwrap();
			Executive::apply_extrinsic(xt2.clone()).unwrap().unwrap();

			Executive::finalize_block()
		});

		new_test_ext(1).execute_with(|| {
			Executive::execute_block(Block::new(header, vec![xt1, xt2]));
		});
	}

	#[test]
	#[should_panic(expected = "cannot build public")]
	fn ver_block_import_panic_due_to_lack_of_public_key() {
		new_test_ext(1).execute_with(|| {
			Executive::execute_block_ver(
				Block {
					header: Header {
						parent_hash: [69u8; 32].into(),
						number: 1,
						state_root: hex!(
							"58e5aca3629754c5185b50dd676053c5b9466c18488bb1f4c6138a46885cd79d"
						)
						.into(),
						extrinsics_root: hex!(
							"03170a2e7597b7b7e3d84c05391d139a62b157e78786d8c082f29dcf4c111314"
						)
						.into(),
						digest: Digest { logs: vec![] },
						count: 0,
						seed: Default::default(),
					},
					extrinsics: vec![],
				},
				vec![],
			);
		});
	}

	#[should_panic(expected = "shuffling seed verification failed")]
	#[test]
	fn ver_block_import_panic_due_to_wrong_signature() {
		new_test_ext(1).execute_with(|| {
			Executive::execute_block_ver(
				Block {
					header: Header {
						parent_hash: [69u8; 32].into(),
						number: 1,
						state_root: hex!(
							"58e5aca3629754c5185b50dd676053c5b9466c18488bb1f4c6138a46885cd79d"
						)
						.into(),
						extrinsics_root: hex!(
							"03170a2e7597b7b7e3d84c05391d139a62b157e78786d8c082f29dcf4c111314"
						)
						.into(),
						digest: Digest { logs: vec![] },
						count: 0,
						seed: Default::default(),
					},
					extrinsics: vec![],
				},
				vec![0; 32],
			);
		});
	}

	#[test]
	fn ver_block_import_works() {
		new_test_ext(1).execute_with(|| {
			let prev_seed = vec![0u8; 32];
			let secret_uri = "//Alice";
			let keystore = sp_keystore::testing::KeyStore::new();

			let key_pair =
				sr25519::Pair::from_string(secret_uri, None).expect("Generates key pair");
			keystore
				.insert_unknown(SR25519, secret_uri, key_pair.public().as_ref())
				.expect("Inserts unknown key");

			let transcript = VRFTranscriptData {
				label: b"shuffling_seed",
				items: vec![("prev_seed", VRFTranscriptValue::Bytes(prev_seed))],
			};

			let signature = keystore
				.sr25519_vrf_sign(SR25519, &key_pair.public(), transcript.clone())
				.unwrap()
				.unwrap();

			let pub_key_bytes = AsRef::<[u8; 32]>::as_ref(&key_pair.public())
				.iter()
				.cloned()
				.collect::<Vec<_>>();
			Executive::execute_block_ver(
				Block {
					header: Header {
						parent_hash: [69u8; 32].into(),
						number: 1,
						state_root: hex!(
							"a37408819189bd873665cfb3b7ac54ec63b4eaa56077198fff637fe3aacb2461"
						)
						.into(),
						extrinsics_root: hex!(
							"03170a2e7597b7b7e3d84c05391d139a62b157e78786d8c082f29dcf4c111314"
						)
						.into(),
						digest: Digest { logs: vec![] },
						count: 0,
						seed: ShufflingSeed {
							seed: signature.output.to_bytes().into(),
							proof: signature.proof.to_bytes().into(),
						},
					},
					extrinsics: vec![],
				},
				pub_key_bytes,
			);
		});
	}
}<|MERGE_RESOLUTION|>--- conflicted
+++ resolved
@@ -130,13 +130,8 @@
 use sp_runtime::{
 	generic::Digest,
 	traits::{
-<<<<<<< HEAD
 		self, Applyable, CheckEqual, Checkable, Dispatchable, Extrinsic, Header,
-		IdentifyAccountWithLookup, NumberFor, One, Saturating, ValidateUnsigned, Zero,
-=======
-		self, Applyable, CheckEqual, Checkable, Dispatchable, Header, NumberFor, One,
-		ValidateUnsigned, Zero,
->>>>>>> 159b8bfe
+		IdentifyAccountWithLookup, NumberFor, One, ValidateUnsigned, Zero,
 	},
 	transaction_validity::{TransactionSource, TransactionValidity},
 	ApplyExtrinsicResult, SaturatedConversion,
@@ -239,11 +234,7 @@
 		COnRuntimeUpgrade: OnRuntimeUpgrade,
 	> Executive<System, Block, Context, UnsignedValidator, AllPalletsWithSystem, COnRuntimeUpgrade>
 where
-	<System as frame_system::Config>::BlockNumber: AtLeast32BitUnsigned,
-	Block::Extrinsic: IdentifyAccountWithLookup<Context, AccountId = System::AccountId>
-		+ Checkable<Context>
-		+ Codec
-		+ GetDispatchInfo,
+	Block::Extrinsic: Checkable<Context> + Codec,
 	CheckedOf<Block::Extrinsic, Context>: Applyable + GetDispatchInfo,
 	CallOf<Block::Extrinsic, Context>:
 		Dispatchable<Info = DispatchInfo, PostInfo = PostDispatchInfo>,
@@ -287,7 +278,7 @@
 			let new_header = <frame_system::Pallet<System>>::finalize();
 			let items_zip = header.digest().logs().iter().zip(new_header.digest().logs().iter());
 			for (header_item, computed_item) in items_zip {
-				header_item.check_equal(&computed_item);
+				header_item.check_equal(computed_item);
 				assert!(header_item == computed_item, "Digest item must match that calculated.");
 			}
 
@@ -334,7 +325,11 @@
 		COnRuntimeUpgrade: OnRuntimeUpgrade,
 	> Executive<System, Block, Context, UnsignedValidator, AllPalletsWithSystem, COnRuntimeUpgrade>
 where
-	Block::Extrinsic: Checkable<Context> + Codec,
+	<System as frame_system::Config>::BlockNumber: AtLeast32BitUnsigned,
+	Block::Extrinsic: IdentifyAccountWithLookup<Context, AccountId = System::AccountId>
+		+ Checkable<Context>
+		+ Codec
+		+ GetDispatchInfo,
 	CheckedOf<Block::Extrinsic, Context>: Applyable + GetDispatchInfo,
 	CallOf<Block::Extrinsic, Context>:
 		Dispatchable<Info = DispatchInfo, PostInfo = PostDispatchInfo>,
@@ -1253,13 +1248,8 @@
 			assert!(Executive::apply_extrinsic(x2.clone()).unwrap().is_ok());
 
 			// default weight for `TestXt` == encoded length.
-<<<<<<< HEAD
-			let extrinsic_weight = len as Weight
-				+ <Runtime as frame_system::Config>::BlockWeights::get()
-=======
 			let extrinsic_weight = Weight::from_ref_time(len as u64) +
 				<Runtime as frame_system::Config>::BlockWeights::get()
->>>>>>> 159b8bfe
 					.get(DispatchClass::Normal)
 					.base_extrinsic;
 			assert_eq!(
