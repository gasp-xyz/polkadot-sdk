--- conflicted
+++ resolved
@@ -124,13 +124,8 @@
 	dispatch::{DispatchClass, DispatchInfo, GetDispatchInfo, PostDispatchInfo},
 	pallet_prelude::InvalidTransaction,
 	traits::{
-<<<<<<< HEAD
-		EnsureInherentsAreFirst, ExecuteBlock, Get, OffchainWorker, OnFinalize, OnIdle,
-		OnInitialize, OnRuntimeUpgrade,
-=======
-		BeforeAllRuntimeMigrations, EnsureInherentsAreFirst, ExecuteBlock, OffchainWorker,
+		BeforeAllRuntimeMigrations, EnsureInherentsAreFirst, ExecuteBlock, Get, OffchainWorker,
 		OnFinalize, OnIdle, OnInitialize, OnRuntimeUpgrade,
->>>>>>> f4bb17cc
 	},
 	weights::Weight,
 };
@@ -593,8 +588,8 @@
 		}
 	}
 
-	/// Returns if the runtime was upgraded since the last time the runtime_upgraded function was called.
-	/// DOES NOT UPDATE
+	/// Returns if the runtime was upgraded since the last time the runtime_upgraded function was
+	/// called. DOES NOT UPDATE
 	/// ONLY VIEWS
 	pub fn runtime_upgraded_peek() -> bool {
 		let last = frame_system::LastRuntimeUpgrade::<System>::get();
@@ -1233,8 +1228,10 @@
 	}
 
 	impl ExtendedCall for RuntimeCall {
-		fn context(&self) -> Option<MetamaskSigningCtx>{ None }
-	}	
+		fn context(&self) -> Option<MetamaskSigningCtx> {
+			None
+		}
+	}
 
 	#[test]
 	fn balance_transfer_dispatch_works() {
