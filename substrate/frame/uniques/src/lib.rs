// This file is part of Substrate.

// Copyright (C) 2017-2022 Parity Technologies (UK) Ltd.
// SPDX-License-Identifier: Apache-2.0

// Licensed under the Apache License, Version 2.0 (the "License");
// you may not use this file except in compliance with the License.
// You may obtain a copy of the License at
//
// 	http://www.apache.org/licenses/LICENSE-2.0
//
// Unless required by applicable law or agreed to in writing, software
// distributed under the License is distributed on an "AS IS" BASIS,
// WITHOUT WARRANTIES OR CONDITIONS OF ANY KIND, either express or implied.
// See the License for the specific language governing permissions and
// limitations under the License.

//! # Unique (Items) Module
//!
//! A simple, secure module for dealing with non-fungible items.
//!
//! ## Related Modules
//!
//! * [`System`](../frame_system/index.html)
//! * [`Support`](../frame_support/index.html)

#![recursion_limit = "256"]
// Ensure we're `no_std` when compiling for Wasm.
#![cfg_attr(not(feature = "std"), no_std)]

#[cfg(feature = "runtime-benchmarks")]
mod benchmarking;
#[cfg(test)]
pub mod mock;
#[cfg(test)]
mod tests;

mod functions;
mod impl_nonfungibles;
mod types;

pub mod migration;
pub mod weights;

use codec::{Decode, Encode};
use frame_support::{
	traits::{
		tokens::Locker, BalanceStatus::Reserved, Currency, EnsureOriginWithArg, ReservableCurrency,
	},
	transactional,
};
use frame_system::Config as SystemConfig;
use sp_runtime::{
	traits::{Saturating, StaticLookup, Zero},
	ArithmeticError, RuntimeDebug,
};
use sp_std::prelude::*;

pub use pallet::*;
pub use types::*;
pub use weights::WeightInfo;

type AccountIdLookupOf<T> = <<T as frame_system::Config>::Lookup as StaticLookup>::Source;

#[frame_support::pallet]
pub mod pallet {
	use super::*;
	use frame_support::pallet_prelude::*;
	use frame_system::pallet_prelude::*;

	#[pallet::pallet]
	#[pallet::generate_store(pub(super) trait Store)]
	pub struct Pallet<T, I = ()>(_);

	#[cfg(feature = "runtime-benchmarks")]
	pub trait BenchmarkHelper<CollectionId, ItemId> {
		fn collection(i: u16) -> CollectionId;
		fn item(i: u16) -> ItemId;
	}
	#[cfg(feature = "runtime-benchmarks")]
	impl<CollectionId: From<u16>, ItemId: From<u16>> BenchmarkHelper<CollectionId, ItemId> for () {
		fn collection(i: u16) -> CollectionId {
			i.into()
		}
		fn item(i: u16) -> ItemId {
			i.into()
		}
	}

	#[pallet::config]
	/// The module configuration trait.
	pub trait Config<I: 'static = ()>: frame_system::Config {
		/// The overarching event type.
		type Event: From<Event<Self, I>> + IsType<<Self as frame_system::Config>::Event>;

		/// Identifier for the collection of item.
		type CollectionId: Member + Parameter + MaxEncodedLen + Copy;

		/// The type used to identify a unique item within a collection.
		type ItemId: Member + Parameter + MaxEncodedLen + Copy;

		/// The currency mechanism, used for paying for reserves.
		type Currency: ReservableCurrency<Self::AccountId>;

		/// The origin which may forcibly create or destroy an item or otherwise alter privileged
		/// attributes.
		type ForceOrigin: EnsureOrigin<Self::Origin>;

		/// Standard collection creation is only allowed if the origin attempting it and the
		/// collection are in this set.
		type CreateOrigin: EnsureOriginWithArg<
			Self::Origin,
			Self::CollectionId,
<<<<<<< HEAD
			Success = Self::AccountId
=======
			Success = Self::AccountId,
>>>>>>> 159b8bfe
		>;

		/// Locker trait to enable Locking mechanism downstream.
		type Locker: Locker<Self::CollectionId, Self::ItemId>;

		/// The basic amount of funds that must be reserved for collection.
		#[pallet::constant]
		type CollectionDeposit: Get<DepositBalanceOf<Self, I>>;

		/// The basic amount of funds that must be reserved for an item.
		#[pallet::constant]
		type ItemDeposit: Get<DepositBalanceOf<Self, I>>;

		/// The basic amount of funds that must be reserved when adding metadata to your item.
		#[pallet::constant]
		type MetadataDepositBase: Get<DepositBalanceOf<Self, I>>;

		/// The basic amount of funds that must be reserved when adding an attribute to an item.
		#[pallet::constant]
		type AttributeDepositBase: Get<DepositBalanceOf<Self, I>>;

		/// The additional funds that must be reserved for the number of bytes store in metadata,
		/// either "normal" metadata or attribute metadata.
		#[pallet::constant]
		type DepositPerByte: Get<DepositBalanceOf<Self, I>>;

		/// The maximum length of data stored on-chain.
		#[pallet::constant]
		type StringLimit: Get<u32>;

		/// The maximum length of an attribute key.
		#[pallet::constant]
		type KeyLimit: Get<u32>;

		/// The maximum length of an attribute value.
		#[pallet::constant]
		type ValueLimit: Get<u32>;

		#[cfg(feature = "runtime-benchmarks")]
		/// A set of helper functions for benchmarking.
		type Helper: BenchmarkHelper<Self::CollectionId, Self::ItemId>;

		/// Weight information for extrinsics in this pallet.
		type WeightInfo: WeightInfo;
	}

	#[pallet::storage]
	#[pallet::storage_prefix = "Class"]
	/// Details of a collection.
	pub(super) type Collection<T: Config<I>, I: 'static = ()> = StorageMap<
		_,
		Blake2_128Concat,
		T::CollectionId,
		CollectionDetails<T::AccountId, DepositBalanceOf<T, I>>,
	>;

	#[pallet::storage]
	/// The collection, if any, of which an account is willing to take ownership.
	pub(super) type OwnershipAcceptance<T: Config<I>, I: 'static = ()> =
		StorageMap<_, Blake2_128Concat, T::AccountId, T::CollectionId>;

	#[pallet::storage]
	/// The items held by any given account; set out this way so that items owned by a single
	/// account can be enumerated.
	pub(super) type Account<T: Config<I>, I: 'static = ()> = StorageNMap<
		_,
		(
			NMapKey<Blake2_128Concat, T::AccountId>, // owner
			NMapKey<Blake2_128Concat, T::CollectionId>,
			NMapKey<Blake2_128Concat, T::ItemId>,
		),
		(),
		OptionQuery,
	>;

	#[pallet::storage]
	#[pallet::storage_prefix = "ClassAccount"]
	/// The collections owned by any given account; set out this way so that collections owned by
	/// a single account can be enumerated.
	pub(super) type CollectionAccount<T: Config<I>, I: 'static = ()> = StorageDoubleMap<
		_,
		Blake2_128Concat,
		T::AccountId,
		Blake2_128Concat,
		T::CollectionId,
		(),
		OptionQuery,
	>;

	#[pallet::storage]
	#[pallet::storage_prefix = "Asset"]
	/// The items in existence and their ownership details.
	pub(super) type Item<T: Config<I>, I: 'static = ()> = StorageDoubleMap<
		_,
		Blake2_128Concat,
		T::CollectionId,
		Blake2_128Concat,
		T::ItemId,
		ItemDetails<T::AccountId, DepositBalanceOf<T, I>>,
		OptionQuery,
	>;

	#[pallet::storage]
	#[pallet::storage_prefix = "ClassMetadataOf"]
	/// Metadata of a collection.
	pub(super) type CollectionMetadataOf<T: Config<I>, I: 'static = ()> = StorageMap<
		_,
		Blake2_128Concat,
		T::CollectionId,
		CollectionMetadata<DepositBalanceOf<T, I>, T::StringLimit>,
		OptionQuery,
	>;

	#[pallet::storage]
	#[pallet::storage_prefix = "InstanceMetadataOf"]
	/// Metadata of an item.
	pub(super) type ItemMetadataOf<T: Config<I>, I: 'static = ()> = StorageDoubleMap<
		_,
		Blake2_128Concat,
		T::CollectionId,
		Blake2_128Concat,
		T::ItemId,
		ItemMetadata<DepositBalanceOf<T, I>, T::StringLimit>,
		OptionQuery,
	>;

	#[pallet::storage]
	/// Attributes of a collection.
	pub(super) type Attribute<T: Config<I>, I: 'static = ()> = StorageNMap<
		_,
		(
			NMapKey<Blake2_128Concat, T::CollectionId>,
			NMapKey<Blake2_128Concat, Option<T::ItemId>>,
			NMapKey<Blake2_128Concat, BoundedVec<u8, T::KeyLimit>>,
		),
		(BoundedVec<u8, T::ValueLimit>, DepositBalanceOf<T, I>),
		OptionQuery,
	>;

	#[pallet::storage]
	/// Price of an asset instance.
	pub(super) type ItemPriceOf<T: Config<I>, I: 'static = ()> = StorageDoubleMap<
		_,
		Blake2_128Concat,
		T::CollectionId,
		Blake2_128Concat,
		T::ItemId,
		(ItemPrice<T, I>, Option<T::AccountId>),
		OptionQuery,
	>;

	#[pallet::storage]
	/// Keeps track of the number of items a collection might have.
	pub(super) type CollectionMaxSupply<T: Config<I>, I: 'static = ()> =
		StorageMap<_, Blake2_128Concat, T::CollectionId, u32, OptionQuery>;

	#[pallet::event]
	#[pallet::generate_deposit(pub(super) fn deposit_event)]
	pub enum Event<T: Config<I>, I: 'static = ()> {
		/// A `collection` was created.
		Created { collection: T::CollectionId, creator: T::AccountId, owner: T::AccountId },
		/// A `collection` was force-created.
		ForceCreated { collection: T::CollectionId, owner: T::AccountId },
		/// A `collection` was destroyed.
		Destroyed { collection: T::CollectionId },
		/// An `item` was issued.
		Issued { collection: T::CollectionId, item: T::ItemId, owner: T::AccountId },
		/// An `item` was transferred.
		Transferred {
			collection: T::CollectionId,
			item: T::ItemId,
			from: T::AccountId,
			to: T::AccountId,
		},
		/// An `item` was destroyed.
		Burned { collection: T::CollectionId, item: T::ItemId, owner: T::AccountId },
		/// Some `item` was frozen.
		Frozen { collection: T::CollectionId, item: T::ItemId },
		/// Some `item` was thawed.
		Thawed { collection: T::CollectionId, item: T::ItemId },
		/// Some `collection` was frozen.
		CollectionFrozen { collection: T::CollectionId },
		/// Some `collection` was thawed.
		CollectionThawed { collection: T::CollectionId },
		/// The owner changed.
		OwnerChanged { collection: T::CollectionId, new_owner: T::AccountId },
		/// The management team changed.
		TeamChanged {
			collection: T::CollectionId,
			issuer: T::AccountId,
			admin: T::AccountId,
			freezer: T::AccountId,
		},
		/// An `item` of a `collection` has been approved by the `owner` for transfer by
		/// a `delegate`.
		ApprovedTransfer {
			collection: T::CollectionId,
			item: T::ItemId,
			owner: T::AccountId,
			delegate: T::AccountId,
		},
		/// An approval for a `delegate` account to transfer the `item` of an item
		/// `collection` was cancelled by its `owner`.
		ApprovalCancelled {
			collection: T::CollectionId,
			item: T::ItemId,
			owner: T::AccountId,
			delegate: T::AccountId,
		},
		/// A `collection` has had its attributes changed by the `Force` origin.
		ItemStatusChanged { collection: T::CollectionId },
		/// New metadata has been set for a `collection`.
		CollectionMetadataSet {
			collection: T::CollectionId,
			data: BoundedVec<u8, T::StringLimit>,
			is_frozen: bool,
		},
		/// Metadata has been cleared for a `collection`.
		CollectionMetadataCleared { collection: T::CollectionId },
		/// New metadata has been set for an item.
		MetadataSet {
			collection: T::CollectionId,
			item: T::ItemId,
			data: BoundedVec<u8, T::StringLimit>,
			is_frozen: bool,
		},
		/// Metadata has been cleared for an item.
		MetadataCleared { collection: T::CollectionId, item: T::ItemId },
		/// Metadata has been cleared for an item.
		Redeposited { collection: T::CollectionId, successful_items: Vec<T::ItemId> },
		/// New attribute metadata has been set for a `collection` or `item`.
		AttributeSet {
			collection: T::CollectionId,
			maybe_item: Option<T::ItemId>,
			key: BoundedVec<u8, T::KeyLimit>,
			value: BoundedVec<u8, T::ValueLimit>,
		},
		/// Attribute metadata has been cleared for a `collection` or `item`.
		AttributeCleared {
			collection: T::CollectionId,
			maybe_item: Option<T::ItemId>,
			key: BoundedVec<u8, T::KeyLimit>,
		},
		/// Ownership acceptance has changed for an account.
		OwnershipAcceptanceChanged { who: T::AccountId, maybe_collection: Option<T::CollectionId> },
		/// Max supply has been set for a collection.
		CollectionMaxSupplySet { collection: T::CollectionId, max_supply: u32 },
		/// The price was set for the instance.
		ItemPriceSet {
			collection: T::CollectionId,
			item: T::ItemId,
			price: ItemPrice<T, I>,
			whitelisted_buyer: Option<T::AccountId>,
		},
		/// The price for the instance was removed.
		ItemPriceRemoved { collection: T::CollectionId, item: T::ItemId },
		/// An item was bought.
		ItemBought {
			collection: T::CollectionId,
			item: T::ItemId,
			price: ItemPrice<T, I>,
			seller: T::AccountId,
			buyer: T::AccountId,
		},
	}

	#[pallet::error]
	pub enum Error<T, I = ()> {
		/// The signing account has no permission to do the operation.
		NoPermission,
		/// The given item ID is unknown.
		UnknownCollection,
		/// The item ID has already been used for an item.
		AlreadyExists,
		/// The owner turned out to be different to what was expected.
		WrongOwner,
		/// Invalid witness data given.
		BadWitness,
		/// The item ID is already taken.
		InUse,
		/// The item or collection is frozen.
		Frozen,
		/// The delegate turned out to be different to what was expected.
		WrongDelegate,
		/// There is no delegate approved.
		NoDelegate,
		/// No approval exists that would allow the transfer.
		Unapproved,
		/// The named owner has not signed ownership of the collection is acceptable.
		Unaccepted,
		/// The item is locked.
		Locked,
		/// All items have been minted.
		MaxSupplyReached,
		/// The max supply has already been set.
		MaxSupplyAlreadySet,
		/// The provided max supply is less to the amount of items a collection already has.
		MaxSupplyTooSmall,
		/// The given item ID is unknown.
		UnknownItem,
		/// Item is not for sale.
		NotForSale,
		/// The provided bid is too low.
		BidTooLow,
	}

	impl<T: Config<I>, I: 'static> Pallet<T, I> {
		/// Get the owner of the item, if the item exists.
		pub fn owner(collection: T::CollectionId, item: T::ItemId) -> Option<T::AccountId> {
			Item::<T, I>::get(collection, item).map(|i| i.owner)
		}

		/// Get the owner of the item, if the item exists.
		pub fn collection_owner(collection: T::CollectionId) -> Option<T::AccountId> {
			Collection::<T, I>::get(collection).map(|i| i.owner)
		}
	}

	#[pallet::call]
	impl<T: Config<I>, I: 'static> Pallet<T, I> {
		/// Issue a new collection of non-fungible items from a public origin.
		///
		/// This new collection has no items initially and its owner is the origin.
		///
		/// The origin must be Signed and the sender must have sufficient funds free.
		///
		/// `ItemDeposit` funds of sender are reserved.
		///
		/// Parameters:
		/// - `collection`: The identifier of the new collection. This must not be currently in use.
		/// - `admin`: The admin of this collection. The admin is the initial address of each
		/// member of the collection's admin team.
		///
		/// Emits `Created` event when successful.
		///
		/// Weight: `O(1)`
		#[pallet::weight(T::WeightInfo::create())]
		pub fn create(
			origin: OriginFor<T>,
			collection: T::CollectionId,
			admin: AccountIdLookupOf<T>,
		) -> DispatchResult {
			let owner = T::CreateOrigin::ensure_origin(origin, &collection)?;
			let admin = T::Lookup::lookup(admin)?;

			Self::do_create_collection(
				collection,
				owner.clone(),
				admin.clone(),
				T::CollectionDeposit::get(),
				false,
				Event::Created { collection, creator: owner, owner: admin },
			)
		}

		/// Issue a new collection of non-fungible items from a privileged origin.
		///
		/// This new collection has no items initially.
		///
		/// The origin must conform to `ForceOrigin`.
		///
		/// Unlike `create`, no funds are reserved.
		///
		/// - `collection`: The identifier of the new item. This must not be currently in use.
		/// - `owner`: The owner of this collection of items. The owner has full superuser
		///   permissions
		/// over this item, but may later change and configure the permissions using
		/// `transfer_ownership` and `set_team`.
		///
		/// Emits `ForceCreated` event when successful.
		///
		/// Weight: `O(1)`
		#[pallet::weight(T::WeightInfo::force_create())]
		pub fn force_create(
			origin: OriginFor<T>,
			collection: T::CollectionId,
			owner: AccountIdLookupOf<T>,
			free_holding: bool,
		) -> DispatchResult {
			T::ForceOrigin::ensure_origin(origin)?;
			let owner = T::Lookup::lookup(owner)?;

			Self::do_create_collection(
				collection,
				owner.clone(),
				owner.clone(),
				Zero::zero(),
				free_holding,
				Event::ForceCreated { collection, owner },
			)
		}

		/// Destroy a collection of fungible items.
		///
		/// The origin must conform to `ForceOrigin` or must be `Signed` and the sender must be the
		/// owner of the `collection`.
		///
		/// - `collection`: The identifier of the collection to be destroyed.
		/// - `witness`: Information on the items minted in the collection. This must be
		/// correct.
		///
		/// Emits `Destroyed` event when successful.
		///
		/// Weight: `O(n + m)` where:
		/// - `n = witness.items`
		/// - `m = witness.item_metadatas`
		/// - `a = witness.attributes`
		#[pallet::weight(T::WeightInfo::destroy(
			witness.items,
 			witness.item_metadatas,
			witness.attributes,
 		))]
		pub fn destroy(
			origin: OriginFor<T>,
			collection: T::CollectionId,
			witness: DestroyWitness,
		) -> DispatchResultWithPostInfo {
			let maybe_check_owner = match T::ForceOrigin::try_origin(origin) {
				Ok(_) => None,
				Err(origin) => Some(ensure_signed(origin)?),
			};
			let details = Self::do_destroy_collection(collection, witness, maybe_check_owner)?;

			Ok(Some(T::WeightInfo::destroy(
				details.items,
				details.item_metadatas,
				details.attributes,
			))
			.into())
		}

		/// Mint an item of a particular collection.
		///
		/// The origin must be Signed and the sender must be the Issuer of the `collection`.
		///
		/// - `collection`: The collection of the item to be minted.
		/// - `item`: The item value of the item to be minted.
		/// - `beneficiary`: The initial owner of the minted item.
		///
		/// Emits `Issued` event when successful.
		///
		/// Weight: `O(1)`
		#[pallet::weight(T::WeightInfo::mint())]
		pub fn mint(
			origin: OriginFor<T>,
			collection: T::CollectionId,
			item: T::ItemId,
			owner: AccountIdLookupOf<T>,
		) -> DispatchResult {
			let origin = ensure_signed(origin)?;
			let owner = T::Lookup::lookup(owner)?;

			Self::do_mint(collection, item, owner, |collection_details| {
				ensure!(collection_details.issuer == origin, Error::<T, I>::NoPermission);
				Ok(())
			})
		}

		/// Destroy a single item.
		///
		/// Origin must be Signed and the sender should be the Admin of the `collection`.
		///
		/// - `collection`: The collection of the item to be burned.
		/// - `item`: The item of the item to be burned.
		/// - `check_owner`: If `Some` then the operation will fail with `WrongOwner` unless the
		///   item is owned by this value.
		///
		/// Emits `Burned` with the actual amount burned.
		///
		/// Weight: `O(1)`
		/// Modes: `check_owner.is_some()`.
		#[pallet::weight(T::WeightInfo::burn())]
		pub fn burn(
			origin: OriginFor<T>,
			collection: T::CollectionId,
			item: T::ItemId,
			check_owner: Option<AccountIdLookupOf<T>>,
		) -> DispatchResult {
			let origin = ensure_signed(origin)?;
			let check_owner = check_owner.map(T::Lookup::lookup).transpose()?;

			Self::do_burn(collection, item, |collection_details, details| {
				let is_permitted = collection_details.admin == origin || details.owner == origin;
				ensure!(is_permitted, Error::<T, I>::NoPermission);
				ensure!(
					check_owner.map_or(true, |o| o == details.owner),
					Error::<T, I>::WrongOwner
				);
				Ok(())
			})
		}

		/// Move an item from the sender account to another.
		///
		/// This resets the approved account of the item.
		///
		/// Origin must be Signed and the signing account must be either:
		/// - the Admin of the `collection`;
		/// - the Owner of the `item`;
		/// - the approved delegate for the `item` (in this case, the approval is reset).
		///
		/// Arguments:
		/// - `collection`: The collection of the item to be transferred.
		/// - `item`: The item of the item to be transferred.
		/// - `dest`: The account to receive ownership of the item.
		///
		/// Emits `Transferred`.
		///
		/// Weight: `O(1)`
		#[pallet::weight(T::WeightInfo::transfer())]
		pub fn transfer(
			origin: OriginFor<T>,
			collection: T::CollectionId,
			item: T::ItemId,
			dest: AccountIdLookupOf<T>,
		) -> DispatchResult {
			let origin = ensure_signed(origin)?;
			let dest = T::Lookup::lookup(dest)?;

			Self::do_transfer(collection, item, dest, |collection_details, details| {
				if details.owner != origin && collection_details.admin != origin {
					let approved = details.approved.take().map_or(false, |i| i == origin);
					ensure!(approved, Error::<T, I>::NoPermission);
				}
				Ok(())
			})
		}

		/// Reevaluate the deposits on some items.
		///
		/// Origin must be Signed and the sender should be the Owner of the `collection`.
		///
		/// - `collection`: The collection to be frozen.
		/// - `items`: The items of the collection whose deposits will be reevaluated.
		///
		/// NOTE: This exists as a best-effort function. Any items which are unknown or
		/// in the case that the owner account does not have reservable funds to pay for a
		/// deposit increase are ignored. Generally the owner isn't going to call this on items
		/// whose existing deposit is less than the refreshed deposit as it would only cost them,
		/// so it's of little consequence.
		///
		/// It will still return an error in the case that the collection is unknown of the signer
		/// is not permitted to call it.
		///
		/// Weight: `O(items.len())`
		#[pallet::weight(T::WeightInfo::redeposit(items.len() as u32))]
		pub fn redeposit(
			origin: OriginFor<T>,
			collection: T::CollectionId,
			items: Vec<T::ItemId>,
		) -> DispatchResult {
			let origin = ensure_signed(origin)?;

			let mut collection_details =
				Collection::<T, I>::get(&collection).ok_or(Error::<T, I>::UnknownCollection)?;
			ensure!(collection_details.owner == origin, Error::<T, I>::NoPermission);
			let deposit = match collection_details.free_holding {
				true => Zero::zero(),
				false => T::ItemDeposit::get(),
			};

			let mut successful = Vec::with_capacity(items.len());
			for item in items.into_iter() {
				let mut details = match Item::<T, I>::get(&collection, &item) {
					Some(x) => x,
					None => continue,
				};
				let old = details.deposit;
				if old > deposit {
					T::Currency::unreserve(&collection_details.owner, old - deposit);
				} else if deposit > old {
					if T::Currency::reserve(&collection_details.owner, deposit - old).is_err() {
						// NOTE: No alterations made to collection_details in this iteration so far,
						// so this is OK to do.
						continue
					}
				} else {
					continue
				}
				collection_details.total_deposit.saturating_accrue(deposit);
				collection_details.total_deposit.saturating_reduce(old);
				details.deposit = deposit;
				Item::<T, I>::insert(&collection, &item, &details);
				successful.push(item);
			}
			Collection::<T, I>::insert(&collection, &collection_details);

			Self::deposit_event(Event::<T, I>::Redeposited {
				collection,
				successful_items: successful,
			});

			Ok(())
		}

		/// Disallow further unprivileged transfer of an item.
		///
		/// Origin must be Signed and the sender should be the Freezer of the `collection`.
		///
		/// - `collection`: The collection of the item to be frozen.
		/// - `item`: The item of the item to be frozen.
		///
		/// Emits `Frozen`.
		///
		/// Weight: `O(1)`
		#[pallet::weight(T::WeightInfo::freeze())]
		pub fn freeze(
			origin: OriginFor<T>,
			collection: T::CollectionId,
			item: T::ItemId,
		) -> DispatchResult {
			let origin = ensure_signed(origin)?;

			let mut details =
				Item::<T, I>::get(&collection, &item).ok_or(Error::<T, I>::UnknownCollection)?;
			let collection_details =
				Collection::<T, I>::get(&collection).ok_or(Error::<T, I>::UnknownCollection)?;
			ensure!(collection_details.freezer == origin, Error::<T, I>::NoPermission);

			details.is_frozen = true;
			Item::<T, I>::insert(&collection, &item, &details);

			Self::deposit_event(Event::<T, I>::Frozen { collection, item });
			Ok(())
		}

		/// Re-allow unprivileged transfer of an item.
		///
		/// Origin must be Signed and the sender should be the Freezer of the `collection`.
		///
		/// - `collection`: The collection of the item to be thawed.
		/// - `item`: The item of the item to be thawed.
		///
		/// Emits `Thawed`.
		///
		/// Weight: `O(1)`
		#[pallet::weight(T::WeightInfo::thaw())]
		pub fn thaw(
			origin: OriginFor<T>,
			collection: T::CollectionId,
			item: T::ItemId,
		) -> DispatchResult {
			let origin = ensure_signed(origin)?;

			let mut details =
				Item::<T, I>::get(&collection, &item).ok_or(Error::<T, I>::UnknownCollection)?;
			let collection_details =
				Collection::<T, I>::get(&collection).ok_or(Error::<T, I>::UnknownCollection)?;
			ensure!(collection_details.admin == origin, Error::<T, I>::NoPermission);

			details.is_frozen = false;
			Item::<T, I>::insert(&collection, &item, &details);

			Self::deposit_event(Event::<T, I>::Thawed { collection, item });
			Ok(())
		}

		/// Disallow further unprivileged transfers for a whole collection.
		///
		/// Origin must be Signed and the sender should be the Freezer of the `collection`.
		///
		/// - `collection`: The collection to be frozen.
		///
		/// Emits `CollectionFrozen`.
		///
		/// Weight: `O(1)`
		#[pallet::weight(T::WeightInfo::freeze_collection())]
		pub fn freeze_collection(
			origin: OriginFor<T>,
			collection: T::CollectionId,
		) -> DispatchResult {
			let origin = ensure_signed(origin)?;

			Collection::<T, I>::try_mutate(collection, |maybe_details| {
				let details = maybe_details.as_mut().ok_or(Error::<T, I>::UnknownCollection)?;
				ensure!(origin == details.freezer, Error::<T, I>::NoPermission);

				details.is_frozen = true;

				Self::deposit_event(Event::<T, I>::CollectionFrozen { collection });
				Ok(())
			})
		}

		/// Re-allow unprivileged transfers for a whole collection.
		///
		/// Origin must be Signed and the sender should be the Admin of the `collection`.
		///
		/// - `collection`: The collection to be thawed.
		///
		/// Emits `CollectionThawed`.
		///
		/// Weight: `O(1)`
		#[pallet::weight(T::WeightInfo::thaw_collection())]
		pub fn thaw_collection(
			origin: OriginFor<T>,
			collection: T::CollectionId,
		) -> DispatchResult {
			let origin = ensure_signed(origin)?;

			Collection::<T, I>::try_mutate(collection, |maybe_details| {
				let details = maybe_details.as_mut().ok_or(Error::<T, I>::UnknownCollection)?;
				ensure!(origin == details.admin, Error::<T, I>::NoPermission);

				details.is_frozen = false;

				Self::deposit_event(Event::<T, I>::CollectionThawed { collection });
				Ok(())
			})
		}

		/// Change the Owner of a collection.
		///
		/// Origin must be Signed and the sender should be the Owner of the `collection`.
		///
		/// - `collection`: The collection whose owner should be changed.
		/// - `owner`: The new Owner of this collection. They must have called
		///   `set_accept_ownership` with `collection` in order for this operation to succeed.
		///
		/// Emits `OwnerChanged`.
		///
		/// Weight: `O(1)`
		#[pallet::weight(T::WeightInfo::transfer_ownership())]
		pub fn transfer_ownership(
			origin: OriginFor<T>,
			collection: T::CollectionId,
			owner: AccountIdLookupOf<T>,
		) -> DispatchResult {
			let origin = ensure_signed(origin)?;
			let owner = T::Lookup::lookup(owner)?;

			let acceptable_collection = OwnershipAcceptance::<T, I>::get(&owner);
			ensure!(acceptable_collection.as_ref() == Some(&collection), Error::<T, I>::Unaccepted);

			Collection::<T, I>::try_mutate(collection, |maybe_details| {
				let details = maybe_details.as_mut().ok_or(Error::<T, I>::UnknownCollection)?;
				ensure!(origin == details.owner, Error::<T, I>::NoPermission);
				if details.owner == owner {
					return Ok(())
				}

				// Move the deposit to the new owner.
				T::Currency::repatriate_reserved(
					&details.owner,
					&owner,
					details.total_deposit,
					Reserved,
				)?;
				CollectionAccount::<T, I>::remove(&details.owner, &collection);
				CollectionAccount::<T, I>::insert(&owner, &collection, ());
				details.owner = owner.clone();
				OwnershipAcceptance::<T, I>::remove(&owner);

				Self::deposit_event(Event::OwnerChanged { collection, new_owner: owner });
				Ok(())
			})
		}

		/// Change the Issuer, Admin and Freezer of a collection.
		///
		/// Origin must be Signed and the sender should be the Owner of the `collection`.
		///
		/// - `collection`: The collection whose team should be changed.
		/// - `issuer`: The new Issuer of this collection.
		/// - `admin`: The new Admin of this collection.
		/// - `freezer`: The new Freezer of this collection.
		///
		/// Emits `TeamChanged`.
		///
		/// Weight: `O(1)`
		#[pallet::weight(T::WeightInfo::set_team())]
		pub fn set_team(
			origin: OriginFor<T>,
			collection: T::CollectionId,
			issuer: AccountIdLookupOf<T>,
			admin: AccountIdLookupOf<T>,
			freezer: AccountIdLookupOf<T>,
		) -> DispatchResult {
			let origin = ensure_signed(origin)?;
			let issuer = T::Lookup::lookup(issuer)?;
			let admin = T::Lookup::lookup(admin)?;
			let freezer = T::Lookup::lookup(freezer)?;

			Collection::<T, I>::try_mutate(collection, |maybe_details| {
				let details = maybe_details.as_mut().ok_or(Error::<T, I>::UnknownCollection)?;
				ensure!(origin == details.owner, Error::<T, I>::NoPermission);

				details.issuer = issuer.clone();
				details.admin = admin.clone();
				details.freezer = freezer.clone();

				Self::deposit_event(Event::TeamChanged { collection, issuer, admin, freezer });
				Ok(())
			})
		}

		/// Approve an item to be transferred by a delegated third-party account.
		///
		/// The origin must conform to `ForceOrigin` or must be `Signed` and the sender must be
		/// either the owner of the `item` or the admin of the collection.
		///
		/// - `collection`: The collection of the item to be approved for delegated transfer.
		/// - `item`: The item of the item to be approved for delegated transfer.
		/// - `delegate`: The account to delegate permission to transfer the item.
		///
		/// Important NOTE: The `approved` account gets reset after each transfer.
		///
		/// Emits `ApprovedTransfer` on success.
		///
		/// Weight: `O(1)`
		#[pallet::weight(T::WeightInfo::approve_transfer())]
		pub fn approve_transfer(
			origin: OriginFor<T>,
			collection: T::CollectionId,
			item: T::ItemId,
			delegate: AccountIdLookupOf<T>,
		) -> DispatchResult {
			let maybe_check: Option<T::AccountId> = T::ForceOrigin::try_origin(origin)
				.map(|_| None)
				.or_else(|origin| ensure_signed(origin).map(Some).map_err(DispatchError::from))?;

			let delegate = T::Lookup::lookup(delegate)?;

			let collection_details =
				Collection::<T, I>::get(&collection).ok_or(Error::<T, I>::UnknownCollection)?;
			let mut details =
				Item::<T, I>::get(&collection, &item).ok_or(Error::<T, I>::UnknownCollection)?;

			if let Some(check) = maybe_check {
				let permitted = check == collection_details.admin || check == details.owner;
				ensure!(permitted, Error::<T, I>::NoPermission);
			}

			details.approved = Some(delegate);
			Item::<T, I>::insert(&collection, &item, &details);

			let delegate = details.approved.expect("set as Some above; qed");
			Self::deposit_event(Event::ApprovedTransfer {
				collection,
				item,
				owner: details.owner,
				delegate,
			});

			Ok(())
		}

		/// Cancel the prior approval for the transfer of an item by a delegate.
		///
		/// Origin must be either:
		/// - the `Force` origin;
		/// - `Signed` with the signer being the Admin of the `collection`;
		/// - `Signed` with the signer being the Owner of the `item`;
		///
		/// Arguments:
		/// - `collection`: The collection of the item of whose approval will be cancelled.
		/// - `item`: The item of the item of whose approval will be cancelled.
		/// - `maybe_check_delegate`: If `Some` will ensure that the given account is the one to
		///   which permission of transfer is delegated.
		///
		/// Emits `ApprovalCancelled` on success.
		///
		/// Weight: `O(1)`
		#[pallet::weight(T::WeightInfo::cancel_approval())]
		pub fn cancel_approval(
			origin: OriginFor<T>,
			collection: T::CollectionId,
			item: T::ItemId,
			maybe_check_delegate: Option<AccountIdLookupOf<T>>,
		) -> DispatchResult {
			let maybe_check: Option<T::AccountId> = T::ForceOrigin::try_origin(origin)
				.map(|_| None)
				.or_else(|origin| ensure_signed(origin).map(Some).map_err(DispatchError::from))?;

			let collection_details =
				Collection::<T, I>::get(&collection).ok_or(Error::<T, I>::UnknownCollection)?;
			let mut details =
				Item::<T, I>::get(&collection, &item).ok_or(Error::<T, I>::UnknownCollection)?;
			if let Some(check) = maybe_check {
				let permitted = check == collection_details.admin || check == details.owner;
				ensure!(permitted, Error::<T, I>::NoPermission);
			}
			let maybe_check_delegate = maybe_check_delegate.map(T::Lookup::lookup).transpose()?;
			let old = details.approved.take().ok_or(Error::<T, I>::NoDelegate)?;
			if let Some(check_delegate) = maybe_check_delegate {
				ensure!(check_delegate == old, Error::<T, I>::WrongDelegate);
			}

			Item::<T, I>::insert(&collection, &item, &details);
			Self::deposit_event(Event::ApprovalCancelled {
				collection,
				item,
				owner: details.owner,
				delegate: old,
			});

			Ok(())
		}

		/// Alter the attributes of a given item.
		///
		/// Origin must be `ForceOrigin`.
		///
		/// - `collection`: The identifier of the item.
		/// - `owner`: The new Owner of this item.
		/// - `issuer`: The new Issuer of this item.
		/// - `admin`: The new Admin of this item.
		/// - `freezer`: The new Freezer of this item.
		/// - `free_holding`: Whether a deposit is taken for holding an item of this collection.
		/// - `is_frozen`: Whether this collection is frozen except for permissioned/admin
		/// instructions.
		///
		/// Emits `ItemStatusChanged` with the identity of the item.
		///
		/// Weight: `O(1)`
		#[pallet::weight(T::WeightInfo::force_item_status())]
		pub fn force_item_status(
			origin: OriginFor<T>,
			collection: T::CollectionId,
			owner: AccountIdLookupOf<T>,
			issuer: AccountIdLookupOf<T>,
			admin: AccountIdLookupOf<T>,
			freezer: AccountIdLookupOf<T>,
			free_holding: bool,
			is_frozen: bool,
		) -> DispatchResult {
			T::ForceOrigin::ensure_origin(origin)?;

			Collection::<T, I>::try_mutate(collection, |maybe_item| {
				let mut item = maybe_item.take().ok_or(Error::<T, I>::UnknownCollection)?;
				let old_owner = item.owner;
				let new_owner = T::Lookup::lookup(owner)?;
				item.owner = new_owner.clone();
				item.issuer = T::Lookup::lookup(issuer)?;
				item.admin = T::Lookup::lookup(admin)?;
				item.freezer = T::Lookup::lookup(freezer)?;
				item.free_holding = free_holding;
				item.is_frozen = is_frozen;
				*maybe_item = Some(item);
				CollectionAccount::<T, I>::remove(&old_owner, &collection);
				CollectionAccount::<T, I>::insert(&new_owner, &collection, ());

				Self::deposit_event(Event::ItemStatusChanged { collection });
				Ok(())
			})
		}

		/// Set an attribute for a collection or item.
		///
		/// Origin must be either `ForceOrigin` or Signed and the sender should be the Owner of the
		/// `collection`.
		///
		/// If the origin is Signed, then funds of signer are reserved according to the formula:
		/// `MetadataDepositBase + DepositPerByte * (key.len + value.len)` taking into
		/// account any already reserved funds.
		///
		/// - `collection`: The identifier of the collection whose item's metadata to set.
		/// - `maybe_item`: The identifier of the item whose metadata to set.
		/// - `key`: The key of the attribute.
		/// - `value`: The value to which to set the attribute.
		///
		/// Emits `AttributeSet`.
		///
		/// Weight: `O(1)`
		#[pallet::weight(T::WeightInfo::set_attribute())]
		pub fn set_attribute(
			origin: OriginFor<T>,
			collection: T::CollectionId,
			maybe_item: Option<T::ItemId>,
			key: BoundedVec<u8, T::KeyLimit>,
			value: BoundedVec<u8, T::ValueLimit>,
		) -> DispatchResult {
			let maybe_check_owner = T::ForceOrigin::try_origin(origin)
				.map(|_| None)
				.or_else(|origin| ensure_signed(origin).map(Some))?;

			let mut collection_details =
				Collection::<T, I>::get(&collection).ok_or(Error::<T, I>::UnknownCollection)?;
			if let Some(check_owner) = &maybe_check_owner {
				ensure!(check_owner == &collection_details.owner, Error::<T, I>::NoPermission);
			}
			let maybe_is_frozen = match maybe_item {
				None => CollectionMetadataOf::<T, I>::get(collection).map(|v| v.is_frozen),
				Some(item) => ItemMetadataOf::<T, I>::get(collection, item).map(|v| v.is_frozen),
			};
			ensure!(!maybe_is_frozen.unwrap_or(false), Error::<T, I>::Frozen);

			let attribute = Attribute::<T, I>::get((collection, maybe_item, &key));
			if attribute.is_none() {
				collection_details.attributes.saturating_inc();
			}
			let old_deposit = attribute.map_or(Zero::zero(), |m| m.1);
			collection_details.total_deposit.saturating_reduce(old_deposit);
			let mut deposit = Zero::zero();
			if !collection_details.free_holding && maybe_check_owner.is_some() {
				deposit = T::DepositPerByte::get()
					.saturating_mul(((key.len() + value.len()) as u32).into())
					.saturating_add(T::AttributeDepositBase::get());
			}
			collection_details.total_deposit.saturating_accrue(deposit);
			if deposit > old_deposit {
				T::Currency::reserve(&collection_details.owner, deposit - old_deposit)?;
			} else if deposit < old_deposit {
				T::Currency::unreserve(&collection_details.owner, old_deposit - deposit);
			}

			Attribute::<T, I>::insert((&collection, maybe_item, &key), (&value, deposit));
			Collection::<T, I>::insert(collection, &collection_details);
			Self::deposit_event(Event::AttributeSet { collection, maybe_item, key, value });
			Ok(())
		}

		/// Clear an attribute for a collection or item.
		///
		/// Origin must be either `ForceOrigin` or Signed and the sender should be the Owner of the
		/// `collection`.
		///
		/// Any deposit is freed for the collection's owner.
		///
		/// - `collection`: The identifier of the collection whose item's metadata to clear.
		/// - `maybe_item`: The identifier of the item whose metadata to clear.
		/// - `key`: The key of the attribute.
		///
		/// Emits `AttributeCleared`.
		///
		/// Weight: `O(1)`
		#[pallet::weight(T::WeightInfo::clear_attribute())]
		pub fn clear_attribute(
			origin: OriginFor<T>,
			collection: T::CollectionId,
			maybe_item: Option<T::ItemId>,
			key: BoundedVec<u8, T::KeyLimit>,
		) -> DispatchResult {
			let maybe_check_owner = T::ForceOrigin::try_origin(origin)
				.map(|_| None)
				.or_else(|origin| ensure_signed(origin).map(Some))?;

			let mut collection_details =
				Collection::<T, I>::get(&collection).ok_or(Error::<T, I>::UnknownCollection)?;
			if let Some(check_owner) = &maybe_check_owner {
				ensure!(check_owner == &collection_details.owner, Error::<T, I>::NoPermission);
			}
			let maybe_is_frozen = match maybe_item {
				None => CollectionMetadataOf::<T, I>::get(collection).map(|v| v.is_frozen),
				Some(item) => ItemMetadataOf::<T, I>::get(collection, item).map(|v| v.is_frozen),
			};
			ensure!(!maybe_is_frozen.unwrap_or(false), Error::<T, I>::Frozen);

			if let Some((_, deposit)) = Attribute::<T, I>::take((collection, maybe_item, &key)) {
				collection_details.attributes.saturating_dec();
				collection_details.total_deposit.saturating_reduce(deposit);
				T::Currency::unreserve(&collection_details.owner, deposit);
				Collection::<T, I>::insert(collection, &collection_details);
				Self::deposit_event(Event::AttributeCleared { collection, maybe_item, key });
			}
			Ok(())
		}

		/// Set the metadata for an item.
		///
		/// Origin must be either `ForceOrigin` or Signed and the sender should be the Owner of the
		/// `collection`.
		///
		/// If the origin is Signed, then funds of signer are reserved according to the formula:
		/// `MetadataDepositBase + DepositPerByte * data.len` taking into
		/// account any already reserved funds.
		///
		/// - `collection`: The identifier of the collection whose item's metadata to set.
		/// - `item`: The identifier of the item whose metadata to set.
		/// - `data`: The general information of this item. Limited in length by `StringLimit`.
		/// - `is_frozen`: Whether the metadata should be frozen against further changes.
		///
		/// Emits `MetadataSet`.
		///
		/// Weight: `O(1)`
		#[pallet::weight(T::WeightInfo::set_metadata())]
		pub fn set_metadata(
			origin: OriginFor<T>,
			collection: T::CollectionId,
			item: T::ItemId,
			data: BoundedVec<u8, T::StringLimit>,
			is_frozen: bool,
		) -> DispatchResult {
			let maybe_check_owner = T::ForceOrigin::try_origin(origin)
				.map(|_| None)
				.or_else(|origin| ensure_signed(origin).map(Some))?;

			let mut collection_details =
				Collection::<T, I>::get(&collection).ok_or(Error::<T, I>::UnknownCollection)?;

			if let Some(check_owner) = &maybe_check_owner {
				ensure!(check_owner == &collection_details.owner, Error::<T, I>::NoPermission);
			}

			ItemMetadataOf::<T, I>::try_mutate_exists(collection, item, |metadata| {
				let was_frozen = metadata.as_ref().map_or(false, |m| m.is_frozen);
				ensure!(maybe_check_owner.is_none() || !was_frozen, Error::<T, I>::Frozen);

				if metadata.is_none() {
					collection_details.item_metadatas.saturating_inc();
				}
				let old_deposit = metadata.take().map_or(Zero::zero(), |m| m.deposit);
				collection_details.total_deposit.saturating_reduce(old_deposit);
				let mut deposit = Zero::zero();
				if !collection_details.free_holding && maybe_check_owner.is_some() {
					deposit = T::DepositPerByte::get()
						.saturating_mul(((data.len()) as u32).into())
						.saturating_add(T::MetadataDepositBase::get());
				}
				if deposit > old_deposit {
					T::Currency::reserve(&collection_details.owner, deposit - old_deposit)?;
				} else if deposit < old_deposit {
					T::Currency::unreserve(&collection_details.owner, old_deposit - deposit);
				}
				collection_details.total_deposit.saturating_accrue(deposit);

				*metadata = Some(ItemMetadata { deposit, data: data.clone(), is_frozen });

				Collection::<T, I>::insert(&collection, &collection_details);
				Self::deposit_event(Event::MetadataSet { collection, item, data, is_frozen });
				Ok(())
			})
		}

		/// Clear the metadata for an item.
		///
		/// Origin must be either `ForceOrigin` or Signed and the sender should be the Owner of the
		/// `item`.
		///
		/// Any deposit is freed for the collection's owner.
		///
		/// - `collection`: The identifier of the collection whose item's metadata to clear.
		/// - `item`: The identifier of the item whose metadata to clear.
		///
		/// Emits `MetadataCleared`.
		///
		/// Weight: `O(1)`
		#[pallet::weight(T::WeightInfo::clear_metadata())]
		pub fn clear_metadata(
			origin: OriginFor<T>,
			collection: T::CollectionId,
			item: T::ItemId,
		) -> DispatchResult {
			let maybe_check_owner = T::ForceOrigin::try_origin(origin)
				.map(|_| None)
				.or_else(|origin| ensure_signed(origin).map(Some))?;

			let mut collection_details =
				Collection::<T, I>::get(&collection).ok_or(Error::<T, I>::UnknownCollection)?;
			if let Some(check_owner) = &maybe_check_owner {
				ensure!(check_owner == &collection_details.owner, Error::<T, I>::NoPermission);
			}

			ItemMetadataOf::<T, I>::try_mutate_exists(collection, item, |metadata| {
				let was_frozen = metadata.as_ref().map_or(false, |m| m.is_frozen);
				ensure!(maybe_check_owner.is_none() || !was_frozen, Error::<T, I>::Frozen);

				if metadata.is_some() {
					collection_details.item_metadatas.saturating_dec();
				}
				let deposit = metadata.take().ok_or(Error::<T, I>::UnknownCollection)?.deposit;
				T::Currency::unreserve(&collection_details.owner, deposit);
				collection_details.total_deposit.saturating_reduce(deposit);

				Collection::<T, I>::insert(&collection, &collection_details);
				Self::deposit_event(Event::MetadataCleared { collection, item });
				Ok(())
			})
		}

		/// Set the metadata for a collection.
		///
		/// Origin must be either `ForceOrigin` or `Signed` and the sender should be the Owner of
		/// the `collection`.
		///
		/// If the origin is `Signed`, then funds of signer are reserved according to the formula:
		/// `MetadataDepositBase + DepositPerByte * data.len` taking into
		/// account any already reserved funds.
		///
		/// - `collection`: The identifier of the item whose metadata to update.
		/// - `data`: The general information of this item. Limited in length by `StringLimit`.
		/// - `is_frozen`: Whether the metadata should be frozen against further changes.
		///
		/// Emits `CollectionMetadataSet`.
		///
		/// Weight: `O(1)`
		#[pallet::weight(T::WeightInfo::set_collection_metadata())]
		pub fn set_collection_metadata(
			origin: OriginFor<T>,
			collection: T::CollectionId,
			data: BoundedVec<u8, T::StringLimit>,
			is_frozen: bool,
		) -> DispatchResult {
			let maybe_check_owner = T::ForceOrigin::try_origin(origin)
				.map(|_| None)
				.or_else(|origin| ensure_signed(origin).map(Some))?;

			let mut details =
				Collection::<T, I>::get(&collection).ok_or(Error::<T, I>::UnknownCollection)?;
			if let Some(check_owner) = &maybe_check_owner {
				ensure!(check_owner == &details.owner, Error::<T, I>::NoPermission);
			}

			CollectionMetadataOf::<T, I>::try_mutate_exists(collection, |metadata| {
				let was_frozen = metadata.as_ref().map_or(false, |m| m.is_frozen);
				ensure!(maybe_check_owner.is_none() || !was_frozen, Error::<T, I>::Frozen);

				let old_deposit = metadata.take().map_or(Zero::zero(), |m| m.deposit);
				details.total_deposit.saturating_reduce(old_deposit);
				let mut deposit = Zero::zero();
				if maybe_check_owner.is_some() && !details.free_holding {
					deposit = T::DepositPerByte::get()
						.saturating_mul(((data.len()) as u32).into())
						.saturating_add(T::MetadataDepositBase::get());
				}
				if deposit > old_deposit {
					T::Currency::reserve(&details.owner, deposit - old_deposit)?;
				} else if deposit < old_deposit {
					T::Currency::unreserve(&details.owner, old_deposit - deposit);
				}
				details.total_deposit.saturating_accrue(deposit);

				Collection::<T, I>::insert(&collection, details);

				*metadata = Some(CollectionMetadata { deposit, data: data.clone(), is_frozen });

				Self::deposit_event(Event::CollectionMetadataSet { collection, data, is_frozen });
				Ok(())
			})
		}

		/// Clear the metadata for a collection.
		///
		/// Origin must be either `ForceOrigin` or `Signed` and the sender should be the Owner of
		/// the `collection`.
		///
		/// Any deposit is freed for the collection's owner.
		///
		/// - `collection`: The identifier of the collection whose metadata to clear.
		///
		/// Emits `CollectionMetadataCleared`.
		///
		/// Weight: `O(1)`
		#[pallet::weight(T::WeightInfo::clear_collection_metadata())]
		pub fn clear_collection_metadata(
			origin: OriginFor<T>,
			collection: T::CollectionId,
		) -> DispatchResult {
			let maybe_check_owner = T::ForceOrigin::try_origin(origin)
				.map(|_| None)
				.or_else(|origin| ensure_signed(origin).map(Some))?;

			let details =
				Collection::<T, I>::get(&collection).ok_or(Error::<T, I>::UnknownCollection)?;
			if let Some(check_owner) = &maybe_check_owner {
				ensure!(check_owner == &details.owner, Error::<T, I>::NoPermission);
			}

			CollectionMetadataOf::<T, I>::try_mutate_exists(collection, |metadata| {
				let was_frozen = metadata.as_ref().map_or(false, |m| m.is_frozen);
				ensure!(maybe_check_owner.is_none() || !was_frozen, Error::<T, I>::Frozen);

				let deposit = metadata.take().ok_or(Error::<T, I>::UnknownCollection)?.deposit;
				T::Currency::unreserve(&details.owner, deposit);
				Self::deposit_event(Event::CollectionMetadataCleared { collection });
				Ok(())
			})
		}

		/// Set (or reset) the acceptance of ownership for a particular account.
		///
		/// Origin must be `Signed` and if `maybe_collection` is `Some`, then the signer must have a
		/// provider reference.
		///
		/// - `maybe_collection`: The identifier of the collection whose ownership the signer is
		///   willing to accept, or if `None`, an indication that the signer is willing to accept no
		///   ownership transferal.
		///
		/// Emits `OwnershipAcceptanceChanged`.
		#[pallet::weight(T::WeightInfo::set_accept_ownership())]
		pub fn set_accept_ownership(
			origin: OriginFor<T>,
			maybe_collection: Option<T::CollectionId>,
		) -> DispatchResult {
			let who = ensure_signed(origin)?;
			let old = OwnershipAcceptance::<T, I>::get(&who);
			match (old.is_some(), maybe_collection.is_some()) {
				(false, true) => {
					frame_system::Pallet::<T>::inc_consumers(&who)?;
				},
				(true, false) => {
					frame_system::Pallet::<T>::dec_consumers(&who);
				},
				_ => {},
			}
			if let Some(collection) = maybe_collection.as_ref() {
				OwnershipAcceptance::<T, I>::insert(&who, collection);
			} else {
				OwnershipAcceptance::<T, I>::remove(&who);
			}
			Self::deposit_event(Event::OwnershipAcceptanceChanged { who, maybe_collection });
			Ok(())
		}

		/// Set the maximum amount of items a collection could have.
		///
		/// Origin must be either `ForceOrigin` or `Signed` and the sender should be the Owner of
		/// the `collection`.
		///
		/// Note: This function can only succeed once per collection.
		///
		/// - `collection`: The identifier of the collection to change.
		/// - `max_supply`: The maximum amount of items a collection could have.
		///
		/// Emits `CollectionMaxSupplySet` event when successful.
		#[pallet::weight(T::WeightInfo::set_collection_max_supply())]
		pub fn set_collection_max_supply(
			origin: OriginFor<T>,
			collection: T::CollectionId,
			max_supply: u32,
		) -> DispatchResult {
			let maybe_check_owner = T::ForceOrigin::try_origin(origin)
				.map(|_| None)
				.or_else(|origin| ensure_signed(origin).map(Some))?;

			ensure!(
				!CollectionMaxSupply::<T, I>::contains_key(&collection),
				Error::<T, I>::MaxSupplyAlreadySet
			);

			let details =
				Collection::<T, I>::get(&collection).ok_or(Error::<T, I>::UnknownCollection)?;
			if let Some(check_owner) = &maybe_check_owner {
				ensure!(check_owner == &details.owner, Error::<T, I>::NoPermission);
			}

			ensure!(details.items <= max_supply, Error::<T, I>::MaxSupplyTooSmall);

			CollectionMaxSupply::<T, I>::insert(&collection, max_supply);
			Self::deposit_event(Event::CollectionMaxSupplySet { collection, max_supply });
			Ok(())
		}

		/// Set (or reset) the price for an item.
		///
		/// Origin must be Signed and must be the owner of the asset `item`.
		///
		/// - `collection`: The collection of the item.
		/// - `item`: The item to set the price for.
		/// - `price`: The price for the item. Pass `None`, to reset the price.
		/// - `buyer`: Restricts the buy operation to a specific account.
		///
		/// Emits `ItemPriceSet` on success if the price is not `None`.
		/// Emits `ItemPriceRemoved` on success if the price is `None`.
		#[pallet::weight(T::WeightInfo::set_price())]
		pub fn set_price(
			origin: OriginFor<T>,
			collection: T::CollectionId,
			item: T::ItemId,
			price: Option<ItemPrice<T, I>>,
			whitelisted_buyer: Option<AccountIdLookupOf<T>>,
		) -> DispatchResult {
			let origin = ensure_signed(origin)?;
			let whitelisted_buyer = whitelisted_buyer.map(T::Lookup::lookup).transpose()?;
			Self::do_set_price(collection, item, origin, price, whitelisted_buyer)
		}

		/// Allows to buy an item if it's up for sale.
		///
		/// Origin must be Signed and must not be the owner of the `item`.
		///
		/// - `collection`: The collection of the item.
		/// - `item`: The item the sender wants to buy.
		/// - `bid_price`: The price the sender is willing to pay.
		///
		/// Emits `ItemBought` on success.
		#[pallet::weight(T::WeightInfo::buy_item())]
		#[transactional]
		pub fn buy_item(
			origin: OriginFor<T>,
			collection: T::CollectionId,
			item: T::ItemId,
			bid_price: ItemPrice<T, I>,
		) -> DispatchResult {
			let origin = ensure_signed(origin)?;
			Self::do_buy_item(collection, item, origin, bid_price)
		}
	}
}<|MERGE_RESOLUTION|>--- conflicted
+++ resolved
@@ -111,11 +111,7 @@
 		type CreateOrigin: EnsureOriginWithArg<
 			Self::Origin,
 			Self::CollectionId,
-<<<<<<< HEAD
-			Success = Self::AccountId
-=======
 			Success = Self::AccountId,
->>>>>>> 159b8bfe
 		>;
 
 		/// Locker trait to enable Locking mechanism downstream.
