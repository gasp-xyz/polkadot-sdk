--- conflicted
+++ resolved
@@ -533,19 +533,12 @@
 	/// case that either the active bonded or some unlocking chunks become dust after slashing.
 	/// Returns the amount of funds actually slashed.
 	///
-<<<<<<< HEAD
-	/// # Note
-	///
-	/// This calls `Config::OnStakerSlash::on_slash` with information as to how the slash
-	/// was applied.
-=======
 	/// `slash_era` is the era in which the slash (which is being enacted now) actually happened.
 	///
 	/// # Note
 	///
 	/// This calls `Config::OnStakerSlash::on_slash` with information as to how the slash was
 	/// applied.
->>>>>>> e5dab788
 	fn slash(
 		&mut self,
 		slash_amount: BalanceOf<T>,
@@ -557,7 +550,6 @@
 		if slash_amount.is_zero() {
 			return Zero::zero()
 		}
-<<<<<<< HEAD
 
 		let mut remaining_slash = slash_amount;
 		let pre_slash_total = self.total;
@@ -625,76 +617,7 @@
 				break
 			}
 		}
-=======
-
-		let mut remaining_slash = slash_amount;
-		let pre_slash_total = self.total;
-
-		let era_after_slash = slash_era + 1;
-		let chunk_unlock_era_after_slash = era_after_slash + T::BondingDuration::get();
-
-		// Calculate the total balance of active funds and unlocking funds in the affected range.
-		let (affected_balance, slash_chunks_priority): (_, Box<dyn Iterator<Item = usize>>) = {
-			if let Some(start_index) =
-				self.unlocking.iter().position(|c| c.era >= chunk_unlock_era_after_slash)
-			{
-				// The indices of the first chunk after the slash up through the most recent chunk.
-				// (The most recent chunk is at greatest from this era)
-				let affected_indices = start_index..self.unlocking.len();
-				let unbonding_affected_balance =
-					affected_indices.clone().fold(BalanceOf::<T>::zero(), |sum, i| {
-						if let Some(chunk) = self.unlocking.get_mut(i).defensive() {
-							sum.saturating_add(chunk.value)
-						} else {
-							sum
-						}
-					});
-				(
-					self.active.saturating_add(unbonding_affected_balance),
-					Box::new(affected_indices.chain((0..start_index).rev())),
-				)
-			} else {
-				(self.active, Box::new((0..self.unlocking.len()).rev()))
-			}
-		};
-
-		// Helper to update `target` and the ledgers total after accounting for slashing `target`.
-		let ratio = Perquintill::from_rational(slash_amount, affected_balance);
-		let mut slash_out_of = |target: &mut BalanceOf<T>, slash_remaining: &mut BalanceOf<T>| {
-			let mut slash_from_target =
-				if slash_amount < affected_balance { ratio * (*target) } else { *slash_remaining }
-					.min(*target);
-
-			// slash out from *target exactly `slash_from_target`.
-			*target = *target - slash_from_target;
-			if *target < minimum_balance {
-				// Slash the rest of the target if its dust
-				slash_from_target =
-					sp_std::mem::replace(target, Zero::zero()).saturating_add(slash_from_target)
-			}
-
-			self.total = self.total.saturating_sub(slash_from_target);
-			*slash_remaining = slash_remaining.saturating_sub(slash_from_target);
-		};
-
-		// If this is *not* a proportional slash, the active will always wiped to 0.
-		slash_out_of(&mut self.active, &mut remaining_slash);
-
-		let mut slashed_unlocking = BTreeMap::<_, _>::new();
-		for i in slash_chunks_priority {
-			if let Some(chunk) = self.unlocking.get_mut(i).defensive() {
-				slash_out_of(&mut chunk.value, &mut remaining_slash);
-				// write the new slashed value of this chunk to the map.
-				slashed_unlocking.insert(chunk.era, chunk.value);
-				if remaining_slash.is_zero() {
-					break
-				}
-			} else {
-				break
-			}
-		}
-
->>>>>>> e5dab788
+
 		self.unlocking.retain(|c| !c.value.is_zero());
 		T::OnStakerSlash::on_slash(&self.stash, self.active, &slashed_unlocking);
 		pre_slash_total.saturating_sub(self.total)
