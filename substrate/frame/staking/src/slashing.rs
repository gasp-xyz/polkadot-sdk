// This file is part of Substrate.

// Copyright (C) 2019-2022 Parity Technologies (UK) Ltd.
// SPDX-License-Identifier: Apache-2.0

// Licensed under the Apache License, Version 2.0 (the "License");
// you may not use this file except in compliance with the License.
// You may obtain a copy of the License at
//
// 	http://www.apache.org/licenses/LICENSE-2.0
//
// Unless required by applicable law or agreed to in writing, software
// distributed under the License is distributed on an "AS IS" BASIS,
// WITHOUT WARRANTIES OR CONDITIONS OF ANY KIND, either express or implied.
// See the License for the specific language governing permissions and
// limitations under the License.

//! A slashing implementation for NPoS systems.
//!
//! For the purposes of the economic model, it is easiest to think of each validator as a nominator
//! which nominates only its own identity.
//!
//! The act of nomination signals intent to unify economic identity with the validator - to take
//! part in the rewards of a job well done, and to take part in the punishment of a job done badly.
//!
//! There are 3 main difficulties to account for with slashing in NPoS:
//!   - A nominator can nominate multiple validators and be slashed via any of them.
//!   - Until slashed, stake is reused from era to era. Nominating with N coins for E eras in a row
//!     does not mean you have N*E coins to be slashed - you've only ever had N.
//!   - Slashable offences can be found after the fact and out of order.
//!
//! The algorithm implemented in this module tries to balance these 3 difficulties.
//!
//! First, we only slash participants for the _maximum_ slash they receive in some time period,
//! rather than the sum. This ensures a protection from overslashing.
//!
//! Second, we do not want the time period (or "span") that the maximum is computed
//! over to last indefinitely. That would allow participants to begin acting with
//! impunity after some point, fearing no further repercussions. For that reason, we
//! automatically "chill" validators and withdraw a nominator's nomination after a slashing event,
//! requiring them to re-enlist voluntarily (acknowledging the slash) and begin a new
//! slashing span.
//!
//! Typically, you will have a single slashing event per slashing span. Only in the case
//! where a validator releases many misbehaviors at once, or goes "back in time" to misbehave in
//! eras that have already passed, would you encounter situations where a slashing span
//! has multiple misbehaviors. However, accounting for such cases is necessary
//! to deter a class of "rage-quit" attacks.
//!
//! Based on research at <https://research.web3.foundation/en/latest/polkadot/slashing/npos.html>

use crate::{
	BalanceOf, Config, Error, Exposure, NegativeImbalanceOf, Pallet, Perbill, SessionInterface,
	Store, UnappliedSlash,
};
use codec::{Decode, Encode};
use frame_support::{
	ensure,
	traits::{Currency, Defensive, Get, Imbalance, OnUnbalanced},
};
use scale_info::TypeInfo;
use sp_runtime::{
	traits::{Saturating, Zero},
	DispatchResult, RuntimeDebug,
};
use sp_staking::{offence::DisableStrategy, EraIndex};
use sp_std::vec::Vec;

/// The proportion of the slashing reward to be paid out on the first slashing detection.
/// This is f_1 in the paper.
const REWARD_F1: Perbill = Perbill::from_percent(50);

/// The index of a slashing span - unique to each stash.
pub type SpanIndex = u32;

// A range of start..end eras for a slashing span.
#[derive(Encode, Decode, TypeInfo)]
#[cfg_attr(test, derive(Debug, PartialEq))]
pub(crate) struct SlashingSpan {
	pub(crate) index: SpanIndex,
	pub(crate) start: EraIndex,
	pub(crate) length: Option<EraIndex>, // the ongoing slashing span has indeterminate length.
}

impl SlashingSpan {
	fn contains_era(&self, era: EraIndex) -> bool {
		self.start <= era && self.length.map_or(true, |l| self.start + l > era)
	}
}

/// An encoding of all of a nominator's slashing spans.
#[derive(Encode, Decode, RuntimeDebug, TypeInfo)]
pub struct SlashingSpans {
	// the index of the current slashing span of the nominator. different for
	// every stash, resets when the account hits free balance 0.
	span_index: SpanIndex,
	// the start era of the most recent (ongoing) slashing span.
	last_start: EraIndex,
	// the last era at which a non-zero slash occurred.
	last_nonzero_slash: EraIndex,
	// all prior slashing spans' start indices, in reverse order (most recent first)
	// encoded as offsets relative to the slashing span after it.
	prior: Vec<EraIndex>,
}

impl SlashingSpans {
	// creates a new record of slashing spans for a stash, starting at the beginning
	// of the bonding period, relative to now.
	pub(crate) fn new(window_start: EraIndex) -> Self {
		SlashingSpans {
			span_index: 0,
			last_start: window_start,
			// initialize to zero, as this structure is lazily created until
			// the first slash is applied. setting equal to `window_start` would
			// put a time limit on nominations.
			last_nonzero_slash: 0,
			prior: Vec::new(),
		}
	}

	// update the slashing spans to reflect the start of a new span at the era after `now`
	// returns `true` if a new span was started, `false` otherwise. `false` indicates
	// that internal state is unchanged.
	pub(crate) fn end_span(&mut self, now: EraIndex) -> bool {
		let next_start = now + 1;
		if next_start <= self.last_start {
			return false
		}

		let last_length = next_start - self.last_start;
		self.prior.insert(0, last_length);
		self.last_start = next_start;
		self.span_index += 1;
		true
	}

	// an iterator over all slashing spans in _reverse_ order - most recent first.
	pub(crate) fn iter(&'_ self) -> impl Iterator<Item = SlashingSpan> + '_ {
		let mut last_start = self.last_start;
		let mut index = self.span_index;
		let last = SlashingSpan { index, start: last_start, length: None };
		let prior = self.prior.iter().cloned().map(move |length| {
			let start = last_start - length;
			last_start = start;
			index -= 1;

			SlashingSpan { index, start, length: Some(length) }
		});

		sp_std::iter::once(last).chain(prior)
	}

	/// Yields the era index where the most recent non-zero slash occurred.
	pub fn last_nonzero_slash(&self) -> EraIndex {
		self.last_nonzero_slash
	}

	// prune the slashing spans against a window, whose start era index is given.
	//
	// If this returns `Some`, then it includes a range start..end of all the span
	// indices which were pruned.
	fn prune(&mut self, window_start: EraIndex) -> Option<(SpanIndex, SpanIndex)> {
		let old_idx = self
			.iter()
			.skip(1) // skip ongoing span.
			.position(|span| span.length.map_or(false, |len| span.start + len <= window_start));

		let earliest_span_index = self.span_index - self.prior.len() as SpanIndex;
		let pruned = match old_idx {
			Some(o) => {
				self.prior.truncate(o);
				let new_earliest = self.span_index - self.prior.len() as SpanIndex;
				Some((earliest_span_index, new_earliest))
			},
			None => None,
		};

		// readjust the ongoing span, if it started before the beginning of the window.
		self.last_start = sp_std::cmp::max(self.last_start, window_start);
		pruned
	}
}

/// A slashing-span record for a particular stash.
#[derive(Encode, Decode, Default, TypeInfo)]
pub(crate) struct SpanRecord<Balance> {
	slashed: Balance,
	paid_out: Balance,
}

impl<Balance> SpanRecord<Balance> {
	/// The value of stash balance slashed in this span.
	#[cfg(test)]
	pub(crate) fn amount(&self) -> &Balance {
		&self.slashed
	}
}

/// Parameters for performing a slash.
#[derive(Clone)]
pub(crate) struct SlashParams<'a, T: 'a + Config> {
	/// The stash account being slashed.
	pub(crate) stash: &'a T::AccountId,
	/// The proportion of the slash.
	pub(crate) slash: Perbill,
	/// The exposure of the stash and all nominators.
	pub(crate) exposure: &'a Exposure<T::AccountId, BalanceOf<T>>,
	/// The era where the offence occurred.
	pub(crate) slash_era: EraIndex,
	/// The first era in the current bonding period.
	pub(crate) window_start: EraIndex,
	/// The current era.
	pub(crate) now: EraIndex,
	/// The maximum percentage of a slash that ever gets paid out.
	/// This is f_inf in the paper.
	pub(crate) reward_proportion: Perbill,
	/// When to disable offenders.
	pub(crate) disable_strategy: DisableStrategy,
}

/// Computes a slash of a validator and nominators. It returns an unapplied
/// record to be applied at some later point. Slashing metadata is updated in storage,
/// since unapplied records are only rarely intended to be dropped.
///
/// The pending slash record returned does not have initialized reporters. Those have
/// to be set at a higher level, if any.
pub(crate) fn compute_slash<T: Config>(
	params: SlashParams<T>,
) -> Option<UnappliedSlash<T::AccountId, BalanceOf<T>>> {
	let mut reward_payout = Zero::zero();
	let mut val_slashed = Zero::zero();

	// is the slash amount here a maximum for the era?
	let own_slash = params.slash * params.exposure.own;
	if params.slash * params.exposure.total == Zero::zero() {
		// kick out the validator even if they won't be slashed,
		// as long as the misbehavior is from their most recent slashing span.
		kick_out_if_recent::<T>(params);
		return None
	}

	let (prior_slash_p, _era_slash) =
		<Pallet<T> as Store>::ValidatorSlashInEra::get(&params.slash_era, params.stash)
			.unwrap_or((Perbill::zero(), Zero::zero()));

	// compare slash proportions rather than slash values to avoid issues due to rounding
	// error.
	if params.slash.deconstruct() > prior_slash_p.deconstruct() {
		<Pallet<T> as Store>::ValidatorSlashInEra::insert(
			&params.slash_era,
			params.stash,
			&(params.slash, own_slash),
		);
	} else {
		// we slash based on the max in era - this new event is not the max,
		// so neither the validator or any nominators will need an update.
		//
		// this does lead to a divergence of our system from the paper, which
		// pays out some reward even if the latest report is not max-in-era.
		// we opt to avoid the nominator lookups and edits and leave more rewards
		// for more drastic misbehavior.
		return None
	}

	// apply slash to validator.
	{
		let mut spans = fetch_spans::<T>(
			params.stash,
			params.window_start,
			&mut reward_payout,
			&mut val_slashed,
			params.reward_proportion,
		);

		let target_span = spans.compare_and_update_span_slash(params.slash_era, own_slash);

		if target_span == Some(spans.span_index()) {
			// misbehavior occurred within the current slashing span - take appropriate
			// actions.

			// chill the validator - it misbehaved in the current span and should
			// not continue in the next election. also end the slashing span.
			spans.end_span(params.now);
			<Pallet<T>>::chill_stash(params.stash);
		}
	}

	let disable_when_slashed = params.disable_strategy != DisableStrategy::Never;
	add_offending_validator::<T>(params.stash, disable_when_slashed);

	let mut nominators_slashed = Vec::new();
	reward_payout += slash_nominators::<T>(params.clone(), prior_slash_p, &mut nominators_slashed);

	Some(UnappliedSlash {
		validator: params.stash.clone(),
		own: val_slashed,
		others: nominators_slashed,
		reporters: Vec::new(),
		payout: reward_payout,
	})
}

// doesn't apply any slash, but kicks out the validator if the misbehavior is from
// the most recent slashing span.
fn kick_out_if_recent<T: Config>(params: SlashParams<T>) {
	// these are not updated by era-span or end-span.
	let mut reward_payout = Zero::zero();
	let mut val_slashed = Zero::zero();
	let mut spans = fetch_spans::<T>(
		params.stash,
		params.window_start,
		&mut reward_payout,
		&mut val_slashed,
		params.reward_proportion,
	);

	if spans.era_span(params.slash_era).map(|s| s.index) == Some(spans.span_index()) {
		spans.end_span(params.now);
		<Pallet<T>>::chill_stash(params.stash);
	}

	let disable_without_slash = params.disable_strategy == DisableStrategy::Always;
	add_offending_validator::<T>(params.stash, disable_without_slash);
}

/// Add the given validator to the offenders list and optionally disable it.
/// If after adding the validator `OffendingValidatorsThreshold` is reached
/// a new era will be forced.
fn add_offending_validator<T: Config>(stash: &T::AccountId, disable: bool) {
	<Pallet<T> as Store>::OffendingValidators::mutate(|offending| {
		let validators = T::SessionInterface::validators();
		let validator_index = match validators.iter().position(|i| i == stash) {
			Some(index) => index,
			None => return,
		};

		let validator_index_u32 = validator_index as u32;

		match offending.binary_search_by_key(&validator_index_u32, |(index, _)| *index) {
			// this is a new offending validator
			Err(index) => {
				offending.insert(index, (validator_index_u32, disable));

				let offending_threshold =
					T::OffendingValidatorsThreshold::get() * validators.len() as u32;

				if offending.len() >= offending_threshold as usize {
					// force a new era, to select a new validator set
					<Pallet<T>>::ensure_new_era()
				}

				if disable {
					T::SessionInterface::disable_validator(validator_index_u32);
				}
			},
			Ok(index) => {
				if disable && !offending[index].1 {
					// the validator had previously offended without being disabled,
					// let's make sure we disable it now
					offending[index].1 = true;
					T::SessionInterface::disable_validator(validator_index_u32);
				}
			},
		}
	});
}

/// Slash nominators. Accepts general parameters and the prior slash percentage of the validator.
///
/// Returns the amount of reward to pay out.
fn slash_nominators<T: Config>(
	params: SlashParams<T>,
	prior_slash_p: Perbill,
	nominators_slashed: &mut Vec<(T::AccountId, BalanceOf<T>)>,
) -> BalanceOf<T> {
	let mut reward_payout = Zero::zero();

	nominators_slashed.reserve(params.exposure.others.len());
	for nominator in &params.exposure.others {
		let stash = &nominator.who;
		let mut nom_slashed = Zero::zero();

		// the era slash of a nominator always grows, if the validator
		// had a new max slash for the era.
		let era_slash = {
			let own_slash_prior = prior_slash_p * nominator.value;
			let own_slash_by_validator = params.slash * nominator.value;
			let own_slash_difference = own_slash_by_validator.saturating_sub(own_slash_prior);

			let mut era_slash =
				<Pallet<T> as Store>::NominatorSlashInEra::get(&params.slash_era, stash)
					.unwrap_or_else(Zero::zero);

			era_slash += own_slash_difference;

			<Pallet<T> as Store>::NominatorSlashInEra::insert(&params.slash_era, stash, &era_slash);

			era_slash
		};

		// compare the era slash against other eras in the same span.
		{
			let mut spans = fetch_spans::<T>(
				stash,
				params.window_start,
				&mut reward_payout,
				&mut nom_slashed,
				params.reward_proportion,
			);

			let target_span = spans.compare_and_update_span_slash(params.slash_era, era_slash);

			if target_span == Some(spans.span_index()) {
				// End the span, but don't chill the nominator. its nomination
				// on this validator will be ignored in the future.
				spans.end_span(params.now);
			}
		}

		nominators_slashed.push((stash.clone(), nom_slashed));
	}

	reward_payout
}

// helper struct for managing a set of spans we are currently inspecting.
// writes alterations to disk on drop, but only if a slash has been carried out.
//
// NOTE: alterations to slashing metadata should not be done after this is dropped.
// dropping this struct applies any necessary slashes, which can lead to free balance
// being 0, and the account being garbage-collected -- a dead account should get no new
// metadata.
struct InspectingSpans<'a, T: Config + 'a> {
	dirty: bool,
	window_start: EraIndex,
	stash: &'a T::AccountId,
	spans: SlashingSpans,
	paid_out: &'a mut BalanceOf<T>,
	slash_of: &'a mut BalanceOf<T>,
	reward_proportion: Perbill,
	_marker: sp_std::marker::PhantomData<T>,
}

// fetches the slashing spans record for a stash account, initializing it if necessary.
fn fetch_spans<'a, T: Config + 'a>(
	stash: &'a T::AccountId,
	window_start: EraIndex,
	paid_out: &'a mut BalanceOf<T>,
	slash_of: &'a mut BalanceOf<T>,
	reward_proportion: Perbill,
) -> InspectingSpans<'a, T> {
	let spans = <Pallet<T> as Store>::SlashingSpans::get(stash).unwrap_or_else(|| {
		let spans = SlashingSpans::new(window_start);
		<Pallet<T> as Store>::SlashingSpans::insert(stash, &spans);
		spans
	});

	InspectingSpans {
		dirty: false,
		window_start,
		stash,
		spans,
		slash_of,
		paid_out,
		reward_proportion,
		_marker: sp_std::marker::PhantomData,
	}
}

impl<'a, T: 'a + Config> InspectingSpans<'a, T> {
	fn span_index(&self) -> SpanIndex {
		self.spans.span_index
	}

	fn end_span(&mut self, now: EraIndex) {
		self.dirty = self.spans.end_span(now) || self.dirty;
	}

	// add some value to the slash of the staker.
	// invariant: the staker is being slashed for non-zero value here
	// although `amount` may be zero, as it is only a difference.
	fn add_slash(&mut self, amount: BalanceOf<T>, slash_era: EraIndex) {
		*self.slash_of += amount;
		self.spans.last_nonzero_slash = sp_std::cmp::max(self.spans.last_nonzero_slash, slash_era);
	}

	// find the span index of the given era, if covered.
	fn era_span(&self, era: EraIndex) -> Option<SlashingSpan> {
		self.spans.iter().find(|span| span.contains_era(era))
	}

	// compares the slash in an era to the overall current span slash.
	// if it's higher, applies the difference of the slashes and then updates the span on disk.
	//
	// returns the span index of the era where the slash occurred, if any.
	fn compare_and_update_span_slash(
		&mut self,
		slash_era: EraIndex,
		slash: BalanceOf<T>,
	) -> Option<SpanIndex> {
		let target_span = self.era_span(slash_era)?;
		let span_slash_key = (self.stash.clone(), target_span.index);
		let mut span_record = <Pallet<T> as Store>::SpanSlash::get(&span_slash_key);
		let mut changed = false;

		let reward = if span_record.slashed < slash {
			// new maximum span slash. apply the difference.
			let difference = slash - span_record.slashed;
			span_record.slashed = slash;

			// compute reward.
			let reward =
				REWARD_F1 * (self.reward_proportion * slash).saturating_sub(span_record.paid_out);

			self.add_slash(difference, slash_era);
			changed = true;

			reward
		} else if span_record.slashed == slash {
			// compute reward. no slash difference to apply.
			REWARD_F1 * (self.reward_proportion * slash).saturating_sub(span_record.paid_out)
		} else {
			Zero::zero()
		};

		if !reward.is_zero() {
			changed = true;
			span_record.paid_out += reward;
			*self.paid_out += reward;
		}

		if changed {
			self.dirty = true;
			<Pallet<T> as Store>::SpanSlash::insert(&span_slash_key, &span_record);
		}

		Some(target_span.index)
	}
}

impl<'a, T: 'a + Config> Drop for InspectingSpans<'a, T> {
	fn drop(&mut self) {
		// only update on disk if we slashed this account.
		if !self.dirty {
			return
		}

		if let Some((start, end)) = self.spans.prune(self.window_start) {
			for span_index in start..end {
				<Pallet<T> as Store>::SpanSlash::remove(&(self.stash.clone(), span_index));
			}
		}

		<Pallet<T> as Store>::SlashingSpans::insert(self.stash, &self.spans);
	}
}

/// Clear slashing metadata for an obsolete era.
pub(crate) fn clear_era_metadata<T: Config>(obsolete_era: EraIndex) {
	<Pallet<T> as Store>::ValidatorSlashInEra::remove_prefix(&obsolete_era, None);
	<Pallet<T> as Store>::NominatorSlashInEra::remove_prefix(&obsolete_era, None);
}

/// Clear slashing metadata for a dead account.
pub(crate) fn clear_stash_metadata<T: Config>(
	stash: &T::AccountId,
	num_slashing_spans: u32,
) -> DispatchResult {
	let spans = match <Pallet<T> as Store>::SlashingSpans::get(stash) {
		None => return Ok(()),
		Some(s) => s,
	};

	ensure!(
		num_slashing_spans as usize >= spans.iter().count(),
		Error::<T>::IncorrectSlashingSpans
	);

	<Pallet<T> as Store>::SlashingSpans::remove(stash);

	// kill slashing-span metadata for account.
	//
	// this can only happen while the account is staked _if_ they are completely slashed.
	// in that case, they may re-bond, but it would count again as span 0. Further ancient
	// slashes would slash into this new bond, since metadata has now been cleared.
	for span in spans.iter() {
		<Pallet<T> as Store>::SpanSlash::remove(&(stash.clone(), span.index));
	}

	Ok(())
}

// apply the slash to a stash account, deducting any missing funds from the reward
// payout, saturating at 0. this is mildly unfair but also an edge-case that
// can only occur when overlapping locked funds have been slashed.
pub fn do_slash<T: Config>(
	stash: &T::AccountId,
	value: BalanceOf<T>,
	reward_payout: &mut BalanceOf<T>,
	slashed_imbalance: &mut NegativeImbalanceOf<T>,
	slash_era: EraIndex,
) {
	let controller = match <Pallet<T>>::bonded(stash).defensive() {
		None => return,
		Some(c) => c,
	};

	let mut ledger = match <Pallet<T>>::ledger(&controller) {
		Some(ledger) => ledger,
		None => return, // nothing to do.
	};

	let value = ledger.slash(value, T::Currency::minimum_balance(), slash_era);

	if !value.is_zero() {
		let (imbalance, missing) = T::Currency::slash(stash, value);
		slashed_imbalance.subsume(imbalance);

		if !missing.is_zero() {
			// deduct overslash from the reward payout
			*reward_payout = reward_payout.saturating_sub(missing);
		}

		<Pallet<T>>::update_ledger(&controller, &ledger);

		// trigger the event
		<Pallet<T>>::deposit_event(super::Event::<T>::Slashed(stash.clone(), value));
	}
}

/// Apply a previously-unapplied slash.
pub(crate) fn apply_slash<T: Config>(
	unapplied_slash: UnappliedSlash<T::AccountId, BalanceOf<T>>,
	slash_era: EraIndex,
) {
	let mut slashed_imbalance = NegativeImbalanceOf::<T>::zero();
	let mut reward_payout = unapplied_slash.payout;

	do_slash::<T>(
		&unapplied_slash.validator,
		unapplied_slash.own,
		&mut reward_payout,
		&mut slashed_imbalance,
		slash_era,
	);

	for &(ref nominator, nominator_slash) in &unapplied_slash.others {
		do_slash::<T>(
<<<<<<< HEAD
			&nominator,
=======
			nominator,
>>>>>>> e5dab788
			nominator_slash,
			&mut reward_payout,
			&mut slashed_imbalance,
			slash_era,
		);
	}

	pay_reporters::<T>(reward_payout, slashed_imbalance, &unapplied_slash.reporters);
}

/// Apply a reward payout to some reporters, paying the rewards out of the slashed imbalance.
fn pay_reporters<T: Config>(
	reward_payout: BalanceOf<T>,
	slashed_imbalance: NegativeImbalanceOf<T>,
	reporters: &[T::AccountId],
) {
	if reward_payout.is_zero() || reporters.is_empty() {
		// nobody to pay out to or nothing to pay;
		// just treat the whole value as slashed.
		T::Slash::on_unbalanced(slashed_imbalance);
		return
	}

	// take rewards out of the slashed imbalance.
	let reward_payout = reward_payout.min(slashed_imbalance.peek());
	let (mut reward_payout, mut value_slashed) = slashed_imbalance.split(reward_payout);

	let per_reporter = reward_payout.peek() / (reporters.len() as u32).into();
	for reporter in reporters {
		let (reporter_reward, rest) = reward_payout.split(per_reporter);
		reward_payout = rest;

		// this cancels out the reporter reward imbalance internally, leading
		// to no change in total issuance.
		T::Currency::resolve_creating(reporter, reporter_reward);
	}

	// the rest goes to the on-slash imbalance handler (e.g. treasury)
	value_slashed.subsume(reward_payout); // remainder of reward division remains.
	T::Slash::on_unbalanced(value_slashed);
}

#[cfg(test)]
mod tests {
	use super::*;

	#[test]
	fn span_contains_era() {
		// unbounded end
		let span = SlashingSpan { index: 0, start: 1000, length: None };
		assert!(!span.contains_era(0));
		assert!(!span.contains_era(999));

		assert!(span.contains_era(1000));
		assert!(span.contains_era(1001));
		assert!(span.contains_era(10000));

		// bounded end - non-inclusive range.
		let span = SlashingSpan { index: 0, start: 1000, length: Some(10) };
		assert!(!span.contains_era(0));
		assert!(!span.contains_era(999));

		assert!(span.contains_era(1000));
		assert!(span.contains_era(1001));
		assert!(span.contains_era(1009));
		assert!(!span.contains_era(1010));
		assert!(!span.contains_era(1011));
	}

	#[test]
	fn single_slashing_span() {
		let spans = SlashingSpans {
			span_index: 0,
			last_start: 1000,
			last_nonzero_slash: 0,
			prior: Vec::new(),
		};

		assert_eq!(
			spans.iter().collect::<Vec<_>>(),
			vec![SlashingSpan { index: 0, start: 1000, length: None }],
		);
	}

	#[test]
	fn many_prior_spans() {
		let spans = SlashingSpans {
			span_index: 10,
			last_start: 1000,
			last_nonzero_slash: 0,
			prior: vec![10, 9, 8, 10],
		};

		assert_eq!(
			spans.iter().collect::<Vec<_>>(),
			vec![
				SlashingSpan { index: 10, start: 1000, length: None },
				SlashingSpan { index: 9, start: 990, length: Some(10) },
				SlashingSpan { index: 8, start: 981, length: Some(9) },
				SlashingSpan { index: 7, start: 973, length: Some(8) },
				SlashingSpan { index: 6, start: 963, length: Some(10) },
			],
		)
	}

	#[test]
	fn pruning_spans() {
		let mut spans = SlashingSpans {
			span_index: 10,
			last_start: 1000,
			last_nonzero_slash: 0,
			prior: vec![10, 9, 8, 10],
		};

		assert_eq!(spans.prune(981), Some((6, 8)));
		assert_eq!(
			spans.iter().collect::<Vec<_>>(),
			vec![
				SlashingSpan { index: 10, start: 1000, length: None },
				SlashingSpan { index: 9, start: 990, length: Some(10) },
				SlashingSpan { index: 8, start: 981, length: Some(9) },
			],
		);

		assert_eq!(spans.prune(982), None);
		assert_eq!(
			spans.iter().collect::<Vec<_>>(),
			vec![
				SlashingSpan { index: 10, start: 1000, length: None },
				SlashingSpan { index: 9, start: 990, length: Some(10) },
				SlashingSpan { index: 8, start: 981, length: Some(9) },
			],
		);

		assert_eq!(spans.prune(989), None);
		assert_eq!(
			spans.iter().collect::<Vec<_>>(),
			vec![
				SlashingSpan { index: 10, start: 1000, length: None },
				SlashingSpan { index: 9, start: 990, length: Some(10) },
				SlashingSpan { index: 8, start: 981, length: Some(9) },
			],
		);

		assert_eq!(spans.prune(1000), Some((8, 10)));
		assert_eq!(
			spans.iter().collect::<Vec<_>>(),
			vec![SlashingSpan { index: 10, start: 1000, length: None },],
		);

		assert_eq!(spans.prune(2000), None);
		assert_eq!(
			spans.iter().collect::<Vec<_>>(),
			vec![SlashingSpan { index: 10, start: 2000, length: None },],
		);

		// now all in one shot.
		let mut spans = SlashingSpans {
			span_index: 10,
			last_start: 1000,
			last_nonzero_slash: 0,
			prior: vec![10, 9, 8, 10],
		};
		assert_eq!(spans.prune(2000), Some((6, 10)));
		assert_eq!(
			spans.iter().collect::<Vec<_>>(),
			vec![SlashingSpan { index: 10, start: 2000, length: None },],
		);
	}

	#[test]
	fn ending_span() {
		let mut spans = SlashingSpans {
			span_index: 1,
			last_start: 10,
			last_nonzero_slash: 0,
			prior: Vec::new(),
		};

		assert!(spans.end_span(10));

		assert_eq!(
			spans.iter().collect::<Vec<_>>(),
			vec![
				SlashingSpan { index: 2, start: 11, length: None },
				SlashingSpan { index: 1, start: 10, length: Some(1) },
			],
		);

		assert!(spans.end_span(15));
		assert_eq!(
			spans.iter().collect::<Vec<_>>(),
			vec![
				SlashingSpan { index: 3, start: 16, length: None },
				SlashingSpan { index: 2, start: 11, length: Some(5) },
				SlashingSpan { index: 1, start: 10, length: Some(1) },
			],
		);

		// does nothing if not a valid end.
		assert!(!spans.end_span(15));
		assert_eq!(
			spans.iter().collect::<Vec<_>>(),
			vec![
				SlashingSpan { index: 3, start: 16, length: None },
				SlashingSpan { index: 2, start: 11, length: Some(5) },
				SlashingSpan { index: 1, start: 10, length: Some(1) },
			],
		);
	}
}<|MERGE_RESOLUTION|>--- conflicted
+++ resolved
@@ -646,11 +646,7 @@
 
 	for &(ref nominator, nominator_slash) in &unapplied_slash.others {
 		do_slash::<T>(
-<<<<<<< HEAD
-			&nominator,
-=======
 			nominator,
->>>>>>> e5dab788
 			nominator_slash,
 			&mut reward_payout,
 			&mut slashed_imbalance,
