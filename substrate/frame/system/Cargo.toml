--- conflicted
+++ resolved
@@ -18,18 +18,6 @@
 log = { version = "0.4.17", default-features = false }
 scale-info = { version = "2.5.0", default-features = false, features = ["derive", "serde"] }
 serde = { version = "1.0.163", default-features = false, features = ["derive", "alloc"] }
-<<<<<<< HEAD
-frame-support = { version = "4.0.0-dev", default-features = false, path = "../support" }
-sp-core = { version = "21.0.0", default-features = false, path = "../../primitives/core", features = ["serde"] }
-sp-io = { version = "23.0.0", default-features = false, path = "../../primitives/io" }
-sp-runtime = { version = "24.0.0", default-features = false, path = "../../primitives/runtime", features = ["serde"] }
-sp-std = { version = "8.0.0", default-features = false, path = "../../primitives/std" }
-sp-version = { version = "22.0.0", default-features = false, path = "../../primitives/version", features = ["serde"] }
-sp-weights = { version = "20.0.0", default-features = false, path = "../../primitives/weights", features = ["serde"] }
-sp-ver = { version = "4.0.0-dev", default-features = false, path = "../../primitives/ver" }
-extrinsic-shuffler = { version = "4.0.0-dev", default-features = false, path = "../../primitives/shuffler" }
-
-=======
 frame-support = { path = "../support", default-features = false}
 sp-core = { path = "../../primitives/core", default-features = false, features = ["serde"] }
 sp-io = { path = "../../primitives/io", default-features = false}
@@ -37,7 +25,8 @@
 sp-std = { path = "../../primitives/std", default-features = false}
 sp-version = { path = "../../primitives/version", default-features = false, features = ["serde"] }
 sp-weights = { path = "../../primitives/weights", default-features = false, features = ["serde"] }
->>>>>>> be62fbbb
+sp-ver = { default-features = false, path = "../../primitives/ver" }
+extrinsic-shuffler = { default-features = false, path = "../../primitives/shuffler" }
 
 [dev-dependencies]
 criterion = "0.4.0"
