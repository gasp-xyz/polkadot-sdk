--- conflicted
+++ resolved
@@ -25,12 +25,9 @@
 sp-std = { path = "../../primitives/std", default-features = false }
 sp-version = { path = "../../primitives/version", default-features = false, features = ["serde"] }
 sp-weights = { path = "../../primitives/weights", default-features = false, features = ["serde"] }
-<<<<<<< HEAD
 sp-ver = { default-features = false, path = "../../primitives/ver" }
 extrinsic-shuffler = { default-features = false, path = "../../primitives/shuffler" }
-=======
 docify = "0.2.6"
->>>>>>> be500fc2
 
 [dev-dependencies]
 criterion = "0.4.0"
