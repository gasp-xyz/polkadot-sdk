--- conflicted
+++ resolved
@@ -80,14 +80,10 @@
 		_len: usize,
 	) -> Result<(), TransactionValidityError> {
 		let mut account = crate::Account::<T>::get(who);
-<<<<<<< HEAD
-
-=======
 		if account.providers.is_zero() && account.sufficients.is_zero() {
 			// Nonce storage not paid for
 			return Err(InvalidTransaction::Payment.into())
 		}
->>>>>>> b7a8532d
 		if self.0 != account.nonce {
 			if self.0 < account.nonce {
 				return Err(InvalidTransaction::Stale.into())
