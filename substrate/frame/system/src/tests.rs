--- conflicted
+++ resolved
@@ -17,14 +17,8 @@
 
 use crate::*;
 use frame_support::{
-<<<<<<< HEAD
-	assert_noop, assert_ok,
+	assert_err, assert_noop, assert_ok,
 	dispatch::{Pays, PostDispatchInfo, WithPostDispatchInfo},
-=======
-	assert_err, assert_noop, assert_ok,
-	dispatch::PostDispatchInfo,
-	weights::{Pays, WithPostDispatchInfo},
->>>>>>> aad3a2ca
 };
 use mock::{RuntimeOrigin, *};
 use sp_core::H256;
@@ -805,20 +799,20 @@
 		for i in 1u32..<StorageQueueLimit as Get<u32>>::get() + 1 {
 			println!("iter");
 			assert!(System::can_enqueue_txs());
-			System::enqueue_txs(Origin::none(), dummy_txs.clone()).unwrap();
+			System::enqueue_txs(RuntimeOrigin::none(), dummy_txs.clone()).unwrap();
 			System::finalize();
 			System::set_block_number(i.into());
 			System::set_block_seed(&dummy_seed);
 		}
 		assert!(!System::can_enqueue_txs());
 		assert_err!(
-			System::enqueue_txs(Origin::none(), dummy_txs.clone()),
+			System::enqueue_txs(RuntimeOrigin::none(), dummy_txs.clone()),
 			Error::<Test>::StorageQueueFull
 		);
 
 		assert!(!System::pop_txs(1).is_empty());
 		assert!(System::can_enqueue_txs());
 		System::finalize();
-		System::enqueue_txs(Origin::none(), dummy_txs.clone()).unwrap();
+		System::enqueue_txs(RuntimeOrigin::none(), dummy_txs.clone()).unwrap();
 	});
 }