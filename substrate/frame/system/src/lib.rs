// Copyright (C) Parity Technologies (UK) Ltd.
// SPDX-License-Identifier: Apache-2.0

// Licensed under the Apache License, Version 2.0 (the "License");
// you may not use this file except in compliance with the License.
// You may obtain a copy of the License at
//
// 	http://www.apache.org/licenses/LICENSE-2.0
//
// Unless required by applicable law or agreed to in writing, software
// distributed under the License is distributed on an "AS IS" BASIS,
// WITHOUT WARRANTIES OR CONDITIONS OF ANY KIND, either express or implied.
// See the License for the specific language governing permissions and
// limitations under the License.

//! # System Pallet
//!
//! The System pallet provides low-level access to core types and cross-cutting utilities. It acts
//! as the base layer for other pallets to interact with the Substrate framework components.
//!
//! - [`Config`]
//!
//! ## Overview
//!
//! The System pallet defines the core data types used in a Substrate runtime. It also provides
//! several utility functions (see [`Pallet`]) for other FRAME pallets.
//!
//! In addition, it manages the storage items for extrinsic data, indices, event records, and digest
//! items, among other things that support the execution of the current block.
//!
//! It also handles low-level tasks like depositing logs, basic set up and take down of temporary
//! storage entries, and access to previous block hashes.
//!
//! ## Interface
//!
//! ### Dispatchable Functions
//!
//! The System pallet provides dispatchable functions that, with the exception of `remark`, manage
//! low-level or privileged functionality of a Substrate-based runtime.
//!
//! - `remark`: Make some on-chain remark.
//! - `set_heap_pages`: Set the number of pages in the WebAssembly environment's heap.
//! - `set_code`: Set the new runtime code.
//! - `set_code_without_checks`: Set the new runtime code without any checks.
//! - `set_storage`: Set some items of storage.
//! - `kill_storage`: Kill some items from storage.
//! - `kill_prefix`: Kill all storage items with a key that starts with the given prefix.
//! - `remark_with_event`: Make some on-chain remark and emit an event.
//! - `do_task`: Do some specified task.
//! - `authorize_upgrade`: Authorize new runtime code.
//! - `authorize_upgrade_without_checks`: Authorize new runtime code and an upgrade sans
//!   verification.
//! - `apply_authorized_upgrade`: Provide new, already-authorized runtime code.
//!
//! #### A Note on Upgrades
//!
//! The pallet provides two primary means of upgrading the runtime, a single-phase means using
//! `set_code` and a two-phase means using `authorize_upgrade` followed by
//! `apply_authorized_upgrade`. The first will directly attempt to apply the provided `code`
//! (application may have to be scheduled, depending on the context and implementation of the
//! `OnSetCode` trait).
//!
//! The `authorize_upgrade` route allows the authorization of a runtime's code hash. Once
//! authorized, anyone may upload the correct runtime to apply the code. This pattern is useful when
//! providing the runtime ahead of time may be unwieldy, for example when a large preimage (the
//! code) would need to be stored on-chain or sent over a message transport protocol such as a
//! bridge.
//!
//! The `*_without_checks` variants do not perform any version checks, so using them runs the risk
//! of applying a downgrade or entirely other chain specification. They will still validate that the
//! `code` meets the authorized hash.
//!
//! ### Public Functions
//!
//! See the [`Pallet`] struct for details of publicly available functions.
//!
//! ### Signed Extensions
//!
//! The System pallet defines the following extensions:
//!
//!   - [`CheckWeight`]: Checks the weight and length of the block and ensure that it does not
//!     exceed the limits.
//!   - [`CheckNonce`]: Checks the nonce of the transaction. Contains a single payload of type
//!     `T::Nonce`.
//!   - [`CheckEra`]: Checks the era of the transaction. Contains a single payload of type `Era`.
//!   - [`CheckGenesis`]: Checks the provided genesis hash of the transaction. Must be a part of the
//!     signed payload of the transaction.
//!   - [`CheckSpecVersion`]: Checks that the runtime version is the same as the one used to sign
//!     the transaction.
//!   - [`CheckTxVersion`]: Checks that the transaction version is the same as the one used to sign
//!     the transaction.
//!
//! Look up the runtime aggregator file (e.g. `node/runtime`) to see the full list of signed
//! extensions included in a chain.

#![cfg_attr(not(feature = "std"), no_std)]

use pallet_prelude::{BlockNumberFor, HeaderFor};
#[cfg(feature = "std")]
use serde::Serialize;
use sp_io::hashing::blake2_256;
#[cfg(feature = "runtime-benchmarks")]
use sp_runtime::traits::TrailingZeroInput;
use sp_runtime::{
	generic,
	traits::{
		self, AtLeast32Bit, BadOrigin, BlockNumberProvider, Bounded, CheckEqual, Dispatchable,
		Hash, Header, Lookup, LookupError, MaybeDisplay, MaybeSerializeDeserialize, Member, One,
		SaturatedConversion, Saturating, SimpleBitOps, StaticLookup, Zero,
	},
	transaction_validity::{
		InvalidTransaction, TransactionLongevity, TransactionSource, TransactionValidity,
		ValidTransaction,
	},
	DispatchError, RuntimeDebug,
};
#[cfg(any(feature = "std", test))]
use sp_std::map;
use sp_std::{fmt::Debug, marker::PhantomData, prelude::*};
use sp_version::RuntimeVersion;

use codec::{Decode, Encode, EncodeLike, FullCodec, MaxEncodedLen};
#[cfg(feature = "std")]
use frame_support::traits::BuildGenesisConfig;
use frame_support::{
	dispatch::{
		extract_actual_pays_fee, extract_actual_weight, DispatchClass, DispatchInfo,
		DispatchResult, DispatchResultWithPostInfo, PerDispatchClass, PostDispatchInfo,
	},
<<<<<<< HEAD
	impl_ensure_origin_with_arg_ignoring_arg,
	ensure,
	storage::{self, bounded_vec::BoundedVec, StorageStreamIter},
=======
	ensure, impl_ensure_origin_with_arg_ignoring_arg,
	migrations::MultiStepMigrator,
	pallet_prelude::Pays,
	storage::{self, StorageStreamIter},
>>>>>>> 606664e1
	traits::{
		ConstU32, Contains, EnsureOrigin, EnsureOriginWithArg, Get, HandleLifetime,
		OnKilledAccount, OnNewAccount, OnRuntimeUpgrade, OriginTrait, PalletInfo, SortedMembers,
		StoredMap, TypedGet,
	},
	Parameter,
};
use scale_info::TypeInfo;
use sp_core::storage::well_known_keys;
use sp_weights::{RuntimeDbWeight, Weight};

#[cfg(any(feature = "std", test))]
use sp_io::TestExternalities;
use sp_ver::EncodedTx;

pub mod limits;
#[cfg(test)]
pub(crate) mod mock;

pub mod offchain;

mod extensions;
#[cfg(feature = "std")]
pub mod mocking;
#[cfg(test)]
mod tests;
pub mod weights;

pub mod migrations;

pub use extensions::{
	check_genesis::CheckGenesis,
	check_mortality::CheckMortality,
	check_non_zero_sender::CheckNonZeroSender,
	check_nonce::CheckNonce,
	check_spec_version::CheckSpecVersion,
	check_tx_version::CheckTxVersion,
	check_weight::{calculate_consumed_weight, CheckWeight},
};
// Backward compatible re-export.
pub use extensions::check_mortality::CheckMortality as CheckEra;
pub use frame_support::dispatch::RawOrigin;
use frame_support::traits::{PostInherents, PostTransactions, PreInherents};
pub use weights::WeightInfo;

pub type StorageQueueLimit = frame_support::traits::ConstU32<2>;

const LOG_TARGET: &str = "runtime::system";

/// Compute the trie root of a list of extrinsics.
///
/// The merkle proof is using the same trie as runtime state with
/// `state_version` 0.
pub fn extrinsics_root<H: Hash, E: codec::Encode>(extrinsics: &[E]) -> H::Output {
	extrinsics_data_root::<H>(extrinsics.iter().map(codec::Encode::encode).collect())
}

/// Compute the trie root of a list of extrinsics.
///
/// The merkle proof is using the same trie as runtime state with
/// `state_version` 0.
pub fn extrinsics_data_root<H: Hash>(xts: Vec<Vec<u8>>) -> H::Output {
	H::ordered_trie_root(xts, sp_core::storage::StateVersion::V0)
}

/// An object to track the currently used extrinsic weight in a block.
pub type ConsumedWeight = PerDispatchClass<Weight>;

pub use pallet::*;

/// Do something when we should be setting the code.
pub trait SetCode<T: Config> {
	/// Set the code to the given blob.
	fn set_code(code: Vec<u8>) -> DispatchResult;
}

impl<T: Config> SetCode<T> for () {
	fn set_code(code: Vec<u8>) -> DispatchResult {
		<Pallet<T>>::update_code_in_storage(&code);
		Ok(())
	}
}

/// Numeric limits over the ability to add a consumer ref using `inc_consumers`.
pub trait ConsumerLimits {
	/// The number of consumers over which `inc_consumers` will cease to work.
	fn max_consumers() -> RefCount;
	/// The maximum number of additional consumers expected to be over be added at once using
	/// `inc_consumers_without_limit`.
	///
	/// Note: This is not enforced and it's up to the chain's author to ensure this reflects the
	/// actual situation.
	fn max_overflow() -> RefCount;
}

impl<const Z: u32> ConsumerLimits for ConstU32<Z> {
	fn max_consumers() -> RefCount {
		Z
	}
	fn max_overflow() -> RefCount {
		Z
	}
}

impl<MaxNormal: Get<u32>, MaxOverflow: Get<u32>> ConsumerLimits for (MaxNormal, MaxOverflow) {
	fn max_consumers() -> RefCount {
		MaxNormal::get()
	}
	fn max_overflow() -> RefCount {
		MaxOverflow::get()
	}
}

/// Information needed when a new runtime binary is submitted and needs to be authorized before
/// replacing the current runtime.
#[derive(Decode, Encode, Default, PartialEq, Eq, MaxEncodedLen, TypeInfo)]
#[scale_info(skip_type_params(T))]
pub struct CodeUpgradeAuthorization<T>
where
	T: Config,
{
	/// Hash of the new runtime binary.
	code_hash: T::Hash,
	/// Whether or not to carry out version checks.
	check_version: bool,
}

#[frame_support::pallet]
pub mod pallet {
	use crate::{self as frame_system, pallet_prelude::*, *};
	use frame_support::pallet_prelude::*;

	/// Default implementations of [`DefaultConfig`], which can be used to implement [`Config`].
	pub mod config_preludes {
		use super::{inject_runtime_type, DefaultConfig};
		use frame_support::derive_impl;

		/// Provides a viable default config that can be used with
		/// [`derive_impl`](`frame_support::derive_impl`) to derive a testing pallet config
		/// based on this one.
		///
		/// See `Test` in the `default-config` example pallet's `test.rs` for an example of
		/// a downstream user of this particular `TestDefaultConfig`
		pub struct TestDefaultConfig;

		#[frame_support::register_default_impl(TestDefaultConfig)]
		impl DefaultConfig for TestDefaultConfig {
			type Nonce = u32;
			type Hash = sp_core::hash::H256;
			type Hashing = sp_runtime::traits::BlakeTwo256;
			type AccountId = u64;
			type Lookup = sp_runtime::traits::IdentityLookup<u64>;
			type MaxConsumers = frame_support::traits::ConstU32<16>;
			type AccountData = ();
			type OnNewAccount = ();
			type OnKilledAccount = ();
			type SystemWeightInfo = ();
			type SS58Prefix = ();
			type Version = ();
			type BlockWeights = ();
			type BlockLength = ();
			type DbWeight = ();
			#[inject_runtime_type]
			type RuntimeEvent = ();
			#[inject_runtime_type]
			type RuntimeOrigin = ();
			#[inject_runtime_type]
			type RuntimeCall = ();
			#[inject_runtime_type]
			type PalletInfo = ();
			#[inject_runtime_type]
			type RuntimeTask = ();
			type BaseCallFilter = frame_support::traits::Everything;
			type BlockHashCount = frame_support::traits::ConstU64<10>;
			type OnSetCode = ();
			type SingleBlockMigrations = ();
			type MultiBlockMigrator = ();
			type PreInherents = ();
			type PostInherents = ();
			type PostTransactions = ();
		}

		/// Default configurations of this pallet in a solochain environment.
		///
		/// ## Considerations:
		///
		/// By default, this type makes the following choices:
		///
		/// * Use a normal 32 byte account id, with a [`DefaultConfig::Lookup`] that implies no
		///   'account-indexing' pallet is being used.
		/// * Given that we don't know anything about the existence of a currency system in scope,
		///   an [`DefaultConfig::AccountData`] is chosen that has no addition data. Overwrite this
		///   if you use `pallet-balances` or similar.
		/// * Make sure to overwrite [`DefaultConfig::Version`].
		/// * 2s block time, and a default 5mb block size is used.
		pub struct SolochainDefaultConfig;

		#[frame_support::register_default_impl(SolochainDefaultConfig)]
		impl DefaultConfig for SolochainDefaultConfig {
			/// The default type for storing how many extrinsics an account has signed.
			type Nonce = u32;

			/// The default type for hashing blocks and tries.
			type Hash = sp_core::hash::H256;

			/// The default hashing algorithm used.
			type Hashing = sp_runtime::traits::BlakeTwo256;

			/// The default identifier used to distinguish between accounts.
			type AccountId = sp_runtime::AccountId32;

			/// The lookup mechanism to get account ID from whatever is passed in dispatchers.
			type Lookup = sp_runtime::traits::AccountIdLookup<Self::AccountId, ()>;

			/// The maximum number of consumers allowed on a single account. Using 128 as default.
			type MaxConsumers = frame_support::traits::ConstU32<128>;

			/// The default data to be stored in an account.
			type AccountData = crate::AccountInfo<Self::Nonce, ()>;

			/// What to do if a new account is created.
			type OnNewAccount = ();

			/// What to do if an account is fully reaped from the system.
			type OnKilledAccount = ();

			/// Weight information for the extrinsics of this pallet.
			type SystemWeightInfo = ();

			/// This is used as an identifier of the chain.
			type SS58Prefix = ();

			/// Version of the runtime.
			type Version = ();

			/// Block & extrinsics weights: base values and limits.
			type BlockWeights = ();

			/// The maximum length of a block (in bytes).
			type BlockLength = ();

			/// The weight of database operations that the runtime can invoke.
			type DbWeight = ();

			/// The ubiquitous event type injected by `construct_runtime!`.
			#[inject_runtime_type]
			type RuntimeEvent = ();

			/// The ubiquitous origin type injected by `construct_runtime!`.
			#[inject_runtime_type]
			type RuntimeOrigin = ();

			/// The aggregated dispatch type available for extrinsics, injected by
			/// `construct_runtime!`.
			#[inject_runtime_type]
			type RuntimeCall = ();

			/// The aggregated Task type, injected by `construct_runtime!`.
			#[inject_runtime_type]
			type RuntimeTask = ();

			/// Converts a module to the index of the module, injected by `construct_runtime!`.
			#[inject_runtime_type]
			type PalletInfo = ();

			/// The basic call filter to use in dispatchable. Supports everything as the default.
			type BaseCallFilter = frame_support::traits::Everything;

			/// Maximum number of block number to block hash mappings to keep (oldest pruned first).
			/// Using 256 as default.
			type BlockHashCount = frame_support::traits::ConstU32<256>;

			/// The set code logic, just the default since we're not a parachain.
			type OnSetCode = ();
			type SingleBlockMigrations = ();
			type MultiBlockMigrator = ();
			type PreInherents = ();
			type PostInherents = ();
			type PostTransactions = ();
		}

		/// Default configurations of this pallet in a relay-chain environment.
		pub struct RelayChainDefaultConfig;

		/// It currently uses the same configuration as `SolochainDefaultConfig`.
		#[derive_impl(SolochainDefaultConfig as DefaultConfig, no_aggregated_types)]
		#[frame_support::register_default_impl(RelayChainDefaultConfig)]
		impl DefaultConfig for RelayChainDefaultConfig {}

		/// Default configurations of this pallet in a parachain environment.
		pub struct ParaChainDefaultConfig;

		/// It currently uses the same configuration as `SolochainDefaultConfig`.
		#[derive_impl(SolochainDefaultConfig as DefaultConfig, no_aggregated_types)]
		#[frame_support::register_default_impl(ParaChainDefaultConfig)]
		impl DefaultConfig for ParaChainDefaultConfig {}
	}

	/// System configuration trait. Implemented by runtime.
	#[pallet::config(with_default)]
	#[pallet::disable_frame_system_supertrait_check]
	pub trait Config: 'static + Eq + Clone {
		/// The aggregated event type of the runtime.
		#[pallet::no_default_bounds]
		type RuntimeEvent: Parameter
			+ Member
			+ From<Event<Self>>
			+ Debug
			+ IsType<<Self as frame_system::Config>::RuntimeEvent>;

		/// The basic call filter to use in Origin. All origins are built with this filter as base,
		/// except Root.
		///
		/// This works as a filter for each incoming call. The call needs to pass this filter in
		/// order to dispatch. Otherwise it will be rejected with `CallFiltered`. This can be
		/// bypassed via `dispatch_bypass_filter` which should only be accessible by root. The
		/// filter can be composed of sub-filters by nesting for example
		/// [`frame_support::traits::InsideBoth`], [`frame_support::traits::TheseExcept`] or
		/// [`frame_support::traits::EverythingBut`] et al. The default would be
		/// [`frame_support::traits::Everything`].
		#[pallet::no_default_bounds]
		type BaseCallFilter: Contains<Self::RuntimeCall>;

		/// Block & extrinsics weights: base values and limits.
		#[pallet::constant]
		type BlockWeights: Get<limits::BlockWeights>;

		/// The maximum length of a block (in bytes).
		#[pallet::constant]
		type BlockLength: Get<limits::BlockLength>;

		/// The `RuntimeOrigin` type used by dispatchable calls.
		#[pallet::no_default_bounds]
		type RuntimeOrigin: Into<Result<RawOrigin<Self::AccountId>, Self::RuntimeOrigin>>
			+ From<RawOrigin<Self::AccountId>>
			+ Clone
			+ OriginTrait<Call = Self::RuntimeCall, AccountId = Self::AccountId>;

		#[docify::export(system_runtime_call)]
		/// The aggregated `RuntimeCall` type.
		#[pallet::no_default_bounds]
		type RuntimeCall: Parameter
			+ Dispatchable<RuntimeOrigin = Self::RuntimeOrigin>
			+ Debug
			+ From<Call<Self>>;

		/// The aggregated `RuntimeTask` type.
		#[pallet::no_default_bounds]
		type RuntimeTask: Task;

		/// This stores the number of previous transactions associated with a sender account.
		type Nonce: Parameter
			+ Member
			+ MaybeSerializeDeserialize
			+ Debug
			+ Default
			+ MaybeDisplay
			+ AtLeast32Bit
			+ Copy
			+ MaxEncodedLen;

		/// The output of the `Hashing` function.
		type Hash: Parameter
			+ Member
			+ MaybeSerializeDeserialize
			+ Debug
			+ MaybeDisplay
			+ SimpleBitOps
			+ Ord
			+ Default
			+ Copy
			+ CheckEqual
			+ sp_std::hash::Hash
			+ AsRef<[u8]>
			+ AsMut<[u8]>
			+ MaxEncodedLen;

		/// The hashing system (algorithm) being used in the runtime (e.g. Blake2).
		type Hashing: Hash<Output = Self::Hash> + TypeInfo;

		/// The user account identifier type for the runtime.
		type AccountId: Parameter
			+ Member
			+ MaybeSerializeDeserialize
			+ Debug
			+ MaybeDisplay
			+ Ord
			+ MaxEncodedLen;

		/// Converting trait to take a source type and convert to `AccountId`.
		///
		/// Used to define the type and conversion mechanism for referencing accounts in
		/// transactions. It's perfectly reasonable for this to be an identity conversion (with the
		/// source type being `AccountId`), but other pallets (e.g. Indices pallet) may provide more
		/// functional/efficient alternatives.
		type Lookup: StaticLookup<Target = Self::AccountId>;

		/// The Block type used by the runtime. This is used by `construct_runtime` to retrieve the
		/// extrinsics or other block specific data as needed.
		#[pallet::no_default]
		type Block: Parameter + Member + traits::Block<Hash = Self::Hash>;

		/// Maximum number of block number to block hash mappings to keep (oldest pruned first).
		#[pallet::constant]
		#[pallet::no_default_bounds]
		type BlockHashCount: Get<BlockNumberFor<Self>>;

		/// The weight of runtime database operations the runtime can invoke.
		#[pallet::constant]
		type DbWeight: Get<RuntimeDbWeight>;

		/// Get the chain's in-code version.
		#[pallet::constant]
		type Version: Get<RuntimeVersion>;

		/// Provides information about the pallet setup in the runtime.
		///
		/// Expects the `PalletInfo` type that is being generated by `construct_runtime!` in the
		/// runtime.
		///
		/// For tests it is okay to use `()` as type, however it will provide "useless" data.
		#[pallet::no_default_bounds]
		type PalletInfo: PalletInfo;

		/// Data to be associated with an account (other than nonce/transaction counter, which this
		/// pallet does regardless).
		type AccountData: Member + FullCodec + Clone + Default + TypeInfo + MaxEncodedLen;

		/// Handler for when a new account has just been created.
		type OnNewAccount: OnNewAccount<Self::AccountId>;

		/// A function that is invoked when an account has been determined to be dead.
		///
		/// All resources should be cleaned up associated with the given account.
		type OnKilledAccount: OnKilledAccount<Self::AccountId>;

		type SystemWeightInfo: WeightInfo;

		/// The designated SS58 prefix of this chain.
		///
		/// This replaces the "ss58Format" property declared in the chain spec. Reason is
		/// that the runtime should know about the prefix in order to make use of it as
		/// an identifier of the chain.
		#[pallet::constant]
		type SS58Prefix: Get<u16>;

		/// What to do if the runtime wants to change the code to something new.
		///
		/// The default (`()`) implementation is responsible for setting the correct storage
		/// entry and emitting corresponding event and log item. (see
		/// [`Pallet::update_code_in_storage`]).
		/// It's unlikely that this needs to be customized, unless you are writing a parachain using
		/// `Cumulus`, where the actual code change is deferred.
		#[pallet::no_default_bounds]
		type OnSetCode: SetCode<Self>;

		/// The maximum number of consumers allowed on a single account.
		type MaxConsumers: ConsumerLimits;

		/// All migrations that should run in the next runtime upgrade.
		///
		/// These used to be formerly configured in `Executive`. Parachains need to ensure that
		/// running all these migrations in one block will not overflow the weight limit of a block.
		/// The migrations are run *before* the pallet `on_runtime_upgrade` hooks, just like the
		/// `OnRuntimeUpgrade` migrations.
		type SingleBlockMigrations: OnRuntimeUpgrade;

		/// The migrator that is used to run Multi-Block-Migrations.
		///
		/// Can be set to [`pallet-migrations`] or an alternative implementation of the interface.
		/// The diagram in `frame_executive::block_flowchart` explains when it runs.
		type MultiBlockMigrator: MultiStepMigrator;

		/// A callback that executes in *every block* directly before all inherents were applied.
		///
		/// See `frame_executive::block_flowchart` for a in-depth explanation when it runs.
		type PreInherents: PreInherents;

		/// A callback that executes in *every block* directly after all inherents were applied.
		///
		/// See `frame_executive::block_flowchart` for a in-depth explanation when it runs.
		type PostInherents: PostInherents;

		/// A callback that executes in *every block* directly after all transactions were applied.
		///
		/// See `frame_executive::block_flowchart` for a in-depth explanation when it runs.
		type PostTransactions: PostTransactions;
	}

	#[pallet::pallet]
	pub struct Pallet<T>(_);

	#[pallet::hooks]
	impl<T: Config> Hooks<BlockNumberFor<T>> for Pallet<T> {
		#[cfg(feature = "std")]
		fn integrity_test() {
			T::BlockWeights::get().validate().expect("The weights are invalid.");
		}
	}

	#[pallet::call]
	impl<T: Config> Pallet<T> {
		/// Persists list of encoded txs into the storage queue. There is an dedicated
		/// check in [Executive](https://storage.googleapis.com/mangata-docs-node/frame_executive/struct.Executive.html) that verifies that passed binary data can be
		/// decoded into extrinsics.
		#[pallet::call_index(0)]
		#[pallet::weight((
			0,
			DispatchClass::Mandatory
		))]
		pub fn enqueue_txs(
			origin: OriginFor<T>,
			txs: Vec<(Option<T::AccountId>, EncodedTx)>,
		) -> DispatchResultWithPostInfo {
			ensure_none(origin)?;
			assert!(
				!DidStoreTxs::<T>::get(),
				"enqueue_txs inherent can only be called once per block"
			);
			DidStoreTxs::<T>::put(true);
			ensure!(txs.is_empty() || Self::can_enqueue_txs(), Error::<T>::StorageQueueFull);
			let hashes =
				txs.iter().map(|(_, data)| T::Hashing::hash(&data[..])).collect::<Vec<_>>();
			Self::deposit_log(generic::DigestItem::Other(hashes.encode()));
			let count = txs.len() as u64;
			Self::store_txs(txs);
			if count > 0u64 {
				Self::deposit_event(Event::TxsEnqueued { count });
			}
			Ok(().into())
		}

		/// Make some on-chain remark.
		///
		/// Can be executed by every `origin`.
		#[pallet::call_index(1)]
		#[pallet::weight(T::SystemWeightInfo::remark(remark.len() as u32))]
		pub fn remark(_origin: OriginFor<T>, remark: Vec<u8>) -> DispatchResultWithPostInfo {
			let _ = remark; // No need to check the weight witness.
			Ok(().into())
		}

		/// Set the number of pages in the WebAssembly environment's heap.
		#[pallet::call_index(2)]
		#[pallet::weight((T::SystemWeightInfo::set_heap_pages(), DispatchClass::Operational))]
		pub fn set_heap_pages(origin: OriginFor<T>, pages: u64) -> DispatchResultWithPostInfo {
			ensure_root(origin)?;
			storage::unhashed::put_raw(well_known_keys::HEAP_PAGES, &pages.encode());
			Self::deposit_log(generic::DigestItem::RuntimeEnvironmentUpdated);
			Ok(().into())
		}

		/// Set the new runtime code.
		#[pallet::call_index(3)]
		#[pallet::weight((T::SystemWeightInfo::set_code(), DispatchClass::Operational))]
		pub fn set_code(origin: OriginFor<T>, code: Vec<u8>) -> DispatchResultWithPostInfo {
			ensure_root(origin)?;
			Self::can_set_code(&code)?;
			T::OnSetCode::set_code(code)?;
			// consume the rest of the block to prevent further transactions
			Ok(Some(T::BlockWeights::get().max_block).into())
		}

		/// Set the new runtime code without doing any checks of the given `code`.
<<<<<<< HEAD
		#[pallet::call_index(4)]
=======
		///
		/// Note that runtime upgrades will not run if this is called with a not-increasing spec
		/// version!
		#[pallet::call_index(3)]
>>>>>>> 606664e1
		#[pallet::weight((T::SystemWeightInfo::set_code(), DispatchClass::Operational))]
		pub fn set_code_without_checks(
			origin: OriginFor<T>,
			code: Vec<u8>,
		) -> DispatchResultWithPostInfo {
			ensure_root(origin)?;
			T::OnSetCode::set_code(code)?;
			Ok(Some(T::BlockWeights::get().max_block).into())
		}

		/// Set some items of storage.
		#[pallet::call_index(5)]
		#[pallet::weight((
			T::SystemWeightInfo::set_storage(items.len() as u32),
			DispatchClass::Operational,
		))]
		pub fn set_storage(
			origin: OriginFor<T>,
			items: Vec<KeyValue>,
		) -> DispatchResultWithPostInfo {
			ensure_root(origin)?;
			for i in &items {
				storage::unhashed::put_raw(&i.0, &i.1);
			}
			Ok(().into())
		}

		/// Kill some items from storage.
		#[pallet::call_index(6)]
		#[pallet::weight((
			T::SystemWeightInfo::kill_storage(keys.len() as u32),
			DispatchClass::Operational,
		))]
		pub fn kill_storage(origin: OriginFor<T>, keys: Vec<Key>) -> DispatchResultWithPostInfo {
			ensure_root(origin)?;
			for key in &keys {
				storage::unhashed::kill(key);
			}
			Ok(().into())
		}

		/// Kill all storage items with a key that starts with the given prefix.
		///
		/// **NOTE:** We rely on the Root origin to provide us the number of subkeys under
		/// the prefix we are removing to accurately calculate the weight of this function.
		#[pallet::call_index(7)]
		#[pallet::weight((
			T::SystemWeightInfo::kill_prefix(subkeys.saturating_add(1)),
			DispatchClass::Operational,
		))]
		pub fn kill_prefix(
			origin: OriginFor<T>,
			prefix: Key,
			subkeys: u32,
		) -> DispatchResultWithPostInfo {
			ensure_root(origin)?;
			let _ = storage::unhashed::clear_prefix(&prefix, Some(subkeys), None);
			Ok(().into())
		}

		/// Make some on-chain remark and emit event.
		#[pallet::call_index(8)]
		#[pallet::weight(T::SystemWeightInfo::remark_with_event(remark.len() as u32))]
		pub fn remark_with_event(
			origin: OriginFor<T>,
			remark: Vec<u8>,
		) -> DispatchResultWithPostInfo {
			let who = ensure_signed(origin)?;
			let hash = T::Hashing::hash(&remark[..]);
			Self::deposit_event(Event::Remarked { sender: who, hash });
			Ok(().into())
		}

		#[cfg(feature = "experimental")]
		#[pallet::call_index(8)]
		#[pallet::weight(task.weight())]
		pub fn do_task(origin: OriginFor<T>, task: T::RuntimeTask) -> DispatchResultWithPostInfo {
			ensure_signed(origin)?;

			if !task.is_valid() {
				return Err(Error::<T>::InvalidTask.into())
			}

			Self::deposit_event(Event::TaskStarted { task: task.clone() });
			if let Err(err) = task.run() {
				Self::deposit_event(Event::TaskFailed { task, err });
				return Err(Error::<T>::FailedTask.into())
			}

			// Emit a success event, if your design includes events for this pallet.
			Self::deposit_event(Event::TaskCompleted { task });

			// Return success.
			Ok(().into())
		}

		/// Authorize an upgrade to a given `code_hash` for the runtime. The runtime can be supplied
		/// later.
		///
		/// This call requires Root origin.
		#[pallet::call_index(9)]
		#[pallet::weight((T::SystemWeightInfo::authorize_upgrade(), DispatchClass::Operational))]
		pub fn authorize_upgrade(origin: OriginFor<T>, code_hash: T::Hash) -> DispatchResult {
			ensure_root(origin)?;
			Self::do_authorize_upgrade(code_hash, true);
			Ok(())
		}

		/// Authorize an upgrade to a given `code_hash` for the runtime. The runtime can be supplied
		/// later.
		///
		/// WARNING: This authorizes an upgrade that will take place without any safety checks, for
		/// example that the spec name remains the same and that the version number increases. Not
		/// recommended for normal use. Use `authorize_upgrade` instead.
		///
		/// This call requires Root origin.
		#[pallet::call_index(10)]
		#[pallet::weight((T::SystemWeightInfo::authorize_upgrade(), DispatchClass::Operational))]
		pub fn authorize_upgrade_without_checks(
			origin: OriginFor<T>,
			code_hash: T::Hash,
		) -> DispatchResult {
			ensure_root(origin)?;
			Self::do_authorize_upgrade(code_hash, false);
			Ok(())
		}

		/// Provide the preimage (runtime binary) `code` for an upgrade that has been authorized.
		///
		/// If the authorization required a version check, this call will ensure the spec name
		/// remains unchanged and that the spec version has increased.
		///
		/// Depending on the runtime's `OnSetCode` configuration, this function may directly apply
		/// the new `code` in the same block or attempt to schedule the upgrade.
		///
		/// All origins are allowed.
		#[pallet::call_index(11)]
		#[pallet::weight((T::SystemWeightInfo::apply_authorized_upgrade(), DispatchClass::Operational))]
		pub fn apply_authorized_upgrade(
			_: OriginFor<T>,
			code: Vec<u8>,
		) -> DispatchResultWithPostInfo {
			let post = Self::do_apply_authorize_upgrade(code)?;
			Ok(post)
		}
	}

	/// Event for the System pallet.
	#[pallet::event]
	pub enum Event<T: Config> {
		/// An extrinsic completed successfully.
		ExtrinsicSuccess { dispatch_info: DispatchInfo },
		/// An extrinsic failed.
		ExtrinsicFailed { dispatch_error: DispatchError, dispatch_info: DispatchInfo },
		/// `:code` was updated.
		CodeUpdated,
		/// A new account was created.
		NewAccount { account: T::AccountId },
		/// An account was reaped.
		KilledAccount { account: T::AccountId },
		/// On on-chain remark happened.
		Remarked { sender: T::AccountId, hash: T::Hash },
<<<<<<< HEAD
		/// On stored txs
		TxsEnqueued { count: u64 },
=======
		#[cfg(feature = "experimental")]
		/// A [`Task`] has started executing
		TaskStarted { task: T::RuntimeTask },
		#[cfg(feature = "experimental")]
		/// A [`Task`] has finished executing.
		TaskCompleted { task: T::RuntimeTask },
		#[cfg(feature = "experimental")]
		/// A [`Task`] failed during execution.
		TaskFailed { task: T::RuntimeTask, err: DispatchError },
		/// An upgrade was authorized.
		UpgradeAuthorized { code_hash: T::Hash, check_version: bool },
>>>>>>> 606664e1
	}

	/// Error for the System pallet
	#[pallet::error]
	pub enum Error<T> {
		/// The name of specification does not match between the current runtime
		/// and the new runtime.
		InvalidSpecName,
		/// The specification version is not allowed to decrease between the current runtime
		/// and the new runtime.
		SpecVersionNeedsToIncrease,
		/// Failed to extract the runtime version from the new runtime.
		///
		/// Either calling `Core_version` or decoding `RuntimeVersion` failed.
		FailedToExtractRuntimeVersion,
		/// Suicide called when the account has non-default composite data.
		NonDefaultComposite,
		/// There is a non-zero reference count preventing the account from being purged.
		NonZeroRefCount,
		/// The origin filter prevent the call to be dispatched.
		CallFiltered,
<<<<<<< HEAD
		/// the storage queue is empty and cannot accept any new txs
		StorageQueueFull,
=======
		/// A multi-block migration is ongoing and prevents the current code from being replaced.
		MultiBlockMigrationsOngoing,
		#[cfg(feature = "experimental")]
		/// The specified [`Task`] is not valid.
		InvalidTask,
		#[cfg(feature = "experimental")]
		/// The specified [`Task`] failed during execution.
		FailedTask,
		/// No upgrade authorized.
		NothingAuthorized,
		/// The submitted code is not authorized.
		Unauthorized,
>>>>>>> 606664e1
	}

	/// Exposed trait-generic origin type.
	#[pallet::origin]
	pub type Origin<T> = RawOrigin<<T as Config>::AccountId>;

	/// The full account information for a particular account ID.
	#[pallet::storage]
	#[pallet::getter(fn account)]
	pub type Account<T: Config> = StorageMap<
		_,
		Blake2_128Concat,
		T::AccountId,
		AccountInfo<T::Nonce, T::AccountData>,
		ValueQuery,
	>;

	/// Total extrinsics count for the current block.
	#[pallet::storage]
	pub(super) type ExtrinsicCount<T: Config> = StorageValue<_, u32>;

	/// Whether all inherents have been applied.
	#[pallet::storage]
	pub type InherentsApplied<T: Config> = StorageValue<_, bool, ValueQuery>;

	/// The current weight for the block.
	#[pallet::storage]
	#[pallet::whitelist_storage]
	#[pallet::getter(fn block_weight)]
	pub type BlockWeight<T: Config> = StorageValue<_, ConsumedWeight, ValueQuery>;

	/// Total length (in bytes) for all extrinsics put together, for the current block.
	#[pallet::storage]
	pub(super) type AllExtrinsicsLen<T: Config> = StorageValue<_, u32>;

	/// Map of block numbers to block hashes.
	#[pallet::storage]
	#[pallet::getter(fn block_hash)]
	pub type BlockHash<T: Config> =
		StorageMap<_, Twox64Concat, BlockNumberFor<T>, T::Hash, ValueQuery>;

	/// Map of block numbers to block shuffling seeds
	#[pallet::storage]
	#[pallet::getter(fn block_seed)]
	pub type BlockSeed<T: Config> = StorageValue<_, sp_core::H256, ValueQuery>;

	/// Storage queue is used for storing transactions in blockchain itself.
	/// Main reason for that storage entry is fact that upon VER block `N` execution it is
	/// required to fetch & executed transactions from previous block (`N-1`) but due to origin
	/// substrate design blocks & extrinsics are stored in rocksDB database that is not accessible
	/// from runtime part of the node (see [Substrate architecture](https://storage.googleapis.com/mangata-docs-node/frame_executive/struct.Executive.html)) what makes it impossible to properly implement block
	/// execution logic. As an solution blockchain runtime storage was selected as buffer for txs
	/// waiting for execution. Main advantage of such approach is fact that storage state is public
	/// so its impossible to manipulate data stored in there. Storage queue is implemented as double
	/// buffered queue - to solve problem of rare occasions where due to different reasons some txs
	/// that were included in block `N` are not able to be executed in a following block `N+1` (good
	/// example is new session hook/event that by design consumes whole block capacity).
	///
	///
	/// # Overhead
	/// Its worth to notice that storage queue adds only single storage write, as list of all txs
	/// is stored as single value (encoded list of txs) maped to single key (block number)
	///
	/// # Storage Qeueue interaction
	/// There are two ways to interact with storage queue:
	/// - enqueuing new txs using [`Pallet::enqueue_txs`] inherent
	/// - poping txs from the queue using [`Pallet::pop_txs`] that is exposed throught RuntimeApi
	///   call
	#[pallet::storage]
	#[pallet::unbounded]
	pub type StorageQueue<T: Config> = StorageValue<
		_,
		BoundedVec<
			(BlockNumberFor<T>, Option<u32>, Vec<(Option<T::AccountId>, EncodedTx)>),
			StorageQueueLimit,
		>,
		ValueQuery,
	>;

	/// Map of block numbers to block shuffling seeds
	#[pallet::storage]
	pub type DidStoreTxs<T: Config> = StorageValue<_, bool, ValueQuery>;

	/// Map of block numbers to block shuffling seeds
	#[pallet::storage]
	pub type TxPrevalidation<T: Config> = StorageValue<_, bool, ValueQuery>;

	/// Extrinsics data for the current block (maps an extrinsic's index to its data).
	#[pallet::storage]
	#[pallet::getter(fn extrinsic_data)]
	#[pallet::unbounded]
	pub(super) type ExtrinsicData<T: Config> =
		StorageMap<_, Twox64Concat, u32, Vec<u8>, ValueQuery>;

	/// The current block number being processed. Set by `execute_block`.
	#[pallet::storage]
	#[pallet::whitelist_storage]
	#[pallet::getter(fn block_number)]
	pub(super) type Number<T: Config> = StorageValue<_, BlockNumberFor<T>, ValueQuery>;

	/// Hash of the previous block.
	#[pallet::storage]
	#[pallet::getter(fn parent_hash)]
	pub(super) type ParentHash<T: Config> = StorageValue<_, T::Hash, ValueQuery>;

	/// Digest of the current block, also part of the block header.
	#[pallet::storage]
	#[pallet::unbounded]
	#[pallet::getter(fn digest)]
	pub(super) type Digest<T: Config> = StorageValue<_, generic::Digest, ValueQuery>;

	/// Events deposited for the current block.
	///
	/// NOTE: The item is unbound and should therefore never be read on chain.
	/// It could otherwise inflate the PoV size of a block.
	///
	/// Events have a large in-memory size. Box the events to not go out-of-memory
	/// just in case someone still reads them from within the runtime.
	#[pallet::storage]
	#[pallet::whitelist_storage]
	#[pallet::disable_try_decode_storage]
	#[pallet::unbounded]
	pub(super) type Events<T: Config> =
		StorageValue<_, Vec<Box<EventRecord<T::RuntimeEvent, T::Hash>>>, ValueQuery>;

	/// The number of events in the `Events<T>` list.
	#[pallet::storage]
	#[pallet::whitelist_storage]
	#[pallet::getter(fn event_count)]
	pub(super) type EventCount<T: Config> = StorageValue<_, EventIndex, ValueQuery>;

	/// Mapping between a topic (represented by T::Hash) and a vector of indexes
	/// of events in the `<Events<T>>` list.
	///
	/// All topic vectors have deterministic storage locations depending on the topic. This
	/// allows light-clients to leverage the changes trie storage tracking mechanism and
	/// in case of changes fetch the list of events of interest.
	///
	/// The value has the type `(BlockNumberFor<T>, EventIndex)` because if we used only just
	/// the `EventIndex` then in case if the topic has the same contents on the next block
	/// no notification will be triggered thus the event might be lost.
	#[pallet::storage]
	#[pallet::unbounded]
	#[pallet::getter(fn event_topics)]
	pub(super) type EventTopics<T: Config> =
		StorageMap<_, Blake2_128Concat, T::Hash, Vec<(BlockNumberFor<T>, EventIndex)>, ValueQuery>;

	/// Stores the `spec_version` and `spec_name` of when the last runtime upgrade happened.
	#[pallet::storage]
	#[pallet::unbounded]
	pub type LastRuntimeUpgrade<T: Config> = StorageValue<_, LastRuntimeUpgradeInfo>;

	/// True if we have upgraded so that `type RefCount` is `u32`. False (default) if not.
	#[pallet::storage]
	pub(super) type UpgradedToU32RefCount<T: Config> = StorageValue<_, bool, ValueQuery>;

	/// True if we have upgraded so that AccountInfo contains three types of `RefCount`. False
	/// (default) if not.
	#[pallet::storage]
	pub(super) type UpgradedToTripleRefCount<T: Config> = StorageValue<_, bool, ValueQuery>;

	/// The execution phase of the block.
	#[pallet::storage]
	#[pallet::whitelist_storage]
	pub(super) type ExecutionPhase<T: Config> = StorageValue<_, Phase>;

	/// `Some` if a code upgrade has been authorized.
	#[pallet::storage]
	#[pallet::getter(fn authorized_upgrade)]
	pub(super) type AuthorizedUpgrade<T: Config> =
		StorageValue<_, CodeUpgradeAuthorization<T>, OptionQuery>;

	#[derive(frame_support::DefaultNoBound)]
	#[pallet::genesis_config]
	pub struct GenesisConfig<T: Config> {
		#[serde(skip)]
		pub _config: sp_std::marker::PhantomData<T>,
	}

	#[pallet::genesis_build]
	impl<T: Config> BuildGenesisConfig for GenesisConfig<T> {
		fn build(&self) {
			<BlockHash<T>>::insert::<_, T::Hash>(BlockNumberFor::<T>::zero(), hash69());
			<BlockSeed<T>>::put::<sp_core::H256>(Default::default());
			<ParentHash<T>>::put::<T::Hash>(hash69());
			<LastRuntimeUpgrade<T>>::put(LastRuntimeUpgradeInfo::from(T::Version::get()));
			<UpgradedToU32RefCount<T>>::put(true);
			<UpgradedToTripleRefCount<T>>::put(true);

			sp_io::storage::set(well_known_keys::EXTRINSIC_INDEX, &0u32.encode());
		}
	}

	#[pallet::validate_unsigned]
	impl<T: Config> sp_runtime::traits::ValidateUnsigned for Pallet<T> {
		type Call = Call<T>;
		fn validate_unsigned(_source: TransactionSource, call: &Self::Call) -> TransactionValidity {
			if let Call::apply_authorized_upgrade { ref code } = call {
				if let Ok(hash) = Self::validate_authorized_upgrade(&code[..]) {
					return Ok(ValidTransaction {
						priority: 100,
						requires: Vec::new(),
						provides: vec![hash.as_ref().to_vec()],
						longevity: TransactionLongevity::max_value(),
						propagate: true,
					})
				}
			}
			Err(InvalidTransaction::Call.into())
		}
	}
}

pub type Key = Vec<u8>;
pub type KeyValue = (Vec<u8>, Vec<u8>);

/// A phase of a block's execution.
#[derive(Encode, Decode, RuntimeDebug, TypeInfo, MaxEncodedLen)]
#[cfg_attr(feature = "std", derive(Serialize, PartialEq, Eq, Clone))]
pub enum Phase {
	/// Applying an extrinsic.
	ApplyExtrinsic(u32),
	/// Finalizing the block.
	Finalization,
	/// Initializing the block.
	Initialization,
}

impl Default for Phase {
	fn default() -> Self {
		Self::Initialization
	}
}

/// Record of an event happening.
#[derive(Encode, Decode, RuntimeDebug, TypeInfo)]
#[cfg_attr(feature = "std", derive(Serialize, PartialEq, Eq, Clone))]
pub struct EventRecord<E: Parameter + Member, T> {
	/// The phase of the block it happened in.
	pub phase: Phase,
	/// The event itself.
	pub event: E,
	/// The list of the topics this event has.
	pub topics: Vec<T>,
}

// Create a Hash with 69 for each byte,
// only used to build genesis config.
fn hash69<T: AsMut<[u8]> + Default>() -> T {
	let mut h = T::default();
	h.as_mut().iter_mut().for_each(|byte| *byte = 69);
	h
}

/// This type alias represents an index of an event.
///
/// We use `u32` here because this index is used as index for `Events<T>`
/// which can't contain more than `u32::MAX` items.
type EventIndex = u32;

/// Type used to encode the number of references an account has.
pub type RefCount = u32;

/// Information of an account.
#[derive(Clone, Eq, PartialEq, Default, RuntimeDebug, Encode, Decode, TypeInfo, MaxEncodedLen)]
pub struct AccountInfo<Nonce, AccountData> {
	/// The number of transactions this account has sent.
	pub nonce: Nonce,
	/// The number of other modules that currently depend on this account's existence. The account
	/// cannot be reaped until this is zero.
	pub consumers: RefCount,
	/// The number of other modules that allow this account to exist. The account may not be reaped
	/// until this and `sufficients` are both zero.
	pub providers: RefCount,
	/// The number of modules that allow this account to exist for their own purposes only. The
	/// account may not be reaped until this and `providers` are both zero.
	pub sufficients: RefCount,
	/// The additional data that belongs to this account. Used to store the balance(s) in a lot of
	/// chains.
	pub data: AccountData,
}

/// Stores the `spec_version` and `spec_name` of when the last runtime upgrade
/// happened.
#[derive(sp_runtime::RuntimeDebug, Encode, Decode, TypeInfo)]
#[cfg_attr(feature = "std", derive(PartialEq))]
pub struct LastRuntimeUpgradeInfo {
	pub spec_version: codec::Compact<u32>,
	pub spec_name: sp_runtime::RuntimeString,
}

impl LastRuntimeUpgradeInfo {
	/// Returns if the runtime was upgraded in comparison of `self` and `current`.
	///
	/// Checks if either the `spec_version` increased or the `spec_name` changed.
	pub fn was_upgraded(&self, current: &sp_version::RuntimeVersion) -> bool {
		current.spec_version > self.spec_version.0 || current.spec_name != self.spec_name
	}
}

impl From<sp_version::RuntimeVersion> for LastRuntimeUpgradeInfo {
	fn from(version: sp_version::RuntimeVersion) -> Self {
		Self { spec_version: version.spec_version.into(), spec_name: version.spec_name }
	}
}

/// Ensure the origin is Root.
pub struct EnsureRoot<AccountId>(sp_std::marker::PhantomData<AccountId>);
impl<O: Into<Result<RawOrigin<AccountId>, O>> + From<RawOrigin<AccountId>>, AccountId>
	EnsureOrigin<O> for EnsureRoot<AccountId>
{
	type Success = ();
	fn try_origin(o: O) -> Result<Self::Success, O> {
		o.into().and_then(|o| match o {
			RawOrigin::Root => Ok(()),
			r => Err(O::from(r)),
		})
	}

	#[cfg(feature = "runtime-benchmarks")]
	fn try_successful_origin() -> Result<O, ()> {
		Ok(O::from(RawOrigin::Root))
	}
}

impl_ensure_origin_with_arg_ignoring_arg! {
	impl< { O: .., AccountId: Decode, T } >
		EnsureOriginWithArg<O, T> for EnsureRoot<AccountId>
	{}
}

/// Ensure the origin is Root and return the provided `Success` value.
pub struct EnsureRootWithSuccess<AccountId, Success>(
	sp_std::marker::PhantomData<(AccountId, Success)>,
);
impl<
		O: Into<Result<RawOrigin<AccountId>, O>> + From<RawOrigin<AccountId>>,
		AccountId,
		Success: TypedGet,
	> EnsureOrigin<O> for EnsureRootWithSuccess<AccountId, Success>
{
	type Success = Success::Type;
	fn try_origin(o: O) -> Result<Self::Success, O> {
		o.into().and_then(|o| match o {
			RawOrigin::Root => Ok(Success::get()),
			r => Err(O::from(r)),
		})
	}

	#[cfg(feature = "runtime-benchmarks")]
	fn try_successful_origin() -> Result<O, ()> {
		Ok(O::from(RawOrigin::Root))
	}
}

impl_ensure_origin_with_arg_ignoring_arg! {
	impl< { O: .., AccountId: Decode, Success: TypedGet, T } >
		EnsureOriginWithArg<O, T> for EnsureRootWithSuccess<AccountId, Success>
	{}
}

/// Ensure the origin is provided `Ensure` origin and return the provided `Success` value.
pub struct EnsureWithSuccess<Ensure, AccountId, Success>(
	sp_std::marker::PhantomData<(Ensure, AccountId, Success)>,
);

impl<
		O: Into<Result<RawOrigin<AccountId>, O>> + From<RawOrigin<AccountId>>,
		Ensure: EnsureOrigin<O>,
		AccountId,
		Success: TypedGet,
	> EnsureOrigin<O> for EnsureWithSuccess<Ensure, AccountId, Success>
{
	type Success = Success::Type;

	fn try_origin(o: O) -> Result<Self::Success, O> {
		Ensure::try_origin(o).map(|_| Success::get())
	}

	#[cfg(feature = "runtime-benchmarks")]
	fn try_successful_origin() -> Result<O, ()> {
		Ensure::try_successful_origin()
	}
}

/// Ensure the origin is any `Signed` origin.
pub struct EnsureSigned<AccountId>(sp_std::marker::PhantomData<AccountId>);
impl<O: Into<Result<RawOrigin<AccountId>, O>> + From<RawOrigin<AccountId>>, AccountId: Decode>
	EnsureOrigin<O> for EnsureSigned<AccountId>
{
	type Success = AccountId;
	fn try_origin(o: O) -> Result<Self::Success, O> {
		o.into().and_then(|o| match o {
			RawOrigin::Signed(who) => Ok(who),
			r => Err(O::from(r)),
		})
	}

	#[cfg(feature = "runtime-benchmarks")]
	fn try_successful_origin() -> Result<O, ()> {
		let zero_account_id =
			AccountId::decode(&mut TrailingZeroInput::zeroes()).map_err(|_| ())?;
		Ok(O::from(RawOrigin::Signed(zero_account_id)))
	}
}

impl_ensure_origin_with_arg_ignoring_arg! {
	impl< { O: .., AccountId: Decode, T } >
		EnsureOriginWithArg<O, T> for EnsureSigned<AccountId>
	{}
}

/// Ensure the origin is `Signed` origin from the given `AccountId`.
pub struct EnsureSignedBy<Who, AccountId>(sp_std::marker::PhantomData<(Who, AccountId)>);
impl<
		O: Into<Result<RawOrigin<AccountId>, O>> + From<RawOrigin<AccountId>>,
		Who: SortedMembers<AccountId>,
		AccountId: PartialEq + Clone + Ord + Decode,
	> EnsureOrigin<O> for EnsureSignedBy<Who, AccountId>
{
	type Success = AccountId;
	fn try_origin(o: O) -> Result<Self::Success, O> {
		o.into().and_then(|o| match o {
			RawOrigin::Signed(ref who) if Who::contains(who) => Ok(who.clone()),
			r => Err(O::from(r)),
		})
	}

	#[cfg(feature = "runtime-benchmarks")]
	fn try_successful_origin() -> Result<O, ()> {
		let first_member = match Who::sorted_members().first() {
			Some(account) => account.clone(),
			None => AccountId::decode(&mut TrailingZeroInput::zeroes()).map_err(|_| ())?,
		};
		Ok(O::from(RawOrigin::Signed(first_member)))
	}
}

impl_ensure_origin_with_arg_ignoring_arg! {
	impl< { O: .., Who: SortedMembers<AccountId>, AccountId: PartialEq + Clone + Ord + Decode, T } >
		EnsureOriginWithArg<O, T> for EnsureSignedBy<Who, AccountId>
	{}
}

/// Ensure the origin is `None`. i.e. unsigned transaction.
pub struct EnsureNone<AccountId>(sp_std::marker::PhantomData<AccountId>);
impl<O: Into<Result<RawOrigin<AccountId>, O>> + From<RawOrigin<AccountId>>, AccountId>
	EnsureOrigin<O> for EnsureNone<AccountId>
{
	type Success = ();
	fn try_origin(o: O) -> Result<Self::Success, O> {
		o.into().and_then(|o| match o {
			RawOrigin::None => Ok(()),
			r => Err(O::from(r)),
		})
	}

	#[cfg(feature = "runtime-benchmarks")]
	fn try_successful_origin() -> Result<O, ()> {
		Ok(O::from(RawOrigin::None))
	}
}

impl_ensure_origin_with_arg_ignoring_arg! {
	impl< { O: .., AccountId, T } >
		EnsureOriginWithArg<O, T> for EnsureNone<AccountId>
	{}
}

/// Always fail.
pub struct EnsureNever<Success>(sp_std::marker::PhantomData<Success>);
impl<O, Success> EnsureOrigin<O> for EnsureNever<Success> {
	type Success = Success;
	fn try_origin(o: O) -> Result<Self::Success, O> {
		Err(o)
	}

	#[cfg(feature = "runtime-benchmarks")]
	fn try_successful_origin() -> Result<O, ()> {
		Err(())
	}
}

impl_ensure_origin_with_arg_ignoring_arg! {
	impl< { O, Success, T } >
		EnsureOriginWithArg<O, T> for EnsureNever<Success>
	{}
}

#[docify::export]
/// Ensure that the origin `o` represents a signed extrinsic (i.e. transaction).
/// Returns `Ok` with the account that signed the extrinsic or an `Err` otherwise.
pub fn ensure_signed<OuterOrigin, AccountId>(o: OuterOrigin) -> Result<AccountId, BadOrigin>
where
	OuterOrigin: Into<Result<RawOrigin<AccountId>, OuterOrigin>>,
{
	match o.into() {
		Ok(RawOrigin::Signed(t)) => Ok(t),
		_ => Err(BadOrigin),
	}
}

/// Ensure that the origin `o` represents either a signed extrinsic (i.e. transaction) or the root.
/// Returns `Ok` with the account that signed the extrinsic, `None` if it was root,  or an `Err`
/// otherwise.
pub fn ensure_signed_or_root<OuterOrigin, AccountId>(
	o: OuterOrigin,
) -> Result<Option<AccountId>, BadOrigin>
where
	OuterOrigin: Into<Result<RawOrigin<AccountId>, OuterOrigin>>,
{
	match o.into() {
		Ok(RawOrigin::Root) => Ok(None),
		Ok(RawOrigin::Signed(t)) => Ok(Some(t)),
		_ => Err(BadOrigin),
	}
}

/// Ensure that the origin `o` represents the root. Returns `Ok` or an `Err` otherwise.
pub fn ensure_root<OuterOrigin, AccountId>(o: OuterOrigin) -> Result<(), BadOrigin>
where
	OuterOrigin: Into<Result<RawOrigin<AccountId>, OuterOrigin>>,
{
	match o.into() {
		Ok(RawOrigin::Root) => Ok(()),
		_ => Err(BadOrigin),
	}
}

/// Ensure that the origin `o` represents an unsigned extrinsic. Returns `Ok` or an `Err` otherwise.
pub fn ensure_none<OuterOrigin, AccountId>(o: OuterOrigin) -> Result<(), BadOrigin>
where
	OuterOrigin: Into<Result<RawOrigin<AccountId>, OuterOrigin>>,
{
	match o.into() {
		Ok(RawOrigin::None) => Ok(()),
		_ => Err(BadOrigin),
	}
}

/// Reference status; can be either referenced or unreferenced.
#[derive(RuntimeDebug)]
pub enum RefStatus {
	Referenced,
	Unreferenced,
}

/// Some resultant status relevant to incrementing a provider/self-sufficient reference.
#[derive(Eq, PartialEq, RuntimeDebug)]
pub enum IncRefStatus {
	/// Account was created.
	Created,
	/// Account already existed.
	Existed,
}

/// Some resultant status relevant to decrementing a provider/self-sufficient reference.
#[derive(Eq, PartialEq, RuntimeDebug)]
pub enum DecRefStatus {
	/// Account was destroyed.
	Reaped,
	/// Account still exists.
	Exists,
}

impl<T: Config> Pallet<T> {
	/// Returns the `spec_version` of the last runtime upgrade.
	///
	/// This function is useful for writing guarded runtime migrations in the runtime. A runtime
	/// migration can use the `spec_version` to ensure that it isn't applied twice. This works
	/// similar as the storage version for pallets.
	///
	/// This functions returns the `spec_version` of the last runtime upgrade while executing the
	/// runtime migrations
	/// [`on_runtime_upgrade`](frame_support::traits::OnRuntimeUpgrade::on_runtime_upgrade)
	/// function. After all migrations are executed, this will return the `spec_version` of the
	/// current runtime until there is another runtime upgrade.
	///
	/// Example:
	#[doc = docify::embed!("src/tests.rs", last_runtime_upgrade_spec_version_usage)]
	pub fn last_runtime_upgrade_spec_version() -> u32 {
		LastRuntimeUpgrade::<T>::get().map_or(0, |l| l.spec_version.0)
	}

	/// Returns true if the given account exists.
	pub fn account_exists(who: &T::AccountId) -> bool {
		Account::<T>::contains_key(who)
	}

	/// Write code to the storage and emit related events and digest items.
	///
	/// Note this function almost never should be used directly. It is exposed
	/// for `OnSetCode` implementations that defer actual code being written to
	/// the storage (for instance in case of parachains).
	pub fn update_code_in_storage(code: &[u8]) {
		storage::unhashed::put_raw(well_known_keys::CODE, code);
		Self::deposit_log(generic::DigestItem::RuntimeEnvironmentUpdated);
		Self::deposit_event(Event::CodeUpdated);
	}

	/// Whether all inherents have been applied.
	pub fn inherents_applied() -> bool {
		InherentsApplied::<T>::get()
	}

	/// Note that all inherents have been applied.
	///
	/// Should be called immediately after all inherents have been applied. Must be called at least
	/// once per block.
	pub fn note_inherents_applied() {
		InherentsApplied::<T>::put(true);
	}

	/// Increment the reference counter on an account.
	#[deprecated = "Use `inc_consumers` instead"]
	pub fn inc_ref(who: &T::AccountId) {
		let _ = Self::inc_consumers(who);
	}

	/// Decrement the reference counter on an account. This *MUST* only be done once for every time
	/// you called `inc_consumers` on `who`.
	#[deprecated = "Use `dec_consumers` instead"]
	pub fn dec_ref(who: &T::AccountId) {
		let _ = Self::dec_consumers(who);
	}

	/// The number of outstanding references for the account `who`.
	#[deprecated = "Use `consumers` instead"]
	pub fn refs(who: &T::AccountId) -> RefCount {
		Self::consumers(who)
	}

	/// True if the account has no outstanding references.
	#[deprecated = "Use `!is_provider_required` instead"]
	pub fn allow_death(who: &T::AccountId) -> bool {
		!Self::is_provider_required(who)
	}

	/// Increment the provider reference counter on an account.
	pub fn inc_providers(who: &T::AccountId) -> IncRefStatus {
		Account::<T>::mutate(who, |a| {
			if a.providers == 0 && a.sufficients == 0 {
				// Account is being created.
				a.providers = 1;
				Self::on_created_account(who.clone(), a);
				IncRefStatus::Created
			} else {
				a.providers = a.providers.saturating_add(1);
				IncRefStatus::Existed
			}
		})
	}

	/// Decrement the provider reference counter on an account.
	///
	/// This *MUST* only be done once for every time you called `inc_providers` on `who`.
	pub fn dec_providers(who: &T::AccountId) -> Result<DecRefStatus, DispatchError> {
		Account::<T>::try_mutate_exists(who, |maybe_account| {
			if let Some(mut account) = maybe_account.take() {
				if account.providers == 0 {
					// Logic error - cannot decrement beyond zero.
					log::error!(
						target: LOG_TARGET,
						"Logic error: Unexpected underflow in reducing provider",
					);
					account.providers = 1;
				}
				match (account.providers, account.consumers, account.sufficients) {
					(1, 0, 0) => {
						// No providers left (and no consumers) and no sufficients. Account dead.

						Pallet::<T>::on_killed_account(who.clone());
						Ok(DecRefStatus::Reaped)
					},
					(1, c, _) if c > 0 => {
						// Cannot remove last provider if there are consumers.
						Err(DispatchError::ConsumerRemaining)
					},
					(x, _, _) => {
						// Account will continue to exist as there is either > 1 provider or
						// > 0 sufficients.
						account.providers = x - 1;
						*maybe_account = Some(account);
						Ok(DecRefStatus::Exists)
					},
				}
			} else {
				log::error!(
					target: LOG_TARGET,
					"Logic error: Account already dead when reducing provider",
				);
				Ok(DecRefStatus::Reaped)
			}
		})
	}

	/// Increment the self-sufficient reference counter on an account.
	pub fn inc_sufficients(who: &T::AccountId) -> IncRefStatus {
		Account::<T>::mutate(who, |a| {
			if a.providers + a.sufficients == 0 {
				// Account is being created.
				a.sufficients = 1;
				Self::on_created_account(who.clone(), a);
				IncRefStatus::Created
			} else {
				a.sufficients = a.sufficients.saturating_add(1);
				IncRefStatus::Existed
			}
		})
	}

	/// Decrement the sufficients reference counter on an account.
	///
	/// This *MUST* only be done once for every time you called `inc_sufficients` on `who`.
	pub fn dec_sufficients(who: &T::AccountId) -> DecRefStatus {
		Account::<T>::mutate_exists(who, |maybe_account| {
			if let Some(mut account) = maybe_account.take() {
				if account.sufficients == 0 {
					// Logic error - cannot decrement beyond zero.
					log::error!(
						target: LOG_TARGET,
						"Logic error: Unexpected underflow in reducing sufficients",
					);
				}
				match (account.sufficients, account.providers) {
					(0, 0) | (1, 0) => {
						Pallet::<T>::on_killed_account(who.clone());
						DecRefStatus::Reaped
					},
					(x, _) => {
						account.sufficients = x - 1;
						*maybe_account = Some(account);
						DecRefStatus::Exists
					},
				}
			} else {
				log::error!(
					target: LOG_TARGET,
					"Logic error: Account already dead when reducing provider",
				);
				DecRefStatus::Reaped
			}
		})
	}

	/// The number of outstanding provider references for the account `who`.
	pub fn providers(who: &T::AccountId) -> RefCount {
		Account::<T>::get(who).providers
	}

	/// The number of outstanding sufficient references for the account `who`.
	pub fn sufficients(who: &T::AccountId) -> RefCount {
		Account::<T>::get(who).sufficients
	}

	/// The number of outstanding provider and sufficient references for the account `who`.
	pub fn reference_count(who: &T::AccountId) -> RefCount {
		let a = Account::<T>::get(who);
		a.providers + a.sufficients
	}

	/// Increment the reference counter on an account.
	///
	/// The account `who`'s `providers` must be non-zero and the current number of consumers must
	/// be less than `MaxConsumers::max_consumers()` or this will return an error.
	pub fn inc_consumers(who: &T::AccountId) -> Result<(), DispatchError> {
		Account::<T>::try_mutate(who, |a| {
			if a.providers > 0 {
				if a.consumers < T::MaxConsumers::max_consumers() {
					a.consumers = a.consumers.saturating_add(1);
					Ok(())
				} else {
					Err(DispatchError::TooManyConsumers)
				}
			} else {
				Err(DispatchError::NoProviders)
			}
		})
	}

	/// Increment the reference counter on an account, ignoring the `MaxConsumers` limits.
	///
	/// The account `who`'s `providers` must be non-zero or this will return an error.
	pub fn inc_consumers_without_limit(who: &T::AccountId) -> Result<(), DispatchError> {
		Account::<T>::try_mutate(who, |a| {
			if a.providers > 0 {
				a.consumers = a.consumers.saturating_add(1);
				Ok(())
			} else {
				Err(DispatchError::NoProviders)
			}
		})
	}

	/// Decrement the reference counter on an account. This *MUST* only be done once for every time
	/// you called `inc_consumers` on `who`.
	pub fn dec_consumers(who: &T::AccountId) {
		Account::<T>::mutate(who, |a| {
			if a.consumers > 0 {
				a.consumers -= 1;
			} else {
				log::error!(
					target: LOG_TARGET,
					"Logic error: Unexpected underflow in reducing consumer",
				);
			}
		})
	}

	/// The number of outstanding references for the account `who`.
	pub fn consumers(who: &T::AccountId) -> RefCount {
		Account::<T>::get(who).consumers
	}

	/// True if the account has some outstanding consumer references.
	pub fn is_provider_required(who: &T::AccountId) -> bool {
		Account::<T>::get(who).consumers != 0
	}

	/// True if the account has no outstanding consumer references or more than one provider.
	pub fn can_dec_provider(who: &T::AccountId) -> bool {
		let a = Account::<T>::get(who);
		a.consumers == 0 || a.providers > 1
	}

	/// True if the account has at least one provider reference and adding `amount` consumer
	/// references would not take it above the the maximum.
	pub fn can_accrue_consumers(who: &T::AccountId, amount: u32) -> bool {
		let a = Account::<T>::get(who);
		match a.consumers.checked_add(amount) {
			Some(c) => a.providers > 0 && c <= T::MaxConsumers::max_consumers(),
			None => false,
		}
	}

	/// True if the account has at least one provider reference and fewer consumer references than
	/// the maximum.
	pub fn can_inc_consumer(who: &T::AccountId) -> bool {
		Self::can_accrue_consumers(who, 1)
	}

	/// Deposits an event into this block's event record.
	///
	/// NOTE: Events not registered at the genesis block and quietly omitted.
	pub fn deposit_event(event: impl Into<T::RuntimeEvent>) {
		Self::deposit_event_indexed(&[], event.into());
	}

	/// Deposits an event into this block's event record adding this event
	/// to the corresponding topic indexes.
	///
	/// This will update storage entries that correspond to the specified topics.
	/// It is expected that light-clients could subscribe to this topics.
	///
	/// NOTE: Events not registered at the genesis block and quietly omitted.
	pub fn deposit_event_indexed(topics: &[T::Hash], event: T::RuntimeEvent) {
		let block_number = Self::block_number();

		// Don't populate events on genesis.
		if block_number.is_zero() {
			return
		}

		let phase = ExecutionPhase::<T>::get().unwrap_or_default();
		let event = EventRecord { phase, event, topics: topics.to_vec() };

		// Index of the event to be added.
		let event_idx = {
			let old_event_count = EventCount::<T>::get();
			let new_event_count = match old_event_count.checked_add(1) {
				// We've reached the maximum number of events at this block, just
				// don't do anything and leave the event_count unaltered.
				None => return,
				Some(nc) => nc,
			};
			EventCount::<T>::put(new_event_count);
			old_event_count
		};

		Events::<T>::append(event);

		for topic in topics {
			<EventTopics<T>>::append(topic, &(block_number, event_idx));
		}
	}

	/// Gets the index of extrinsic that is currently executing.
	pub fn extrinsic_index() -> Option<u32> {
		storage::unhashed::get(well_known_keys::EXTRINSIC_INDEX)
	}

	/// Gets extrinsics count.
	pub fn extrinsic_count() -> u32 {
		ExtrinsicCount::<T>::get().unwrap_or_default()
	}

	pub fn all_extrinsics_len() -> u32 {
		AllExtrinsicsLen::<T>::get().unwrap_or_default()
	}

	/// Inform the system pallet of some additional weight that should be accounted for, in the
	/// current block.
	///
	/// NOTE: use with extra care; this function is made public only be used for certain pallets
	/// that need it. A runtime that does not have dynamic calls should never need this and should
	/// stick to static weights. A typical use case for this is inner calls or smart contract calls.
	/// Furthermore, it only makes sense to use this when it is presumably  _cheap_ to provide the
	/// argument `weight`; In other words, if this function is to be used to account for some
	/// unknown, user provided call's weight, it would only make sense to use it if you are sure you
	/// can rapidly compute the weight of the inner call.
	///
	/// Even more dangerous is to note that this function does NOT take any action, if the new sum
	/// of block weight is more than the block weight limit. This is what the _unchecked_.
	///
	/// Another potential use-case could be for the `on_initialize` and `on_finalize` hooks.
	pub fn register_extra_weight_unchecked(weight: Weight, class: DispatchClass) {
		BlockWeight::<T>::mutate(|current_weight| {
			current_weight.accrue(weight, class);
		});
	}

	/// store seed and shuffle extrinsics from precedesing block
	pub fn set_block_seed(seed: &sp_core::H256) {
		sp_runtime::runtime_logger::RuntimeLogger::init();
		<BlockSeed<T>>::put(seed);
		let mut queue = <StorageQueue<T>>::get();
		let current_block = Self::block_number().saturated_into::<u32>();
		log::debug!( target: "runtime::ver", "storing seed {} for block {}", seed, current_block);
		if let Some((nr, index, txs)) = queue.last_mut() {
			if Self::block_number() == *nr + One::one() {
				// index is only set when txs has been shuffled already
				assert!(index.is_none());
				let shuffled = extrinsic_shuffler::shuffle_using_seed(txs.clone(), seed);
				let _ = sp_std::mem::replace(txs, shuffled);
				let _ = sp_std::mem::replace(index, Some(0));
			}
		}
		<StorageQueue<T>>::put(queue);
	}

	// part of block creation mechanims, used to ignore nonces when prevalidating txs
	pub fn set_prevalidation() {
		TxPrevalidation::<T>::put(true);
	}

	pub fn store_txs(txs: Vec<(Option<T::AccountId>, EncodedTx)>) {
		let block_number = Self::block_number().saturated_into::<u32>();
		sp_runtime::runtime_logger::RuntimeLogger::init();
		if !txs.is_empty() {
			log::debug!( target: "runtime::ver", "storing {} txs at block {}", block_number, txs.len() );
			let mut queue = <StorageQueue<T>>::take();
			queue.try_push((Self::block_number(), None, txs)).unwrap();
			<StorageQueue<T>>::put(queue);
		} else {
			log::debug!( target: "runtime::ver", "no txs to store at block {}", block_number);
		}
	}

	pub fn can_enqueue_txs() -> bool {
		let queue = <StorageQueue<T>>::get();
		<StorageQueueLimit as Get<u32>>::get() > queue.len() as u32
	}

	/// returns list of all not executed txs held in storage queue at the moment
	pub fn enqueued_blocks_count() -> u64 {
		<StorageQueue<T>>::get().len() as u64
	}

	/// returns amount of txs in storage queue signed by particular user
	pub fn enqueued_txs_count(acc: &T::AccountId) -> usize {
		let queue = <StorageQueue<T>>::get();
		queue
			.iter()
			.map(|(_, _, txs)| txs)
			.flatten()
			.filter(|(who, _)| who.clone() == Some(acc.clone()))
			.count()
	}

	pub fn get_previous_blocks_txs() -> Vec<Vec<u8>> {
		let previous_block = Self::current_block_number() - One::one();
		let queue = <StorageQueue<T>>::get();
		queue
			.iter()
			.filter_map(|block| match block {
				(block_nr, Some(exec_index), txs) if *block_nr <= previous_block =>
					Some(txs.iter().skip(*exec_index as usize).map(|(_, tx)| tx)),
				_ => None,
			})
			.flatten()
			.cloned()
			.collect::<Vec<_>>()
	}

	/// Dequeue particular number of txs from storage queue.
	/// It modifies the storage
	pub fn pop_txs(mut len: usize) -> Vec<EncodedTx> {
		sp_runtime::runtime_logger::RuntimeLogger::init();
		let mut result: Vec<_> = Vec::new();
		let mut fully_executed_blocks = 0;
		let mut queue = <StorageQueue<T>>::take();
		if queue.is_empty() {
			log::debug!( target: "runtime::ver", "popping {} txs from storage queue - queue is empty!" , len);
		} else {
			log::debug!( target: "runtime::ver", "popping {} txs from storage queue" , len);
		}

		for (nr, index, txs) in queue.iter_mut() {
			if len == 0 {
				break
			}

			if let Some(id) = index {
				log::debug!( target: "runtime::ver", "block #{}, found {}/{}", nr.clone().saturated_into::<u32>(), txs.len() - (*id as usize), len);
				let count = sp_std::cmp::min(txs.len() - (*id) as usize, len) as usize;
				let last_index = *id as usize + count;
				if last_index == txs.len() {
					fully_executed_blocks += 1;
					log::debug!( target: "runtime::ver", "block {} has been fully executed", nr.clone().saturated_into::<u32>());
				}
				result.extend_from_slice(&txs[*id as usize..last_index]);
				*id += count as u32;
				len -= count;
				log::debug!( target: "runtime::ver", "fetched {} tx from block {}", count, nr.clone().saturated_into::<u32>());
			} else {
				log::debug!( target: "runtime::ver", "unshuffled block found {}", nr.clone().saturated_into::<u32>());
				break
			}
		}

		if fully_executed_blocks > 0 {
			let size_before = queue.len();
			queue.drain(0..fully_executed_blocks);
			log::debug!( target: "runtime::ver", "{} blocks to be removed from queue, len {} -> {}", fully_executed_blocks, size_before, queue.len());
		}
		<StorageQueue<T>>::put(queue);
		result.iter().map(|(_, data)| data.clone()).collect()
	}

	/// Start the execution of a particular block.
	pub fn initialize(number: &BlockNumberFor<T>, parent_hash: &T::Hash, digest: &generic::Digest) {
		// populate environment
		ExecutionPhase::<T>::put(Phase::Initialization);
		storage::unhashed::put(well_known_keys::EXTRINSIC_INDEX, &0u32);
		let entropy = (b"frame_system::initialize", parent_hash).using_encoded(blake2_256);
		storage::unhashed::put_raw(well_known_keys::INTRABLOCK_ENTROPY, &entropy[..]);
		<Number<T>>::put(number);
		<Digest<T>>::put(digest);
		<ParentHash<T>>::put(parent_hash);
		<BlockHash<T>>::insert(*number - One::one(), parent_hash);
		<InherentsApplied<T>>::kill();

		// Remove previous block data from storage
		BlockWeight::<T>::kill();
	}

	/// Remove temporary "environment" entries in storage, compute the storage root and return the
	/// resulting header for this block.
	pub fn finalize() -> HeaderFor<T> {
		log::debug!(
			target: LOG_TARGET,
			"[{:?}] {} extrinsics, length: {} (normal {}%, op: {}%, mandatory {}%) / normal weight:\
			 {} ({}%) op weight {} ({}%) / mandatory weight {} ({}%)",
			Self::block_number(),
			Self::extrinsic_index().unwrap_or_default(),
			Self::all_extrinsics_len(),
			sp_runtime::Percent::from_rational(
				Self::all_extrinsics_len(),
				*T::BlockLength::get().max.get(DispatchClass::Normal)
			).deconstruct(),
			sp_runtime::Percent::from_rational(
				Self::all_extrinsics_len(),
				*T::BlockLength::get().max.get(DispatchClass::Operational)
			).deconstruct(),
			sp_runtime::Percent::from_rational(
				Self::all_extrinsics_len(),
				*T::BlockLength::get().max.get(DispatchClass::Mandatory)
			).deconstruct(),
			Self::block_weight().get(DispatchClass::Normal),
			sp_runtime::Percent::from_rational(
				Self::block_weight().get(DispatchClass::Normal).ref_time(),
				T::BlockWeights::get().get(DispatchClass::Normal).max_total.unwrap_or(Bounded::max_value()).ref_time()
			).deconstruct(),
			Self::block_weight().get(DispatchClass::Operational),
			sp_runtime::Percent::from_rational(
				Self::block_weight().get(DispatchClass::Operational).ref_time(),
				T::BlockWeights::get().get(DispatchClass::Operational).max_total.unwrap_or(Bounded::max_value()).ref_time()
			).deconstruct(),
			Self::block_weight().get(DispatchClass::Mandatory),
			sp_runtime::Percent::from_rational(
				Self::block_weight().get(DispatchClass::Mandatory).ref_time(),
				T::BlockWeights::get().get(DispatchClass::Mandatory).max_total.unwrap_or(Bounded::max_value()).ref_time()
			).deconstruct(),
		);
		ExecutionPhase::<T>::kill();
		AllExtrinsicsLen::<T>::kill();
		storage::unhashed::kill(well_known_keys::INTRABLOCK_ENTROPY);
<<<<<<< HEAD
		DidStoreTxs::<T>::kill();
=======
		InherentsApplied::<T>::kill();
>>>>>>> 606664e1

		// The following fields
		//
		// - <Events<T>>
		// - <EventCount<T>>
		// - <EventTopics<T>>
		// - <Number<T>>
		// - <ParentHash<T>>
		// - <Digest<T>>
		//
		// stay to be inspected by the client and will be cleared by `Self::initialize`.
		let number = <Number<T>>::get();
		let parent_hash = <ParentHash<T>>::get();
		let digest = <Digest<T>>::get();

		let extrinsics = (0..ExtrinsicCount::<T>::take().unwrap_or_default())
			.map(ExtrinsicData::<T>::take)
			.collect();
		let extrinsics_root = extrinsics_data_root::<T::Hashing>(extrinsics);

		// move block hash pruning window by one block
		let block_hash_count = T::BlockHashCount::get();
		let to_remove = number.saturating_sub(block_hash_count).saturating_sub(One::one());

		// keep genesis hash
		if !to_remove.is_zero() {
			<BlockHash<T>>::remove(to_remove);
		}

		let version = T::Version::get().state_version();
		let storage_root = T::Hash::decode(&mut &sp_io::storage::root(version)[..])
			.expect("Node is configured to use the same hash; qed");

		HeaderFor::<T>::new(number, extrinsics_root, storage_root, parent_hash, digest)
	}

	/// Deposits a log and ensures it matches the block's log data.
	pub fn deposit_log(item: generic::DigestItem) {
		<Digest<T>>::append(item);
	}

	/// Get the basic externalities for this pallet, useful for tests.
	#[cfg(any(feature = "std", test))]
	pub fn externalities() -> TestExternalities {
		TestExternalities::new(sp_core::storage::Storage {
			top: map![
				<BlockHash<T>>::hashed_key_for(BlockNumberFor::<T>::zero()) => [69u8; 32].encode(),
				<Number<T>>::hashed_key().to_vec() => BlockNumberFor::<T>::one().encode(),
				<ParentHash<T>>::hashed_key().to_vec() => [69u8; 32].encode()
			],
			children_default: map![],
		})
	}

	/// Get the current events deposited by the runtime.
	///
	/// NOTE: This should only be used in tests. Reading events from the runtime can have a large
	/// impact on the PoV size of a block. Users should use alternative and well bounded storage
	/// items for any behavior like this.
	///
	/// NOTE: Events not registered at the genesis block and quietly omitted.
	#[cfg(any(feature = "std", feature = "runtime-benchmarks", test))]
	pub fn events() -> Vec<EventRecord<T::RuntimeEvent, T::Hash>> {
		// Dereferencing the events here is fine since we are not in the memory-restricted runtime.
		Self::read_events_no_consensus().map(|e| *e).collect()
	}

	/// Get a single event at specified index.
	///
	/// Should only be called if you know what you are doing and outside of the runtime block
	/// execution else it can have a large impact on the PoV size of a block.
	pub fn event_no_consensus(index: usize) -> Option<T::RuntimeEvent> {
		Self::read_events_no_consensus().nth(index).map(|e| e.event.clone())
	}

	/// Get the current events deposited by the runtime.
	///
	/// Should only be called if you know what you are doing and outside of the runtime block
	/// execution else it can have a large impact on the PoV size of a block.
	pub fn read_events_no_consensus(
	) -> impl sp_std::iter::Iterator<Item = Box<EventRecord<T::RuntimeEvent, T::Hash>>> {
		Events::<T>::stream_iter()
	}

	/// Read and return the events of a specific pallet, as denoted by `E`.
	///
	/// This is useful for a pallet that wishes to read only the events it has deposited into
	/// `frame_system` using the standard `fn deposit_event`.
	pub fn read_events_for_pallet<E>() -> Vec<E>
	where
		T::RuntimeEvent: TryInto<E>,
	{
		Events::<T>::get()
			.into_iter()
			.map(|er| er.event)
			.filter_map(|e| e.try_into().ok())
			.collect::<_>()
	}

	/// Set the block number to something in particular. Can be used as an alternative to
	/// `initialize` for tests that don't need to bother with the other environment entries.
	#[cfg(any(feature = "std", feature = "runtime-benchmarks", test))]
	pub fn set_block_number(n: BlockNumberFor<T>) {
		<Number<T>>::put(n);
	}

	/// Sets the index of extrinsic that is currently executing.
	#[cfg(any(feature = "std", test))]
	pub fn set_extrinsic_index(extrinsic_index: u32) {
		storage::unhashed::put(well_known_keys::EXTRINSIC_INDEX, &extrinsic_index)
	}

	/// Set the parent hash number to something in particular. Can be used as an alternative to
	/// `initialize` for tests that don't need to bother with the other environment entries.
	#[cfg(any(feature = "std", test))]
	pub fn set_parent_hash(n: T::Hash) {
		<ParentHash<T>>::put(n);
	}

	/// Set the current block weight. This should only be used in some integration tests.
	#[cfg(any(feature = "std", test))]
	pub fn set_block_consumed_resources(weight: Weight, len: usize) {
		BlockWeight::<T>::mutate(|current_weight| {
			current_weight.set(weight, DispatchClass::Normal)
		});
		AllExtrinsicsLen::<T>::put(len as u32);
	}

	/// Reset events.
	///
	/// This needs to be used in prior calling [`initialize`](Self::initialize) for each new block
	/// to clear events from previous block.
	pub fn reset_events() {
		<Events<T>>::kill();
		EventCount::<T>::kill();
		let _ = <EventTopics<T>>::clear(u32::max_value(), None);
	}

	/// Assert the given `event` exists.
	///
	/// NOTE: Events not registered at the genesis block and quietly omitted.
	#[cfg(any(feature = "std", feature = "runtime-benchmarks", test))]
	pub fn assert_has_event(event: T::RuntimeEvent) {
		let events = Self::events();
		assert!(
			events.iter().any(|record| record.event == event),
			"expected event {event:?} not found in events {events:?}",
		);
	}

	/// Assert the last event equal to the given `event`.
	///
	/// NOTE: Events not registered at the genesis block and quietly omitted.
	#[cfg(any(feature = "std", feature = "runtime-benchmarks", test))]
	pub fn assert_last_event(event: T::RuntimeEvent) {
		let last_event = Self::events().last().expect("events expected").event.clone();
		assert_eq!(
			last_event, event,
			"expected event {event:?} is not equal to the last event {last_event:?}",
		);
	}

	/// Return the chain's current runtime version.
	pub fn runtime_version() -> RuntimeVersion {
		T::Version::get()
	}

	/// Retrieve the account transaction counter from storage.
	pub fn account_nonce(who: impl EncodeLike<T::AccountId>) -> T::Nonce {
		Account::<T>::get(who).nonce
	}

	/// Increment a particular account's nonce by 1.
	pub fn inc_account_nonce(who: impl EncodeLike<T::AccountId>) {
		Account::<T>::mutate(who, |a| a.nonce += T::Nonce::one());
	}

	/// Note what the extrinsic data of the current extrinsic index is.
	///
	/// This is required to be called before applying an extrinsic. The data will used
	/// in [`Self::finalize`] to calculate the correct extrinsics root.
	pub fn note_extrinsic(encoded_xt: Vec<u8>) {
		ExtrinsicData::<T>::insert(Self::extrinsic_index().unwrap_or_default(), encoded_xt);
	}

	/// To be called immediately after an extrinsic has been applied.
	///
	/// Emits an `ExtrinsicSuccess` or `ExtrinsicFailed` event depending on the outcome.
	/// The emitted event contains the post-dispatch corrected weight including
	/// the base-weight for its dispatch class.
	pub fn note_applied_extrinsic(r: &DispatchResultWithPostInfo, mut info: DispatchInfo) {
		info.weight = extract_actual_weight(r, &info)
			.saturating_add(T::BlockWeights::get().get(info.class).base_extrinsic);
		info.pays_fee = extract_actual_pays_fee(r, &info);

		Self::deposit_event(match r {
			Ok(_) => Event::ExtrinsicSuccess { dispatch_info: info },
			Err(err) => {
				log::trace!(
					target: LOG_TARGET,
					"Extrinsic failed at block({:?}): {:?}",
					Self::block_number(),
					err,
				);
				Event::ExtrinsicFailed { dispatch_error: err.error, dispatch_info: info }
			},
		});

		let next_extrinsic_index = Self::extrinsic_index().unwrap_or_default() + 1u32;

		storage::unhashed::put(well_known_keys::EXTRINSIC_INDEX, &next_extrinsic_index);
		ExecutionPhase::<T>::put(Phase::ApplyExtrinsic(next_extrinsic_index));
	}

	/// To be called immediately after `note_applied_extrinsic` of the last extrinsic of the block
	/// has been called.
	pub fn note_finished_extrinsics() {
		let extrinsic_index: u32 =
			storage::unhashed::take(well_known_keys::EXTRINSIC_INDEX).unwrap_or_default();
		ExtrinsicCount::<T>::put(extrinsic_index);
		ExecutionPhase::<T>::put(Phase::Finalization);
	}

	/// To be called immediately after finishing the initialization of the block
	/// (e.g., called `on_initialize` for all pallets).
	pub fn note_finished_initialize() {
		ExecutionPhase::<T>::put(Phase::ApplyExtrinsic(0))
	}

	/// An account is being created.
	pub fn on_created_account(who: T::AccountId, _a: &mut AccountInfo<T::Nonce, T::AccountData>) {
		T::OnNewAccount::on_new_account(&who);
		Self::deposit_event(Event::NewAccount { account: who });
	}

	/// Do anything that needs to be done after an account has been killed.
	fn on_killed_account(who: T::AccountId) {
		T::OnKilledAccount::on_killed_account(&who);
		Self::deposit_event(Event::KilledAccount { account: who });
	}

	/// Determine whether or not it is possible to update the code.
	///
	/// Checks the given code if it is a valid runtime wasm blob by instantiating
	/// it and extracting the runtime version of it. It checks that the runtime version
	/// of the old and new runtime has the same spec name and that the spec version is increasing.
	pub fn can_set_code(code: &[u8]) -> Result<(), sp_runtime::DispatchError> {
		if T::MultiBlockMigrator::ongoing() {
			return Err(Error::<T>::MultiBlockMigrationsOngoing.into())
		}

		let current_version = T::Version::get();
		let new_version = sp_io::misc::runtime_version(code)
			.and_then(|v| RuntimeVersion::decode(&mut &v[..]).ok())
			.ok_or(Error::<T>::FailedToExtractRuntimeVersion)?;

		cfg_if::cfg_if! {
			if #[cfg(all(feature = "runtime-benchmarks", not(test)))] {
					// Let's ensure the compiler doesn't optimize our fetching of the runtime version away.
					core::hint::black_box((new_version, current_version));
					Ok(())
			} else {
				if new_version.spec_name != current_version.spec_name {
					return Err(Error::<T>::InvalidSpecName.into())
				}

				if new_version.spec_version <= current_version.spec_version {
					return Err(Error::<T>::SpecVersionNeedsToIncrease.into())
				}

				Ok(())
			}
		}
	}

	/// To be called after any origin/privilege checks. Put the code upgrade authorization into
	/// storage and emit an event. Infallible.
	pub fn do_authorize_upgrade(code_hash: T::Hash, check_version: bool) {
		AuthorizedUpgrade::<T>::put(CodeUpgradeAuthorization { code_hash, check_version });
		Self::deposit_event(Event::UpgradeAuthorized { code_hash, check_version });
	}

	/// Apply an authorized upgrade, performing any validation checks, and remove the authorization.
	/// Whether or not the code is set directly depends on the `OnSetCode` configuration of the
	/// runtime.
	pub fn do_apply_authorize_upgrade(code: Vec<u8>) -> Result<PostDispatchInfo, DispatchError> {
		Self::validate_authorized_upgrade(&code[..])?;
		T::OnSetCode::set_code(code)?;
		AuthorizedUpgrade::<T>::kill();
		let post = PostDispatchInfo {
			// consume the rest of the block to prevent further transactions
			actual_weight: Some(T::BlockWeights::get().max_block),
			// no fee for valid upgrade
			pays_fee: Pays::No,
		};
		Ok(post)
	}

	/// Check that provided `code` can be upgraded to. Namely, check that its hash matches an
	/// existing authorization and that it meets the specification requirements of `can_set_code`.
	pub fn validate_authorized_upgrade(code: &[u8]) -> Result<T::Hash, DispatchError> {
		let authorization = AuthorizedUpgrade::<T>::get().ok_or(Error::<T>::NothingAuthorized)?;
		let actual_hash = T::Hashing::hash(code);
		ensure!(actual_hash == authorization.code_hash, Error::<T>::Unauthorized);
		if authorization.check_version {
			Self::can_set_code(code)?
		}
		Ok(actual_hash)
	}
}

/// Returns a 32 byte datum which is guaranteed to be universally unique. `entropy` is provided
/// as a facility to reduce the potential for precalculating results.
pub fn unique(entropy: impl Encode) -> [u8; 32] {
	let mut last = [0u8; 32];
	sp_io::storage::read(well_known_keys::INTRABLOCK_ENTROPY, &mut last[..], 0);
	let next = (b"frame_system::unique", entropy, last).using_encoded(blake2_256);
	sp_io::storage::set(well_known_keys::INTRABLOCK_ENTROPY, &next);
	next
}

/// Event handler which registers a provider when created.
pub struct Provider<T>(PhantomData<T>);
impl<T: Config> HandleLifetime<T::AccountId> for Provider<T> {
	fn created(t: &T::AccountId) -> Result<(), DispatchError> {
		Pallet::<T>::inc_providers(t);
		Ok(())
	}
	fn killed(t: &T::AccountId) -> Result<(), DispatchError> {
		Pallet::<T>::dec_providers(t).map(|_| ())
	}
}

/// Event handler which registers a self-sufficient when created.
pub struct SelfSufficient<T>(PhantomData<T>);
impl<T: Config> HandleLifetime<T::AccountId> for SelfSufficient<T> {
	fn created(t: &T::AccountId) -> Result<(), DispatchError> {
		Pallet::<T>::inc_sufficients(t);
		Ok(())
	}
	fn killed(t: &T::AccountId) -> Result<(), DispatchError> {
		Pallet::<T>::dec_sufficients(t);
		Ok(())
	}
}

/// Event handler which registers a consumer when created.
pub struct Consumer<T>(PhantomData<T>);
impl<T: Config> HandleLifetime<T::AccountId> for Consumer<T> {
	fn created(t: &T::AccountId) -> Result<(), DispatchError> {
		Pallet::<T>::inc_consumers(t)
	}
	fn killed(t: &T::AccountId) -> Result<(), DispatchError> {
		Pallet::<T>::dec_consumers(t);
		Ok(())
	}
}

impl<T: Config> BlockNumberProvider for Pallet<T> {
	type BlockNumber = BlockNumberFor<T>;

	fn current_block_number() -> Self::BlockNumber {
		Pallet::<T>::block_number()
	}

	#[cfg(feature = "runtime-benchmarks")]
	fn set_block_number(n: BlockNumberFor<T>) {
		Self::set_block_number(n)
	}
}

/// Implement StoredMap for a simple single-item, provide-when-not-default system. This works fine
/// for storing a single item which allows the account to continue existing as long as it's not
/// empty/default.
///
/// Anything more complex will need more sophisticated logic.
impl<T: Config> StoredMap<T::AccountId, T::AccountData> for Pallet<T> {
	fn get(k: &T::AccountId) -> T::AccountData {
		Account::<T>::get(k).data
	}

	fn try_mutate_exists<R, E: From<DispatchError>>(
		k: &T::AccountId,
		f: impl FnOnce(&mut Option<T::AccountData>) -> Result<R, E>,
	) -> Result<R, E> {
		let account = Account::<T>::get(k);
		let is_default = account.data == T::AccountData::default();
		let mut some_data = if is_default { None } else { Some(account.data) };
		let result = f(&mut some_data)?;
		if Self::providers(k) > 0 || Self::sufficients(k) > 0 {
			Account::<T>::mutate(k, |a| a.data = some_data.unwrap_or_default());
		} else {
			Account::<T>::remove(k)
		}
		Ok(result)
	}
}

/// Split an `option` into two constituent options, as defined by a `splitter` function.
pub fn split_inner<T, R, S>(
	option: Option<T>,
	splitter: impl FnOnce(T) -> (R, S),
) -> (Option<R>, Option<S>) {
	match option {
		Some(inner) => {
			let (r, s) = splitter(inner);
			(Some(r), Some(s))
		},
		None => (None, None),
	}
}

pub struct ChainContext<T>(PhantomData<T>);
impl<T> Default for ChainContext<T> {
	fn default() -> Self {
		ChainContext(PhantomData)
	}
}

impl<T: Config> Lookup for ChainContext<T> {
	type Source = <T::Lookup as StaticLookup>::Source;
	type Target = <T::Lookup as StaticLookup>::Target;

	fn lookup(&self, s: Self::Source) -> Result<Self::Target, LookupError> {
		<T::Lookup as StaticLookup>::lookup(s)
	}
}

/// Prelude to be used alongside pallet macro, for ease of use.
pub mod pallet_prelude {
	pub use crate::{ensure_none, ensure_root, ensure_signed, ensure_signed_or_root};

	/// Type alias for the `Origin` associated type of system config.
	pub type OriginFor<T> = <T as crate::Config>::RuntimeOrigin;

	/// Type alias for the `Header`.
	pub type HeaderFor<T> =
		<<T as crate::Config>::Block as sp_runtime::traits::HeaderProvider>::HeaderT;

	/// Type alias for the `BlockNumber` associated type of system config.
	pub type BlockNumberFor<T> = <HeaderFor<T> as sp_runtime::traits::Header>::Number;

	/// Type alias for the `Extrinsic` associated type of system config.
	pub type ExtrinsicFor<T> =
		<<T as crate::Config>::Block as sp_runtime::traits::Block>::Extrinsic;

	/// Type alias for the `RuntimeCall` associated type of system config.
	pub type RuntimeCallFor<T> = <T as crate::Config>::RuntimeCall;
}<|MERGE_RESOLUTION|>--- conflicted
+++ resolved
@@ -106,7 +106,7 @@
 	traits::{
 		self, AtLeast32Bit, BadOrigin, BlockNumberProvider, Bounded, CheckEqual, Dispatchable,
 		Hash, Header, Lookup, LookupError, MaybeDisplay, MaybeSerializeDeserialize, Member, One,
-		SaturatedConversion, Saturating, SimpleBitOps, StaticLookup, Zero,
+	    SaturatedConversion, Saturating, SimpleBitOps, StaticLookup, Zero,
 	},
 	transaction_validity::{
 		InvalidTransaction, TransactionLongevity, TransactionSource, TransactionValidity,
@@ -127,16 +127,10 @@
 		extract_actual_pays_fee, extract_actual_weight, DispatchClass, DispatchInfo,
 		DispatchResult, DispatchResultWithPostInfo, PerDispatchClass, PostDispatchInfo,
 	},
-<<<<<<< HEAD
-	impl_ensure_origin_with_arg_ignoring_arg,
-	ensure,
-	storage::{self, bounded_vec::BoundedVec, StorageStreamIter},
-=======
 	ensure, impl_ensure_origin_with_arg_ignoring_arg,
 	migrations::MultiStepMigrator,
 	pallet_prelude::Pays,
-	storage::{self, StorageStreamIter},
->>>>>>> 606664e1
+	storage::{self, bounded_vec::BoundedVec, StorageStreamIter},
 	traits::{
 		ConstU32, Contains, EnsureOrigin, EnsureOriginWithArg, Get, HandleLifetime,
 		OnKilledAccount, OnNewAccount, OnRuntimeUpgrade, OriginTrait, PalletInfo, SortedMembers,
@@ -701,14 +695,10 @@
 		}
 
 		/// Set the new runtime code without doing any checks of the given `code`.
-<<<<<<< HEAD
-		#[pallet::call_index(4)]
-=======
 		///
 		/// Note that runtime upgrades will not run if this is called with a not-increasing spec
 		/// version!
-		#[pallet::call_index(3)]
->>>>>>> 606664e1
+		#[pallet::call_index(4)]
 		#[pallet::weight((T::SystemWeightInfo::set_code(), DispatchClass::Operational))]
 		pub fn set_code_without_checks(
 			origin: OriginFor<T>,
@@ -783,7 +773,7 @@
 		}
 
 		#[cfg(feature = "experimental")]
-		#[pallet::call_index(8)]
+		#[pallet::call_index(9)]
 		#[pallet::weight(task.weight())]
 		pub fn do_task(origin: OriginFor<T>, task: T::RuntimeTask) -> DispatchResultWithPostInfo {
 			ensure_signed(origin)?;
@@ -809,7 +799,7 @@
 		/// later.
 		///
 		/// This call requires Root origin.
-		#[pallet::call_index(9)]
+		#[pallet::call_index(10)]
 		#[pallet::weight((T::SystemWeightInfo::authorize_upgrade(), DispatchClass::Operational))]
 		pub fn authorize_upgrade(origin: OriginFor<T>, code_hash: T::Hash) -> DispatchResult {
 			ensure_root(origin)?;
@@ -825,7 +815,7 @@
 		/// recommended for normal use. Use `authorize_upgrade` instead.
 		///
 		/// This call requires Root origin.
-		#[pallet::call_index(10)]
+		#[pallet::call_index(11)]
 		#[pallet::weight((T::SystemWeightInfo::authorize_upgrade(), DispatchClass::Operational))]
 		pub fn authorize_upgrade_without_checks(
 			origin: OriginFor<T>,
@@ -845,7 +835,7 @@
 		/// the new `code` in the same block or attempt to schedule the upgrade.
 		///
 		/// All origins are allowed.
-		#[pallet::call_index(11)]
+		#[pallet::call_index(12)]
 		#[pallet::weight((T::SystemWeightInfo::apply_authorized_upgrade(), DispatchClass::Operational))]
 		pub fn apply_authorized_upgrade(
 			_: OriginFor<T>,
@@ -871,10 +861,8 @@
 		KilledAccount { account: T::AccountId },
 		/// On on-chain remark happened.
 		Remarked { sender: T::AccountId, hash: T::Hash },
-<<<<<<< HEAD
 		/// On stored txs
 		TxsEnqueued { count: u64 },
-=======
 		#[cfg(feature = "experimental")]
 		/// A [`Task`] has started executing
 		TaskStarted { task: T::RuntimeTask },
@@ -886,7 +874,6 @@
 		TaskFailed { task: T::RuntimeTask, err: DispatchError },
 		/// An upgrade was authorized.
 		UpgradeAuthorized { code_hash: T::Hash, check_version: bool },
->>>>>>> 606664e1
 	}
 
 	/// Error for the System pallet
@@ -908,10 +895,8 @@
 		NonZeroRefCount,
 		/// The origin filter prevent the call to be dispatched.
 		CallFiltered,
-<<<<<<< HEAD
 		/// the storage queue is empty and cannot accept any new txs
 		StorageQueueFull,
-=======
 		/// A multi-block migration is ongoing and prevents the current code from being replaced.
 		MultiBlockMigrationsOngoing,
 		#[cfg(feature = "experimental")]
@@ -924,7 +909,6 @@
 		NothingAuthorized,
 		/// The submitted code is not authorized.
 		Unauthorized,
->>>>>>> 606664e1
 	}
 
 	/// Exposed trait-generic origin type.
@@ -2022,11 +2006,8 @@
 		ExecutionPhase::<T>::kill();
 		AllExtrinsicsLen::<T>::kill();
 		storage::unhashed::kill(well_known_keys::INTRABLOCK_ENTROPY);
-<<<<<<< HEAD
 		DidStoreTxs::<T>::kill();
-=======
 		InherentsApplied::<T>::kill();
->>>>>>> 606664e1
 
 		// The following fields
 		//
