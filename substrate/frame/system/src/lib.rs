// This file is part of Substrate.

// Copyright (C) Parity Technologies (UK) Ltd.
// SPDX-License-Identifier: Apache-2.0

// Licensed under the Apache License, Version 2.0 (the "License");
// you may not use this file except in compliance with the License.
// You may obtain a copy of the License at
//
// 	http://www.apache.org/licenses/LICENSE-2.0
//
// Unless required by applicable law or agreed to in writing, software
// distributed under the License is distributed on an "AS IS" BASIS,
// WITHOUT WARRANTIES OR CONDITIONS OF ANY KIND, either express or implied.
// See the License for the specific language governing permissions and
// limitations under the License.

//! # System Pallet
//!
//! The System pallet provides low-level access to core types and cross-cutting utilities.
//! It acts as the base layer for other pallets to interact with the Substrate framework components.
//!
//! - [`Config`]
//!
//! ## Overview
//!
//! The System pallet defines the core data types used in a Substrate runtime.
//! It also provides several utility functions (see [`Pallet`]) for other FRAME pallets.
//!
//! In addition, it manages the storage items for extrinsics data, indexes, event records, and
//! digest items, among other things that support the execution of the current block.
//!
//! It also handles low-level tasks like depositing logs, basic set up and take down of
//! temporary storage entries, and access to previous block hashes.
//!
//! ## Interface
//!
//! ### Dispatchable Functions
//!
//! The System pallet does not implement any dispatchable functions.
//!
//! ### Public Functions
//!
//! See the [`Pallet`] struct for details of publicly available functions.
//!
//! ### Signed Extensions
//!
//! The System pallet defines the following extensions:
//!
//!   - [`CheckWeight`]: Checks the weight and length of the block and ensure that it does not
//!     exceed the limits.
//!   - [`CheckNonce`]: Checks the nonce of the transaction. Contains a single payload of type
//!     `T::Index`.
//!   - [`CheckEra`]: Checks the era of the transaction. Contains a single payload of type `Era`.
//!   - [`CheckGenesis`]: Checks the provided genesis hash of the transaction. Must be a part of the
//!     signed payload of the transaction.
//!   - [`CheckSpecVersion`]: Checks that the runtime version is the same as the one used to sign
//!     the transaction.
//!   - [`CheckTxVersion`]: Checks that the transaction version is the same as the one used to sign
//!     the transaction.
//!
//! Lookup the runtime aggregator file (e.g. `node/runtime`) to see the full list of signed
//! extensions included in a chain.

#![cfg_attr(not(feature = "std"), no_std)]

#[cfg(feature = "std")]
use serde::Serialize;
#[cfg(feature = "runtime-benchmarks")]
use sp_runtime::traits::TrailingZeroInput;
use sp_runtime::{
	generic,
	traits::{
		self, AtLeast32Bit, AtLeast32BitUnsigned, BadOrigin, BlockNumberProvider, Bounded,
		CheckEqual, Dispatchable, Hash, Lookup, LookupError, MaybeDisplay,
<<<<<<< HEAD
		MaybeSerializeDeserialize, Member, One, Saturating, SimpleBitOps, StaticLookup, Zero,
=======
		MaybeSerializeDeserialize, Member, One, SaturatedConversion, Saturating, SimpleBitOps,
		StaticLookup, Zero,
>>>>>>> 6797cd00
	},
	DispatchError, RuntimeDebug,
};
#[cfg(any(feature = "std", test))]
use sp_std::map;
use sp_std::{fmt::Debug, marker::PhantomData, prelude::*};
use sp_version::RuntimeVersion;

use codec::{Decode, Encode, EncodeLike, FullCodec, MaxEncodedLen};
use frame_support::{
	dispatch::{
		extract_actual_pays_fee, extract_actual_weight, DispatchClass, DispatchInfo,
		DispatchResult, DispatchResultWithPostInfo, PerDispatchClass,
	},
<<<<<<< HEAD
	storage::{self, StorageStreamIter},
=======
	ensure, storage,
	storage::bounded_vec::BoundedVec,
>>>>>>> 6797cd00
	traits::{
		ConstU32, Contains, EnsureOrigin, Get, HandleLifetime, OnKilledAccount, OnNewAccount,
		OriginTrait, PalletInfo, SortedMembers, StoredMap, TypedGet,
	},
	Parameter,
};
use scale_info::TypeInfo;
use sp_core::storage::well_known_keys;
use sp_weights::{RuntimeDbWeight, Weight};

#[cfg(feature = "std")]
use frame_support::traits::GenesisBuild;
#[cfg(any(feature = "std", test))]
use sp_io::TestExternalities;
use sp_ver::EncodedTx;

pub mod limits;
#[cfg(test)]
pub(crate) mod mock;
pub mod offchain;

mod extensions;
#[cfg(feature = "std")]
pub mod mocking;
#[cfg(test)]
mod tests;
pub mod weights;

pub mod migrations;

pub use extensions::{
	check_genesis::CheckGenesis,
	check_mortality::CheckMortality,
	check_non_zero_sender::CheckNonZeroSender,
	check_nonce::CheckNonce,
	check_spec_version::CheckSpecVersion,
	check_tx_version::CheckTxVersion,
	check_weight::{calculate_consumed_weight, CheckWeight},
};
// Backward compatible re-export.
pub use extensions::check_mortality::CheckMortality as CheckEra;
pub use frame_support::dispatch::RawOrigin;
pub use weights::WeightInfo;

<<<<<<< HEAD
const LOG_TARGET: &str = "runtime::system";
=======
pub type StorageQueueLimit = frame_support::traits::ConstU32<2>;
>>>>>>> 6797cd00

/// Compute the trie root of a list of extrinsics.
///
/// The merkle proof is using the same trie as runtime state with
/// `state_version` 0.
pub fn extrinsics_root<H: Hash, E: codec::Encode>(extrinsics: &[E]) -> H::Output {
	extrinsics_data_root::<H>(extrinsics.iter().map(codec::Encode::encode).collect())
}

/// Compute the trie root of a list of extrinsics.
///
/// The merkle proof is using the same trie as runtime state with
/// `state_version` 0.
pub fn extrinsics_data_root<H: Hash>(xts: Vec<Vec<u8>>) -> H::Output {
	H::ordered_trie_root(xts, sp_core::storage::StateVersion::V0)
}

/// An object to track the currently used extrinsic weight in a block.
pub type ConsumedWeight = PerDispatchClass<Weight>;

pub use pallet::*;

/// Do something when we should be setting the code.
pub trait SetCode<T: Config> {
	/// Set the code to the given blob.
	fn set_code(code: Vec<u8>) -> DispatchResult;
}

impl<T: Config> SetCode<T> for () {
	fn set_code(code: Vec<u8>) -> DispatchResult {
		<Pallet<T>>::update_code_in_storage(&code)?;
		Ok(())
	}
}

/// Numeric limits over the ability to add a consumer ref using `inc_consumers`.
pub trait ConsumerLimits {
	/// The number of consumers over which `inc_consumers` will cease to work.
	fn max_consumers() -> RefCount;
	/// The maximum number of additional consumers expected to be over be added at once using
	/// `inc_consumers_without_limit`.
	///
	/// Note: This is not enforced and it's up to the chain's author to ensure this reflects the
	/// actual situation.
	fn max_overflow() -> RefCount;
}

impl<const Z: u32> ConsumerLimits for ConstU32<Z> {
	fn max_consumers() -> RefCount {
		Z
	}
	fn max_overflow() -> RefCount {
		Z
	}
}

impl<MaxNormal: Get<u32>, MaxOverflow: Get<u32>> ConsumerLimits for (MaxNormal, MaxOverflow) {
	fn max_consumers() -> RefCount {
		MaxNormal::get()
	}
	fn max_overflow() -> RefCount {
		MaxOverflow::get()
	}
}

#[frame_support::pallet]
pub mod pallet {
	use crate::{self as frame_system, pallet_prelude::*, *};
	use frame_support::pallet_prelude::*;

	/// System configuration trait. Implemented by runtime.
	#[pallet::config]
	#[pallet::disable_frame_system_supertrait_check]
	pub trait Config: 'static + Eq + Clone {
		/// The basic call filter to use in Origin. All origins are built with this filter as base,
		/// except Root.
		type BaseCallFilter: Contains<Self::RuntimeCall>;

		/// Block & extrinsics weights: base values and limits.
		#[pallet::constant]
		type BlockWeights: Get<limits::BlockWeights>;

		/// The maximum length of a block (in bytes).
		#[pallet::constant]
		type BlockLength: Get<limits::BlockLength>;

		/// The `RuntimeOrigin` type used by dispatchable calls.
		type RuntimeOrigin: Into<Result<RawOrigin<Self::AccountId>, Self::RuntimeOrigin>>
			+ From<RawOrigin<Self::AccountId>>
			+ Clone
			+ OriginTrait<Call = Self::RuntimeCall>;

		/// The aggregated `RuntimeCall` type.
		type RuntimeCall: Parameter
			+ Dispatchable<RuntimeOrigin = Self::RuntimeOrigin>
			+ Debug
			+ From<Call<Self>>;

		/// Account index (aka nonce) type. This stores the number of previous transactions
		/// associated with a sender account.
		type Index: Parameter
			+ Member
			+ MaybeSerializeDeserialize
			+ Debug
			+ Default
			+ MaybeDisplay
			+ AtLeast32Bit
			+ Copy
			+ MaxEncodedLen;

		/// The block number type used by the runtime.
		type BlockNumber: Parameter
			+ Member
			+ MaybeSerializeDeserialize
			+ Debug
			+ MaybeDisplay
			+ AtLeast32BitUnsigned
			+ Default
			+ Bounded
			+ Copy
			+ sp_std::hash::Hash
			+ sp_std::str::FromStr
			+ MaxEncodedLen
			+ TypeInfo;

		/// The output of the `Hashing` function.
		type Hash: Parameter
			+ Member
			+ MaybeSerializeDeserialize
			+ Debug
			+ MaybeDisplay
			+ SimpleBitOps
			+ Ord
			+ Default
			+ Copy
			+ CheckEqual
			+ sp_std::hash::Hash
			+ AsRef<[u8]>
			+ AsMut<[u8]>
			+ MaxEncodedLen;

		/// The hashing system (algorithm) being used in the runtime (e.g. Blake2).
		type Hashing: Hash<Output = Self::Hash> + TypeInfo;

		/// The user account identifier type for the runtime.
		type AccountId: Parameter
			+ Member
			+ MaybeSerializeDeserialize
			+ Debug
			+ MaybeDisplay
			+ Ord
			+ MaxEncodedLen;

		/// Converting trait to take a source type and convert to `AccountId`.
		///
		/// Used to define the type and conversion mechanism for referencing accounts in
		/// transactions. It's perfectly reasonable for this to be an identity conversion (with the
		/// source type being `AccountId`), but other pallets (e.g. Indices pallet) may provide more
		/// functional/efficient alternatives.
		type Lookup: StaticLookup<Target = Self::AccountId>;

		/// The block header.
		type Header: Parameter + traits::Header<Number = Self::BlockNumber, Hash = Self::Hash>;

		/// The aggregated event type of the runtime.
		type RuntimeEvent: Parameter
			+ Member
			+ From<Event<Self>>
			+ Debug
			+ IsType<<Self as frame_system::Config>::RuntimeEvent>;

		/// Maximum number of block number to block hash mappings to keep (oldest pruned first).
		#[pallet::constant]
		type BlockHashCount: Get<Self::BlockNumber>;

		/// The weight of runtime database operations the runtime can invoke.
		#[pallet::constant]
		type DbWeight: Get<RuntimeDbWeight>;

		/// Get the chain's current version.
		#[pallet::constant]
		type Version: Get<RuntimeVersion>;

		/// Provides information about the pallet setup in the runtime.
		///
		/// Expects the `PalletInfo` type that is being generated by `construct_runtime!` in the
		/// runtime.
		///
		/// For tests it is okay to use `()` as type, however it will provide "useless" data.
		type PalletInfo: PalletInfo;

		/// Data to be associated with an account (other than nonce/transaction counter, which this
		/// pallet does regardless).
		type AccountData: Member + FullCodec + Clone + Default + TypeInfo + MaxEncodedLen;

		/// Handler for when a new account has just been created.
		type OnNewAccount: OnNewAccount<Self::AccountId>;

		/// A function that is invoked when an account has been determined to be dead.
		///
		/// All resources should be cleaned up associated with the given account.
		type OnKilledAccount: OnKilledAccount<Self::AccountId>;

		type SystemWeightInfo: WeightInfo;

		/// The designated SS58 prefix of this chain.
		///
		/// This replaces the "ss58Format" property declared in the chain spec. Reason is
		/// that the runtime should know about the prefix in order to make use of it as
		/// an identifier of the chain.
		#[pallet::constant]
		type SS58Prefix: Get<u16>;

		/// What to do if the runtime wants to change the code to something new.
		///
		/// The default (`()`) implementation is responsible for setting the correct storage
		/// entry and emitting corresponding event and log item. (see
		/// [`Pallet::update_code_in_storage`]).
		/// It's unlikely that this needs to be customized, unless you are writing a parachain using
		/// `Cumulus`, where the actual code change is deferred.
		type OnSetCode: SetCode<Self>;

		/// The maximum number of consumers allowed on a single account.
		type MaxConsumers: ConsumerLimits;
	}

	#[pallet::pallet]
<<<<<<< HEAD
=======
	#[pallet::without_storage_info]
	#[pallet::generate_store(pub (super) trait Store)]
>>>>>>> 6797cd00
	pub struct Pallet<T>(_);

	#[pallet::hooks]
	impl<T: Config> Hooks<BlockNumberFor<T>> for Pallet<T> {
		#[cfg(feature = "std")]
		fn integrity_test() {
			sp_io::TestExternalities::default().execute_with(|| {
				T::BlockWeights::get().validate().expect("The weights are invalid.");
			});
		}
	}

	#[pallet::call]
	impl<T: Config> Pallet<T> {
<<<<<<< HEAD
=======
		/// Persists list of encoded txs into the storage queue. There is an dedicated
		/// check in [Executive](https://storage.googleapis.com/mangata-docs-node/frame_executive/struct.Executive.html) that verifies that passed binary data can be
		/// decoded into extrinsics.
		#[pallet::call_index(0)]
		#[pallet::weight((
			0,
			DispatchClass::Mandatory
		))]
		pub fn enqueue_txs(
			origin: OriginFor<T>,
			txs: Vec<(Option<T::AccountId>, EncodedTx)>,
		) -> DispatchResultWithPostInfo {
			ensure_none(origin)?;
			assert!(
				!DidStoreTxs::<T>::get(),
				"enqueue_txs inherent can only be called once per block"
			);
			DidStoreTxs::<T>::put(true);
			ensure!(txs.is_empty() || Self::can_enqueue_txs(), Error::<T>::StorageQueueFull);
			let hashes =
				txs.iter().map(|(_, data)| T::Hashing::hash(&data[..])).collect::<Vec<_>>();
			Self::deposit_log(generic::DigestItem::Other(hashes.encode()));
			let count = txs.len() as u64;
			Self::store_txs(txs);
			if count > 0u64 {
				Self::deposit_event(Event::TxsEnqueued { count });
			}
			Ok(().into())
		}

>>>>>>> 6797cd00
		/// Make some on-chain remark.
		///
		/// ## Complexity
		/// - `O(1)`
<<<<<<< HEAD
		#[pallet::call_index(0)]
=======
		/// # </weight>
		#[pallet::call_index(1)]
>>>>>>> 6797cd00
		#[pallet::weight(T::SystemWeightInfo::remark(_remark.len() as u32))]
		pub fn remark(origin: OriginFor<T>, _remark: Vec<u8>) -> DispatchResultWithPostInfo {
			ensure_signed_or_root(origin)?;
			Ok(().into())
		}

		/// Set the number of pages in the WebAssembly environment's heap.
<<<<<<< HEAD
		#[pallet::call_index(1)]
=======
		#[pallet::call_index(2)]
>>>>>>> 6797cd00
		#[pallet::weight((T::SystemWeightInfo::set_heap_pages(), DispatchClass::Operational))]
		pub fn set_heap_pages(origin: OriginFor<T>, pages: u64) -> DispatchResultWithPostInfo {
			ensure_root(origin)?;
			storage::unhashed::put_raw(well_known_keys::HEAP_PAGES, &pages.encode());
			Self::deposit_log(generic::DigestItem::RuntimeEnvironmentUpdated);
			Ok(().into())
		}

		/// Set the new runtime code.
		///
		/// ## Complexity
		/// - `O(C + S)` where `C` length of `code` and `S` complexity of `can_set_code`
<<<<<<< HEAD
		#[pallet::call_index(2)]
=======
		/// - 1 call to `can_set_code`: `O(S)` (calls `sp_io::misc::runtime_version` which is
		///   expensive).
		/// - 1 storage write (codec `O(C)`).
		/// - 1 digest item.
		/// - 1 event.
		/// The weight of this function is dependent on the runtime, but generally this is very
		/// expensive. We will treat this as a full block.
		/// # </weight>
		#[pallet::call_index(3)]
>>>>>>> 6797cd00
		#[pallet::weight((T::BlockWeights::get().max_block, DispatchClass::Operational))]
		pub fn set_code(origin: OriginFor<T>, code: Vec<u8>) -> DispatchResultWithPostInfo {
			ensure_root(origin)?;
			Self::can_set_code(&code)?;
			T::OnSetCode::set_code(code)?;
			Ok(().into())
		}

		/// Set the new runtime code without doing any checks of the given `code`.
		///
		/// ## Complexity
		/// - `O(C)` where `C` length of `code`
<<<<<<< HEAD
		#[pallet::call_index(3)]
=======
		/// - 1 storage write (codec `O(C)`).
		/// - 1 digest item.
		/// - 1 event.
		/// The weight of this function is dependent on the runtime. We will treat this as a full
		/// block. # </weight>
		#[pallet::call_index(4)]
>>>>>>> 6797cd00
		#[pallet::weight((T::BlockWeights::get().max_block, DispatchClass::Operational))]
		pub fn set_code_without_checks(
			origin: OriginFor<T>,
			code: Vec<u8>,
		) -> DispatchResultWithPostInfo {
			ensure_root(origin)?;
			T::OnSetCode::set_code(code)?;
			Ok(().into())
		}

		/// Set some items of storage.
<<<<<<< HEAD
		#[pallet::call_index(4)]
=======
		#[pallet::call_index(5)]
>>>>>>> 6797cd00
		#[pallet::weight((
			T::SystemWeightInfo::set_storage(items.len() as u32),
			DispatchClass::Operational,
		))]
		pub fn set_storage(
			origin: OriginFor<T>,
			items: Vec<KeyValue>,
		) -> DispatchResultWithPostInfo {
			ensure_root(origin)?;
			for i in &items {
				storage::unhashed::put_raw(&i.0, &i.1);
			}
			Ok(().into())
		}

		/// Kill some items from storage.
<<<<<<< HEAD
		#[pallet::call_index(5)]
=======
		#[pallet::call_index(6)]
>>>>>>> 6797cd00
		#[pallet::weight((
			T::SystemWeightInfo::kill_storage(keys.len() as u32),
			DispatchClass::Operational,
		))]
		pub fn kill_storage(origin: OriginFor<T>, keys: Vec<Key>) -> DispatchResultWithPostInfo {
			ensure_root(origin)?;
			for key in &keys {
				storage::unhashed::kill(key);
			}
			Ok(().into())
		}

		/// Kill all storage items with a key that starts with the given prefix.
		///
		/// **NOTE:** We rely on the Root origin to provide us the number of subkeys under
		/// the prefix we are removing to accurately calculate the weight of this function.
<<<<<<< HEAD
		#[pallet::call_index(6)]
=======
		#[pallet::call_index(7)]
>>>>>>> 6797cd00
		#[pallet::weight((
			T::SystemWeightInfo::kill_prefix(_subkeys.saturating_add(1)),
			DispatchClass::Operational,
		))]
		pub fn kill_prefix(
			origin: OriginFor<T>,
			prefix: Key,
			_subkeys: u32,
		) -> DispatchResultWithPostInfo {
			ensure_root(origin)?;
			let _ = storage::unhashed::clear_prefix(&prefix, None, None);
			Ok(().into())
		}

		/// Make some on-chain remark and emit event.
<<<<<<< HEAD
		#[pallet::call_index(7)]
=======
		#[pallet::call_index(8)]
>>>>>>> 6797cd00
		#[pallet::weight(T::SystemWeightInfo::remark_with_event(remark.len() as u32))]
		pub fn remark_with_event(
			origin: OriginFor<T>,
			remark: Vec<u8>,
		) -> DispatchResultWithPostInfo {
			let who = ensure_signed(origin)?;
			let hash = T::Hashing::hash(&remark[..]);
			Self::deposit_event(Event::Remarked { sender: who, hash });
			Ok(().into())
		}
	}

	/// Event for the System pallet.
	#[pallet::event]
	pub enum Event<T: Config> {
		/// An extrinsic completed successfully.
		ExtrinsicSuccess { dispatch_info: DispatchInfo },
		/// An extrinsic failed.
		ExtrinsicFailed { dispatch_error: DispatchError, dispatch_info: DispatchInfo },
		/// `:code` was updated.
		CodeUpdated,
		/// A new account was created.
		NewAccount { account: T::AccountId },
		/// An account was reaped.
		KilledAccount { account: T::AccountId },
		/// On on-chain remark happened.
		Remarked { sender: T::AccountId, hash: T::Hash },
		/// On stored txs
		TxsEnqueued { count: u64 },
	}

	/// Error for the System pallet
	#[pallet::error]
	pub enum Error<T> {
		/// The name of specification does not match between the current runtime
		/// and the new runtime.
		InvalidSpecName,
		/// The specification version is not allowed to decrease between the current runtime
		/// and the new runtime.
		SpecVersionNeedsToIncrease,
		/// Failed to extract the runtime version from the new runtime.
		///
		/// Either calling `Core_version` or decoding `RuntimeVersion` failed.
		FailedToExtractRuntimeVersion,
		/// Suicide called when the account has non-default composite data.
		NonDefaultComposite,
		/// There is a non-zero reference count preventing the account from being purged.
		NonZeroRefCount,
		/// The origin filter prevent the call to be dispatched.
		CallFiltered,
		/// the storage queue is empty and cannot accept any new txs
		StorageQueueFull,
	}

	/// Exposed trait-generic origin type.
	#[pallet::origin]
	pub type Origin<T> = RawOrigin<<T as Config>::AccountId>;

	/// The full account information for a particular account ID.
	#[pallet::storage]
	#[pallet::getter(fn account)]
	pub type Account<T: Config> = StorageMap<
		_,
		Blake2_128Concat,
		T::AccountId,
		AccountInfo<T::Index, T::AccountData>,
		ValueQuery,
	>;

	/// Total extrinsics count for the current block.
	#[pallet::storage]
	pub(super) type ExtrinsicCount<T: Config> = StorageValue<_, u32>;

	/// The current weight for the block.
	#[pallet::storage]
	#[pallet::whitelist_storage]
	#[pallet::getter(fn block_weight)]
	pub(super) type BlockWeight<T: Config> = StorageValue<_, ConsumedWeight, ValueQuery>;

	/// Total length (in bytes) for all extrinsics put together, for the current block.
	#[pallet::storage]
	pub(super) type AllExtrinsicsLen<T: Config> = StorageValue<_, u32>;

	/// Map of block numbers to block hashes.
	#[pallet::storage]
	#[pallet::getter(fn block_hash)]
	pub type BlockHash<T: Config> =
		StorageMap<_, Twox64Concat, T::BlockNumber, T::Hash, ValueQuery>;

	/// Map of block numbers to block shuffling seeds
	#[pallet::storage]
	#[pallet::getter(fn block_seed)]
	pub type BlockSeed<T: Config> = StorageValue<_, sp_core::H256, ValueQuery>;

	/// Storage queue is used for storing transactions in blockchain itself.
	/// Main reason for that storage entry is fact that upon VER block `N` execution it is
	/// required to fetch & executed transactions from previous block (`N-1`) but due to origin
	/// substrate design blocks & extrinsics are stored in rocksDB database that is not accessible
	/// from runtime part of the node (see [Substrate architecture](https://storage.googleapis.com/mangata-docs-node/frame_executive/struct.Executive.html)) what makes it impossible to properly implement block
	/// execution logic. As an solution blockchain runtime storage was selected as buffer for txs
	/// waiting for execution. Main advantage of such approach is fact that storage state is public
	/// so its impossible to manipulate data stored in there. Storage queue is implemented as double
	/// buffered queue - to solve problem of rare occasions where due to different reasons some txs
	/// that were included in block `N` are not able to be executed in a following block `N+1` (good
	/// example is new session hook/event that by design consumes whole block capacity).
	///
	///
	/// # Overhead
	/// Its worth to notice that storage queue adds only single storage write, as list of all txs
	/// is stored as single value (encoded list of txs) maped to single key (block number)
	///
	/// # Storage Qeueue interaction
	/// There are two ways to interact with storage queue:
	/// - enqueuing new txs using [`Pallet::enqueue_txs`] inherent
	/// - poping txs from the queue using [`Pallet::pop_txs`] that is exposed throught RuntimeApi
	///   call
	#[pallet::storage]
	pub type StorageQueue<T: Config> = StorageValue<
		_,
		BoundedVec<
			(T::BlockNumber, Option<u32>, Vec<(Option<T::AccountId>, EncodedTx)>),
			StorageQueueLimit,
		>,
		ValueQuery,
	>;

	/// Map of block numbers to block shuffling seeds
	#[pallet::storage]
	pub type DidStoreTxs<T: Config> = StorageValue<_, bool, ValueQuery>;

	/// Map of block numbers to block shuffling seeds
	#[pallet::storage]
	pub type TxPrevalidation<T: Config> = StorageValue<_, bool, ValueQuery>;

	/// Extrinsics data for the current block (maps an extrinsic's index to its data).
	#[pallet::storage]
	#[pallet::getter(fn extrinsic_data)]
	#[pallet::unbounded]
	pub(super) type ExtrinsicData<T: Config> =
		StorageMap<_, Twox64Concat, u32, Vec<u8>, ValueQuery>;

	/// The current block number being processed. Set by `execute_block`.
	#[pallet::storage]
	#[pallet::whitelist_storage]
	#[pallet::getter(fn block_number)]
	pub(super) type Number<T: Config> = StorageValue<_, T::BlockNumber, ValueQuery>;

	/// Hash of the previous block.
	#[pallet::storage]
	#[pallet::getter(fn parent_hash)]
	pub(super) type ParentHash<T: Config> = StorageValue<_, T::Hash, ValueQuery>;

	/// Digest of the current block, also part of the block header.
	#[pallet::storage]
	#[pallet::unbounded]
	#[pallet::getter(fn digest)]
	pub(super) type Digest<T: Config> = StorageValue<_, generic::Digest, ValueQuery>;

	/// Events deposited for the current block.
	///
	/// NOTE: The item is unbound and should therefore never be read on chain.
	/// It could otherwise inflate the PoV size of a block.
	///
	/// Events have a large in-memory size. Box the events to not go out-of-memory
	/// just in case someone still reads them from within the runtime.
	#[pallet::storage]
	#[pallet::whitelist_storage]
	#[pallet::unbounded]
	pub(super) type Events<T: Config> =
		StorageValue<_, Vec<Box<EventRecord<T::RuntimeEvent, T::Hash>>>, ValueQuery>;

	/// The number of events in the `Events<T>` list.
	#[pallet::storage]
	#[pallet::whitelist_storage]
	#[pallet::getter(fn event_count)]
	pub(super) type EventCount<T: Config> = StorageValue<_, EventIndex, ValueQuery>;

	/// Mapping between a topic (represented by T::Hash) and a vector of indexes
	/// of events in the `<Events<T>>` list.
	///
	/// All topic vectors have deterministic storage locations depending on the topic. This
	/// allows light-clients to leverage the changes trie storage tracking mechanism and
	/// in case of changes fetch the list of events of interest.
	///
	/// The value has the type `(T::BlockNumber, EventIndex)` because if we used only just
	/// the `EventIndex` then in case if the topic has the same contents on the next block
	/// no notification will be triggered thus the event might be lost.
	#[pallet::storage]
	#[pallet::unbounded]
	#[pallet::getter(fn event_topics)]
	pub(super) type EventTopics<T: Config> =
		StorageMap<_, Blake2_128Concat, T::Hash, Vec<(T::BlockNumber, EventIndex)>, ValueQuery>;

	/// Stores the `spec_version` and `spec_name` of when the last runtime upgrade happened.
	#[pallet::storage]
	#[pallet::unbounded]
	pub type LastRuntimeUpgrade<T: Config> = StorageValue<_, LastRuntimeUpgradeInfo>;

	/// True if we have upgraded so that `type RefCount` is `u32`. False (default) if not.
	#[pallet::storage]
	pub(super) type UpgradedToU32RefCount<T: Config> = StorageValue<_, bool, ValueQuery>;

	/// True if we have upgraded so that AccountInfo contains three types of `RefCount`. False
	/// (default) if not.
	#[pallet::storage]
	pub(super) type UpgradedToTripleRefCount<T: Config> = StorageValue<_, bool, ValueQuery>;

	/// The execution phase of the block.
	#[pallet::storage]
	#[pallet::whitelist_storage]
	pub(super) type ExecutionPhase<T: Config> = StorageValue<_, Phase>;

	#[cfg_attr(feature = "std", derive(Default))]
	#[pallet::genesis_config]
	pub struct GenesisConfig {
		#[serde(with = "sp_core::bytes")]
		pub code: Vec<u8>,
	}

	#[pallet::genesis_build]
	impl<T: Config> GenesisBuild<T> for GenesisConfig {
		fn build(&self) {
			<BlockHash<T>>::insert::<_, T::Hash>(T::BlockNumber::zero(), hash69());
			<BlockSeed<T>>::put::<sp_core::H256>(Default::default());
			<ParentHash<T>>::put::<T::Hash>(hash69());
			<LastRuntimeUpgrade<T>>::put(LastRuntimeUpgradeInfo::from(T::Version::get()));
			<UpgradedToU32RefCount<T>>::put(true);
			<UpgradedToTripleRefCount<T>>::put(true);

			sp_io::storage::set(well_known_keys::CODE, &self.code);
			sp_io::storage::set(well_known_keys::EXTRINSIC_INDEX, &0u32.encode());
		}
	}
}

#[cfg(feature = "std")]
impl GenesisConfig {
	/// Direct implementation of `GenesisBuild::build_storage`.
	///
	/// Kept in order not to break dependency.
	pub fn build_storage<T: Config>(&self) -> Result<sp_runtime::Storage, String> {
		<Self as GenesisBuild<T>>::build_storage(self)
	}

	/// Direct implementation of `GenesisBuild::assimilate_storage`.
	///
	/// Kept in order not to break dependency.
	pub fn assimilate_storage<T: Config>(
		&self,
		storage: &mut sp_runtime::Storage,
	) -> Result<(), String> {
		<Self as GenesisBuild<T>>::assimilate_storage(self, storage)
	}
}

pub type Key = Vec<u8>;
pub type KeyValue = (Vec<u8>, Vec<u8>);

/// A phase of a block's execution.
#[derive(Encode, Decode, RuntimeDebug, TypeInfo, MaxEncodedLen)]
#[cfg_attr(feature = "std", derive(Serialize, PartialEq, Eq, Clone))]
pub enum Phase {
	/// Applying an extrinsic.
	ApplyExtrinsic(u32),
	/// Finalizing the block.
	Finalization,
	/// Initializing the block.
	Initialization,
}

impl Default for Phase {
	fn default() -> Self {
		Self::Initialization
	}
}

/// Record of an event happening.
#[derive(Encode, Decode, RuntimeDebug, TypeInfo)]
#[cfg_attr(feature = "std", derive(Serialize, PartialEq, Eq, Clone))]
pub struct EventRecord<E: Parameter + Member, T> {
	/// The phase of the block it happened in.
	pub phase: Phase,
	/// The event itself.
	pub event: E,
	/// The list of the topics this event has.
	pub topics: Vec<T>,
}

// Create a Hash with 69 for each byte,
// only used to build genesis config.
#[cfg(feature = "std")]
fn hash69<T: AsMut<[u8]> + Default>() -> T {
	let mut h = T::default();
	h.as_mut().iter_mut().for_each(|byte| *byte = 69);
	h
}

/// This type alias represents an index of an event.
///
/// We use `u32` here because this index is used as index for `Events<T>`
/// which can't contain more than `u32::MAX` items.
type EventIndex = u32;

/// Type used to encode the number of references an account has.
pub type RefCount = u32;

/// Information of an account.
#[derive(Clone, Eq, PartialEq, Default, RuntimeDebug, Encode, Decode, TypeInfo, MaxEncodedLen)]
pub struct AccountInfo<Index, AccountData> {
	/// The number of transactions this account has sent.
	pub nonce: Index,
	/// The number of other modules that currently depend on this account's existence. The account
	/// cannot be reaped until this is zero.
	pub consumers: RefCount,
	/// The number of other modules that allow this account to exist. The account may not be reaped
	/// until this and `sufficients` are both zero.
	pub providers: RefCount,
	/// The number of modules that allow this account to exist for their own purposes only. The
	/// account may not be reaped until this and `providers` are both zero.
	pub sufficients: RefCount,
	/// The additional data that belongs to this account. Used to store the balance(s) in a lot of
	/// chains.
	pub data: AccountData,
}

/// Stores the `spec_version` and `spec_name` of when the last runtime upgrade
/// happened.
#[derive(sp_runtime::RuntimeDebug, Encode, Decode, TypeInfo)]
#[cfg_attr(feature = "std", derive(PartialEq))]
pub struct LastRuntimeUpgradeInfo {
	pub spec_version: codec::Compact<u32>,
	pub spec_name: sp_runtime::RuntimeString,
}

impl LastRuntimeUpgradeInfo {
	/// Returns if the runtime was upgraded in comparison of `self` and `current`.
	///
	/// Checks if either the `spec_version` increased or the `spec_name` changed.
	pub fn was_upgraded(&self, current: &sp_version::RuntimeVersion) -> bool {
		current.spec_version > self.spec_version.0 || current.spec_name != self.spec_name
	}
}

impl From<sp_version::RuntimeVersion> for LastRuntimeUpgradeInfo {
	fn from(version: sp_version::RuntimeVersion) -> Self {
		Self { spec_version: version.spec_version.into(), spec_name: version.spec_name }
	}
}

/// Ensure the origin is Root.
pub struct EnsureRoot<AccountId>(sp_std::marker::PhantomData<AccountId>);
impl<O: Into<Result<RawOrigin<AccountId>, O>> + From<RawOrigin<AccountId>>, AccountId>
	EnsureOrigin<O> for EnsureRoot<AccountId>
{
	type Success = ();
	fn try_origin(o: O) -> Result<Self::Success, O> {
		o.into().and_then(|o| match o {
			RawOrigin::Root => Ok(()),
			r => Err(O::from(r)),
		})
	}

	#[cfg(feature = "runtime-benchmarks")]
	fn try_successful_origin() -> Result<O, ()> {
		Ok(O::from(RawOrigin::Root))
	}
}

/// Ensure the origin is Root and return the provided `Success` value.
pub struct EnsureRootWithSuccess<AccountId, Success>(
	sp_std::marker::PhantomData<(AccountId, Success)>,
);
impl<
		O: Into<Result<RawOrigin<AccountId>, O>> + From<RawOrigin<AccountId>>,
		AccountId,
		Success: TypedGet,
	> EnsureOrigin<O> for EnsureRootWithSuccess<AccountId, Success>
{
	type Success = Success::Type;
	fn try_origin(o: O) -> Result<Self::Success, O> {
		o.into().and_then(|o| match o {
			RawOrigin::Root => Ok(Success::get()),
			r => Err(O::from(r)),
		})
	}

	#[cfg(feature = "runtime-benchmarks")]
	fn try_successful_origin() -> Result<O, ()> {
		Ok(O::from(RawOrigin::Root))
	}
}

/// Ensure the origin is provided `Ensure` origin and return the provided `Success` value.
pub struct EnsureWithSuccess<Ensure, AccountId, Success>(
	sp_std::marker::PhantomData<(Ensure, AccountId, Success)>,
);

impl<
		O: Into<Result<RawOrigin<AccountId>, O>> + From<RawOrigin<AccountId>>,
		Ensure: EnsureOrigin<O>,
		AccountId,
		Success: TypedGet,
	> EnsureOrigin<O> for EnsureWithSuccess<Ensure, AccountId, Success>
{
	type Success = Success::Type;

	fn try_origin(o: O) -> Result<Self::Success, O> {
		Ensure::try_origin(o).map(|_| Success::get())
	}

	#[cfg(feature = "runtime-benchmarks")]
	fn try_successful_origin() -> Result<O, ()> {
		Ensure::try_successful_origin()
	}
}

/// Ensure the origin is any `Signed` origin.
pub struct EnsureSigned<AccountId>(sp_std::marker::PhantomData<AccountId>);
impl<O: Into<Result<RawOrigin<AccountId>, O>> + From<RawOrigin<AccountId>>, AccountId: Decode>
	EnsureOrigin<O> for EnsureSigned<AccountId>
{
	type Success = AccountId;
	fn try_origin(o: O) -> Result<Self::Success, O> {
		o.into().and_then(|o| match o {
			RawOrigin::Signed(who) => Ok(who),
			r => Err(O::from(r)),
		})
	}

	#[cfg(feature = "runtime-benchmarks")]
	fn try_successful_origin() -> Result<O, ()> {
		let zero_account_id =
			AccountId::decode(&mut TrailingZeroInput::zeroes()).map_err(|_| ())?;
		Ok(O::from(RawOrigin::Signed(zero_account_id)))
	}
}

/// Ensure the origin is `Signed` origin from the given `AccountId`.
pub struct EnsureSignedBy<Who, AccountId>(sp_std::marker::PhantomData<(Who, AccountId)>);
impl<
		O: Into<Result<RawOrigin<AccountId>, O>> + From<RawOrigin<AccountId>>,
		Who: SortedMembers<AccountId>,
		AccountId: PartialEq + Clone + Ord + Decode,
	> EnsureOrigin<O> for EnsureSignedBy<Who, AccountId>
{
	type Success = AccountId;
	fn try_origin(o: O) -> Result<Self::Success, O> {
		o.into().and_then(|o| match o {
			RawOrigin::Signed(ref who) if Who::contains(who) => Ok(who.clone()),
			r => Err(O::from(r)),
		})
	}

	#[cfg(feature = "runtime-benchmarks")]
	fn try_successful_origin() -> Result<O, ()> {
		let first_member = match Who::sorted_members().first() {
			Some(account) => account.clone(),
			None => AccountId::decode(&mut TrailingZeroInput::zeroes()).map_err(|_| ())?,
		};
		Ok(O::from(RawOrigin::Signed(first_member)))
	}
}

/// Ensure the origin is `None`. i.e. unsigned transaction.
pub struct EnsureNone<AccountId>(sp_std::marker::PhantomData<AccountId>);
impl<O: Into<Result<RawOrigin<AccountId>, O>> + From<RawOrigin<AccountId>>, AccountId>
	EnsureOrigin<O> for EnsureNone<AccountId>
{
	type Success = ();
	fn try_origin(o: O) -> Result<Self::Success, O> {
		o.into().and_then(|o| match o {
			RawOrigin::None => Ok(()),
			r => Err(O::from(r)),
		})
	}

	#[cfg(feature = "runtime-benchmarks")]
	fn try_successful_origin() -> Result<O, ()> {
		Ok(O::from(RawOrigin::None))
	}
}

/// Always fail.
pub struct EnsureNever<T>(sp_std::marker::PhantomData<T>);
impl<O, T> EnsureOrigin<O> for EnsureNever<T> {
	type Success = T;
	fn try_origin(o: O) -> Result<Self::Success, O> {
		Err(o)
	}

	#[cfg(feature = "runtime-benchmarks")]
	fn try_successful_origin() -> Result<O, ()> {
		Err(())
	}
}

/// Ensure that the origin `o` represents a signed extrinsic (i.e. transaction).
/// Returns `Ok` with the account that signed the extrinsic or an `Err` otherwise.
pub fn ensure_signed<OuterOrigin, AccountId>(o: OuterOrigin) -> Result<AccountId, BadOrigin>
where
	OuterOrigin: Into<Result<RawOrigin<AccountId>, OuterOrigin>>,
{
	match o.into() {
		Ok(RawOrigin::Signed(t)) => Ok(t),
		_ => Err(BadOrigin),
	}
}

/// Ensure that the origin `o` represents either a signed extrinsic (i.e. transaction) or the root.
/// Returns `Ok` with the account that signed the extrinsic, `None` if it was root,  or an `Err`
/// otherwise.
pub fn ensure_signed_or_root<OuterOrigin, AccountId>(
	o: OuterOrigin,
) -> Result<Option<AccountId>, BadOrigin>
where
	OuterOrigin: Into<Result<RawOrigin<AccountId>, OuterOrigin>>,
{
	match o.into() {
		Ok(RawOrigin::Root) => Ok(None),
		Ok(RawOrigin::Signed(t)) => Ok(Some(t)),
		_ => Err(BadOrigin),
	}
}

/// Ensure that the origin `o` represents the root. Returns `Ok` or an `Err` otherwise.
pub fn ensure_root<OuterOrigin, AccountId>(o: OuterOrigin) -> Result<(), BadOrigin>
where
	OuterOrigin: Into<Result<RawOrigin<AccountId>, OuterOrigin>>,
{
	match o.into() {
		Ok(RawOrigin::Root) => Ok(()),
		_ => Err(BadOrigin),
	}
}

/// Ensure that the origin `o` represents an unsigned extrinsic. Returns `Ok` or an `Err` otherwise.
pub fn ensure_none<OuterOrigin, AccountId>(o: OuterOrigin) -> Result<(), BadOrigin>
where
	OuterOrigin: Into<Result<RawOrigin<AccountId>, OuterOrigin>>,
{
	match o.into() {
		Ok(RawOrigin::None) => Ok(()),
		_ => Err(BadOrigin),
	}
}

/// Reference status; can be either referenced or unreferenced.
#[derive(RuntimeDebug)]
pub enum RefStatus {
	Referenced,
	Unreferenced,
}

/// Some resultant status relevant to incrementing a provider/self-sufficient reference.
#[derive(Eq, PartialEq, RuntimeDebug)]
pub enum IncRefStatus {
	/// Account was created.
	Created,
	/// Account already existed.
	Existed,
}

/// Some resultant status relevant to decrementing a provider/self-sufficient reference.
#[derive(Eq, PartialEq, RuntimeDebug)]
pub enum DecRefStatus {
	/// Account was destroyed.
	Reaped,
	/// Account still exists.
	Exists,
}

impl<T: Config> Pallet<T> {
	pub fn account_exists(who: &T::AccountId) -> bool {
		Account::<T>::contains_key(who)
	}

	/// Write code to the storage and emit related events and digest items.
	///
	/// Note this function almost never should be used directly. It is exposed
	/// for `OnSetCode` implementations that defer actual code being written to
	/// the storage (for instance in case of parachains).
	pub fn update_code_in_storage(code: &[u8]) -> DispatchResult {
		storage::unhashed::put_raw(well_known_keys::CODE, code);
		Self::deposit_log(generic::DigestItem::RuntimeEnvironmentUpdated);
		Self::deposit_event(Event::CodeUpdated);
		Ok(())
	}

	/// Increment the reference counter on an account.
	#[deprecated = "Use `inc_consumers` instead"]
	pub fn inc_ref(who: &T::AccountId) {
		let _ = Self::inc_consumers(who);
	}

	/// Decrement the reference counter on an account. This *MUST* only be done once for every time
	/// you called `inc_consumers` on `who`.
	#[deprecated = "Use `dec_consumers` instead"]
	pub fn dec_ref(who: &T::AccountId) {
		let _ = Self::dec_consumers(who);
	}

	/// The number of outstanding references for the account `who`.
	#[deprecated = "Use `consumers` instead"]
	pub fn refs(who: &T::AccountId) -> RefCount {
		Self::consumers(who)
	}

	/// True if the account has no outstanding references.
	#[deprecated = "Use `!is_provider_required` instead"]
	pub fn allow_death(who: &T::AccountId) -> bool {
		!Self::is_provider_required(who)
	}

	/// Increment the provider reference counter on an account.
	pub fn inc_providers(who: &T::AccountId) -> IncRefStatus {
		Account::<T>::mutate(who, |a| {
			if a.providers == 0 && a.sufficients == 0 {
				// Account is being created.
				a.providers = 1;
				Self::on_created_account(who.clone(), a);
				IncRefStatus::Created
			} else {
				a.providers = a.providers.saturating_add(1);
				IncRefStatus::Existed
			}
		})
	}

	/// Decrement the provider reference counter on an account.
	///
	/// This *MUST* only be done once for every time you called `inc_providers` on `who`.
	pub fn dec_providers(who: &T::AccountId) -> Result<DecRefStatus, DispatchError> {
		Account::<T>::try_mutate_exists(who, |maybe_account| {
			if let Some(mut account) = maybe_account.take() {
				if account.providers == 0 {
					// Logic error - cannot decrement beyond zero.
					log::error!(
						target: LOG_TARGET,
						"Logic error: Unexpected underflow in reducing provider",
					);
					account.providers = 1;
				}
				match (account.providers, account.consumers, account.sufficients) {
					(1, 0, 0) => {
						// No providers left (and no consumers) and no sufficients. Account dead.

						Pallet::<T>::on_killed_account(who.clone());
						Ok(DecRefStatus::Reaped)
					},
					(1, c, _) if c > 0 => {
						// Cannot remove last provider if there are consumers.
						Err(DispatchError::ConsumerRemaining)
					},
					(x, _, _) => {
						// Account will continue to exist as there is either > 1 provider or
						// > 0 sufficients.
						account.providers = x - 1;
						*maybe_account = Some(account);
						Ok(DecRefStatus::Exists)
					},
				}
			} else {
				log::error!(
					target: LOG_TARGET,
					"Logic error: Account already dead when reducing provider",
				);
				Ok(DecRefStatus::Reaped)
			}
		})
	}

	/// Increment the self-sufficient reference counter on an account.
	pub fn inc_sufficients(who: &T::AccountId) -> IncRefStatus {
		Account::<T>::mutate(who, |a| {
			if a.providers + a.sufficients == 0 {
				// Account is being created.
				a.sufficients = 1;
				Self::on_created_account(who.clone(), a);
				IncRefStatus::Created
			} else {
				a.sufficients = a.sufficients.saturating_add(1);
				IncRefStatus::Existed
			}
		})
	}

	/// Decrement the sufficients reference counter on an account.
	///
	/// This *MUST* only be done once for every time you called `inc_sufficients` on `who`.
	pub fn dec_sufficients(who: &T::AccountId) -> DecRefStatus {
		Account::<T>::mutate_exists(who, |maybe_account| {
			if let Some(mut account) = maybe_account.take() {
				if account.sufficients == 0 {
					// Logic error - cannot decrement beyond zero.
					log::error!(
						target: LOG_TARGET,
						"Logic error: Unexpected underflow in reducing sufficients",
					);
				}
				match (account.sufficients, account.providers) {
					(0, 0) | (1, 0) => {
						Pallet::<T>::on_killed_account(who.clone());
						DecRefStatus::Reaped
					},
					(x, _) => {
						account.sufficients = x - 1;
						*maybe_account = Some(account);
						DecRefStatus::Exists
					},
				}
			} else {
				log::error!(
					target: LOG_TARGET,
					"Logic error: Account already dead when reducing provider",
				);
				DecRefStatus::Reaped
			}
		})
	}

	/// The number of outstanding provider references for the account `who`.
	pub fn providers(who: &T::AccountId) -> RefCount {
		Account::<T>::get(who).providers
	}

	/// The number of outstanding sufficient references for the account `who`.
	pub fn sufficients(who: &T::AccountId) -> RefCount {
		Account::<T>::get(who).sufficients
	}

	/// The number of outstanding provider and sufficient references for the account `who`.
	pub fn reference_count(who: &T::AccountId) -> RefCount {
		let a = Account::<T>::get(who);
		a.providers + a.sufficients
	}

	/// Increment the reference counter on an account.
	///
	/// The account `who`'s `providers` must be non-zero and the current number of consumers must
	/// be less than `MaxConsumers::max_consumers()` or this will return an error.
	pub fn inc_consumers(who: &T::AccountId) -> Result<(), DispatchError> {
		Account::<T>::try_mutate(who, |a| {
			if a.providers > 0 {
				if a.consumers < T::MaxConsumers::max_consumers() {
					a.consumers = a.consumers.saturating_add(1);
					Ok(())
				} else {
					Err(DispatchError::TooManyConsumers)
				}
			} else {
				Err(DispatchError::NoProviders)
			}
		})
	}

	/// Increment the reference counter on an account, ignoring the `MaxConsumers` limits.
	///
	/// The account `who`'s `providers` must be non-zero or this will return an error.
	pub fn inc_consumers_without_limit(who: &T::AccountId) -> Result<(), DispatchError> {
		Account::<T>::try_mutate(who, |a| {
			if a.providers > 0 {
				a.consumers = a.consumers.saturating_add(1);
				Ok(())
			} else {
				Err(DispatchError::NoProviders)
			}
		})
	}

	/// Decrement the reference counter on an account. This *MUST* only be done once for every time
	/// you called `inc_consumers` on `who`.
	pub fn dec_consumers(who: &T::AccountId) {
		Account::<T>::mutate(who, |a| {
			if a.consumers > 0 {
				a.consumers -= 1;
			} else {
				log::error!(
					target: LOG_TARGET,
					"Logic error: Unexpected underflow in reducing consumer",
				);
			}
		})
	}

	/// The number of outstanding references for the account `who`.
	pub fn consumers(who: &T::AccountId) -> RefCount {
		Account::<T>::get(who).consumers
	}

	/// True if the account has some outstanding consumer references.
	pub fn is_provider_required(who: &T::AccountId) -> bool {
		Account::<T>::get(who).consumers != 0
	}

	/// True if the account has no outstanding consumer references or more than one provider.
	pub fn can_dec_provider(who: &T::AccountId) -> bool {
		let a = Account::<T>::get(who);
		a.consumers == 0 || a.providers > 1
	}

	/// True if the account has at least one provider reference and adding `amount` consumer
	/// references would not take it above the the maximum.
	pub fn can_accrue_consumers(who: &T::AccountId, amount: u32) -> bool {
		let a = Account::<T>::get(who);
		match a.consumers.checked_add(amount) {
			Some(c) => a.providers > 0 && c <= T::MaxConsumers::max_consumers(),
			None => false,
		}
	}

	/// True if the account has at least one provider reference and fewer consumer references than
	/// the maximum.
	pub fn can_inc_consumer(who: &T::AccountId) -> bool {
		Self::can_accrue_consumers(who, 1)
	}

	/// Deposits an event into this block's event record.
	///
	/// NOTE: Events not registered at the genesis block and quietly omitted.
	pub fn deposit_event(event: impl Into<T::RuntimeEvent>) {
		Self::deposit_event_indexed(&[], event.into());
	}

	/// Deposits an event into this block's event record adding this event
	/// to the corresponding topic indexes.
	///
	/// This will update storage entries that correspond to the specified topics.
	/// It is expected that light-clients could subscribe to this topics.
	///
	/// NOTE: Events not registered at the genesis block and quietly omitted.
	pub fn deposit_event_indexed(topics: &[T::Hash], event: T::RuntimeEvent) {
		let block_number = Self::block_number();
		// Don't populate events on genesis.
		if block_number.is_zero() {
			return
		}

		let phase = ExecutionPhase::<T>::get().unwrap_or_default();
		let event = EventRecord { phase, event, topics: topics.to_vec() };

		// Index of the to be added event.
		let event_idx = {
			let old_event_count = EventCount::<T>::get();
			let new_event_count = match old_event_count.checked_add(1) {
				// We've reached the maximum number of events at this block, just
				// don't do anything and leave the event_count unaltered.
				None => return,
				Some(nc) => nc,
			};
			EventCount::<T>::put(new_event_count);
			old_event_count
		};

		Events::<T>::append(event);

		for topic in topics {
			<EventTopics<T>>::append(topic, &(block_number, event_idx));
		}
	}

	/// Gets the index of extrinsic that is currently executing.
	pub fn extrinsic_index() -> Option<u32> {
		storage::unhashed::get(well_known_keys::EXTRINSIC_INDEX)
	}

	/// Gets extrinsics count.
	pub fn extrinsic_count() -> u32 {
		ExtrinsicCount::<T>::get().unwrap_or_default()
	}

	pub fn all_extrinsics_len() -> u32 {
		AllExtrinsicsLen::<T>::get().unwrap_or_default()
	}

	/// Inform the system pallet of some additional weight that should be accounted for, in the
	/// current block.
	///
	/// NOTE: use with extra care; this function is made public only be used for certain pallets
	/// that need it. A runtime that does not have dynamic calls should never need this and should
	/// stick to static weights. A typical use case for this is inner calls or smart contract calls.
	/// Furthermore, it only makes sense to use this when it is presumably  _cheap_ to provide the
	/// argument `weight`; In other words, if this function is to be used to account for some
	/// unknown, user provided call's weight, it would only make sense to use it if you are sure you
	/// can rapidly compute the weight of the inner call.
	///
	/// Even more dangerous is to note that this function does NOT take any action, if the new sum
	/// of block weight is more than the block weight limit. This is what the _unchecked_.
	///
	/// Another potential use-case could be for the `on_initialize` and `on_finalize` hooks.
	pub fn register_extra_weight_unchecked(weight: Weight, class: DispatchClass) {
		BlockWeight::<T>::mutate(|current_weight| {
			current_weight.accrue(weight, class);
		});
	}

	/// store seed and shuffle extrinsics from precedesing block
	pub fn set_block_seed(seed: &sp_core::H256) {
		sp_runtime::runtime_logger::RuntimeLogger::init();
		<BlockSeed<T>>::put(seed);
		let mut queue = <StorageQueue<T>>::get();
		let current_block = Self::block_number().saturated_into::<u32>();
		log::debug!( target: "runtime::ver", "storing seed {} for block {}", seed, current_block);
		if let Some((nr, index, txs)) = queue.last_mut() {
			if Self::block_number() == *nr + One::one() {
				// index is only set when txs has been shuffled already
				assert!(index.is_none());
				let shuffled = extrinsic_shuffler::shuffle_using_seed(txs.clone(), seed);
				let _ = sp_std::mem::replace(txs, shuffled);
				let _ = sp_std::mem::replace(index, Some(0));
			}
		}
		<StorageQueue<T>>::put(queue);
	}

	// part of block creation mechanims, used to ignore nonces when prevalidating txs
	pub fn set_prevalidation() {
		TxPrevalidation::<T>::put(true);
	}

	pub fn store_txs(txs: Vec<(Option<T::AccountId>, EncodedTx)>) {
		let block_number = Self::block_number().saturated_into::<u32>();
		sp_runtime::runtime_logger::RuntimeLogger::init();
		if !txs.is_empty() {
			log::debug!( target: "runtime::ver", "storing {} txs at block {}", block_number, txs.len() );
			let mut queue = <StorageQueue<T>>::take();
			queue.try_push((Self::block_number(), None, txs)).unwrap();
			<StorageQueue<T>>::put(queue);
		} else {
			log::debug!( target: "runtime::ver", "no txs to store at block {}", block_number);
		}
	}

	pub fn can_enqueue_txs() -> bool {
		let queue = <StorageQueue<T>>::get();
		<StorageQueueLimit as Get<u32>>::get() > queue.len() as u32
	}

	/// returns list of all not executed txs held in storage queue at the moment
	pub fn enqueued_blocks_count() -> u64 {
		<StorageQueue<T>>::get().len() as u64
	}

	/// returns amount of txs in storage queue signed by particular user
	pub fn enqueued_txs_count(acc: &T::AccountId) -> usize {
		let queue = <StorageQueue<T>>::get();
		queue
			.iter()
			.map(|(_, _, txs)| txs)
			.flatten()
			.filter(|(who, _)| who.clone() == Some(acc.clone()))
			.count()
	}

	pub fn get_previous_blocks_txs() -> Vec<Vec<u8>> {
		let previous_block = Self::current_block_number() - One::one();
		let queue = <StorageQueue<T>>::get();
		queue
			.iter()
			.filter_map(|block| match block {
				(block_nr, Some(exec_index), txs) if *block_nr <= previous_block =>
					Some(txs.iter().skip(*exec_index as usize).map(|(_, tx)| tx)),
				_ => None,
			})
			.flatten()
			.cloned()
			.collect::<Vec<_>>()
	}

	/// Dequeue particular number of txs from storage queue.
	/// It modifies the storage
	pub fn pop_txs(mut len: usize) -> Vec<EncodedTx> {
		sp_runtime::runtime_logger::RuntimeLogger::init();
		let mut result: Vec<_> = Vec::new();
		let mut fully_executed_blocks = 0;
		let mut queue = <StorageQueue<T>>::take();
		if queue.is_empty() {
			log::debug!( target: "runtime::ver", "popping {} txs from storage queue - queue is empty!" , len);
		} else {
			log::debug!( target: "runtime::ver", "popping {} txs from storage queue" , len);
		}

		for (nr, index, txs) in queue.iter_mut() {
			if len == 0 {
				break
			}

			if let Some(id) = index {
				log::debug!( target: "runtime::ver", "block #{}, found {}/{}", nr.clone().saturated_into::<u32>(), txs.len() - (*id as usize), len);
				let count = sp_std::cmp::min(txs.len() - (*id) as usize, len) as usize;
				let last_index = *id as usize + count;
				if last_index == txs.len() {
					fully_executed_blocks += 1;
					log::debug!( target: "runtime::ver", "block {} has been fully executed", nr.clone().saturated_into::<u32>());
				}
				result.extend_from_slice(&txs[*id as usize..last_index]);
				*id += count as u32;
				len -= count;
				log::debug!( target: "runtime::ver", "fetched {} tx from block {}", count, nr.clone().saturated_into::<u32>());
			} else {
				log::debug!( target: "runtime::ver", "unshuffled block found {}", nr.clone().saturated_into::<u32>());
				break
			}
		}

		if fully_executed_blocks > 0 {
			let size_before = queue.len();
			queue.drain(0..fully_executed_blocks);
			log::debug!( target: "runtime::ver", "{} blocks to be removed from queue, len {} -> {}", fully_executed_blocks, size_before, queue.len());
		}
		<StorageQueue<T>>::put(queue);
		result.iter().map(|(_, data)| data.clone()).collect()
	}

	/// Start the execution of a particular block.
	pub fn initialize(number: &T::BlockNumber, parent_hash: &T::Hash, digest: &generic::Digest) {
		// populate environment
		ExecutionPhase::<T>::put(Phase::Initialization);
		storage::unhashed::put(well_known_keys::EXTRINSIC_INDEX, &0u32);
		<Number<T>>::put(number);
		<Digest<T>>::put(digest);
		<ParentHash<T>>::put(parent_hash);
		<BlockHash<T>>::insert(*number - One::one(), parent_hash);

		// Remove previous block data from storage
		BlockWeight::<T>::kill();
	}

	/// Remove temporary "environment" entries in storage, compute the storage root and return the
	/// resulting header for this block.
	pub fn finalize() -> T::Header {
		log::debug!(
			target: LOG_TARGET,
			"[{:?}] {} extrinsics, length: {} (normal {}%, op: {}%, mandatory {}%) / normal weight:\
			 {} ({}%) op weight {} ({}%) / mandatory weight {} ({}%)",
			Self::block_number(),
			Self::extrinsic_index().unwrap_or_default(),
			Self::all_extrinsics_len(),
			sp_runtime::Percent::from_rational(
				Self::all_extrinsics_len(),
				*T::BlockLength::get().max.get(DispatchClass::Normal)
			).deconstruct(),
			sp_runtime::Percent::from_rational(
				Self::all_extrinsics_len(),
				*T::BlockLength::get().max.get(DispatchClass::Operational)
			).deconstruct(),
			sp_runtime::Percent::from_rational(
				Self::all_extrinsics_len(),
				*T::BlockLength::get().max.get(DispatchClass::Mandatory)
			).deconstruct(),
			Self::block_weight().get(DispatchClass::Normal),
			sp_runtime::Percent::from_rational(
				Self::block_weight().get(DispatchClass::Normal).ref_time(),
				T::BlockWeights::get().get(DispatchClass::Normal).max_total.unwrap_or(Bounded::max_value()).ref_time()
			).deconstruct(),
			Self::block_weight().get(DispatchClass::Operational),
			sp_runtime::Percent::from_rational(
				Self::block_weight().get(DispatchClass::Operational).ref_time(),
				T::BlockWeights::get().get(DispatchClass::Operational).max_total.unwrap_or(Bounded::max_value()).ref_time()
			).deconstruct(),
			Self::block_weight().get(DispatchClass::Mandatory),
			sp_runtime::Percent::from_rational(
				Self::block_weight().get(DispatchClass::Mandatory).ref_time(),
				T::BlockWeights::get().get(DispatchClass::Mandatory).max_total.unwrap_or(Bounded::max_value()).ref_time()
			).deconstruct(),
		);
		ExecutionPhase::<T>::kill();
		AllExtrinsicsLen::<T>::kill();
		DidStoreTxs::<T>::kill();

		// The following fields
		//
		// - <Events<T>>
		// - <EventCount<T>>
		// - <EventTopics<T>>
		// - <Number<T>>
		// - <ParentHash<T>>
		// - <Digest<T>>
		//
		// stay to be inspected by the client and will be cleared by `Self::initialize`.
		let number = <Number<T>>::get();
		let parent_hash = <ParentHash<T>>::get();
		let digest = <Digest<T>>::get();

		let extrinsics = (0..ExtrinsicCount::<T>::take().unwrap_or_default())
			.map(ExtrinsicData::<T>::take)
			.collect();
		let extrinsics_root = extrinsics_data_root::<T::Hashing>(extrinsics);

		// move block hash pruning window by one block
		let block_hash_count = T::BlockHashCount::get();
		let to_remove = number.saturating_sub(block_hash_count).saturating_sub(One::one());

		// keep genesis hash
		if !to_remove.is_zero() {
			<BlockHash<T>>::remove(to_remove);
		}

		let version = T::Version::get().state_version();
		let storage_root = T::Hash::decode(&mut &sp_io::storage::root(version)[..])
			.expect("Node is configured to use the same hash; qed");

		<T::Header as traits::Header>::new(
			number,
			extrinsics_root,
			storage_root,
			parent_hash,
			digest,
		)
	}

	/// Deposits a log and ensures it matches the block's log data.
	///
	/// ## Complexity
	/// - `O(1)`
	pub fn deposit_log(item: generic::DigestItem) {
		<Digest<T>>::append(item);
	}

	/// Get the basic externalities for this pallet, useful for tests.
	#[cfg(any(feature = "std", test))]
	pub fn externalities() -> TestExternalities {
		TestExternalities::new(sp_core::storage::Storage {
			top: map![
				<BlockHash<T>>::hashed_key_for(T::BlockNumber::zero()) => [69u8; 32].encode(),
				<Number<T>>::hashed_key().to_vec() => T::BlockNumber::one().encode(),
				<ParentHash<T>>::hashed_key().to_vec() => [69u8; 32].encode()
			],
			children_default: map![],
		})
	}

	/// Get the current events deposited by the runtime.
	///
	/// NOTE: This should only be used in tests. Reading events from the runtime can have a large
	/// impact on the PoV size of a block. Users should use alternative and well bounded storage
	/// items for any behavior like this.
	///
	/// NOTE: Events not registered at the genesis block and quietly omitted.
	#[cfg(any(feature = "std", feature = "runtime-benchmarks", test))]
	pub fn events() -> Vec<EventRecord<T::RuntimeEvent, T::Hash>> {
		debug_assert!(
			!Self::block_number().is_zero(),
			"events not registered at the genesis block"
		);
		// Dereferencing the events here is fine since we are not in the
		// memory-restricted runtime.
		Self::read_events_no_consensus().map(|e| *e).collect()
	}

	/// Get the current events deposited by the runtime.
	///
	/// Should only be called if you know what you are doing and outside of the runtime block
	/// execution else it can have a large impact on the PoV size of a block.
	pub fn read_events_no_consensus(
	) -> impl sp_std::iter::Iterator<Item = Box<EventRecord<T::RuntimeEvent, T::Hash>>> {
		Events::<T>::stream_iter()
	}

	/// Set the block number to something in particular. Can be used as an alternative to
	/// `initialize` for tests that don't need to bother with the other environment entries.
	#[cfg(any(feature = "std", feature = "runtime-benchmarks", test))]
	pub fn set_block_number(n: T::BlockNumber) {
		<Number<T>>::put(n);
	}

	/// Sets the index of extrinsic that is currently executing.
	#[cfg(any(feature = "std", test))]
	pub fn set_extrinsic_index(extrinsic_index: u32) {
		storage::unhashed::put(well_known_keys::EXTRINSIC_INDEX, &extrinsic_index)
	}

	/// Set the parent hash number to something in particular. Can be used as an alternative to
	/// `initialize` for tests that don't need to bother with the other environment entries.
	#[cfg(any(feature = "std", test))]
	pub fn set_parent_hash(n: T::Hash) {
		<ParentHash<T>>::put(n);
	}

	/// Set the current block weight. This should only be used in some integration tests.
	#[cfg(any(feature = "std", test))]
	pub fn set_block_consumed_resources(weight: Weight, len: usize) {
		BlockWeight::<T>::mutate(|current_weight| {
			current_weight.set(weight, DispatchClass::Normal)
		});
		AllExtrinsicsLen::<T>::put(len as u32);
	}

	/// Reset events.
	///
	/// This needs to be used in prior calling [`initialize`](Self::initialize) for each new block
	/// to clear events from previous block.
	pub fn reset_events() {
		<Events<T>>::kill();
		EventCount::<T>::kill();
		let _ = <EventTopics<T>>::clear(u32::max_value(), None);
	}

	/// Assert the given `event` exists.
	///
	/// NOTE: Events not registered at the genesis block and quietly omitted.
	#[cfg(any(feature = "std", feature = "runtime-benchmarks", test))]
	pub fn assert_has_event(event: T::RuntimeEvent) {
		let events = Self::events();
		assert!(
			events.iter().any(|record| record.event == event),
			"expected event {event:?} not found in events {events:?}",
		);
	}

	/// Assert the last event equal to the given `event`.
	///
	/// NOTE: Events not registered at the genesis block and quietly omitted.
	#[cfg(any(feature = "std", feature = "runtime-benchmarks", test))]
	pub fn assert_last_event(event: T::RuntimeEvent) {
		let last_event = Self::events().last().expect("events expected").event.clone();
		assert_eq!(
			last_event, event,
			"expected event {event:?} is not equal to the last event {last_event:?}",
		);
	}

	/// Return the chain's current runtime version.
	pub fn runtime_version() -> RuntimeVersion {
		T::Version::get()
	}

	/// Retrieve the account transaction counter from storage.
	pub fn account_nonce(who: impl EncodeLike<T::AccountId>) -> T::Index {
		Account::<T>::get(who).nonce
	}

	/// Increment a particular account's nonce by 1.
	pub fn inc_account_nonce(who: impl EncodeLike<T::AccountId>) {
		Account::<T>::mutate(who, |a| a.nonce += T::Index::one());
	}

	/// Note what the extrinsic data of the current extrinsic index is.
	///
	/// This is required to be called before applying an extrinsic. The data will used
	/// in [`Self::finalize`] to calculate the correct extrinsics root.
	pub fn note_extrinsic(encoded_xt: Vec<u8>) {
		ExtrinsicData::<T>::insert(Self::extrinsic_index().unwrap_or_default(), encoded_xt);
	}

	/// To be called immediately after an extrinsic has been applied.
	///
	/// Emits an `ExtrinsicSuccess` or `ExtrinsicFailed` event depending on the outcome.
	/// The emitted event contains the post-dispatch corrected weight including
	/// the base-weight for its dispatch class.
	pub fn note_applied_extrinsic(r: &DispatchResultWithPostInfo, mut info: DispatchInfo) {
		info.weight = extract_actual_weight(r, &info)
			.saturating_add(T::BlockWeights::get().get(info.class).base_extrinsic);
		info.pays_fee = extract_actual_pays_fee(r, &info);

		Self::deposit_event(match r {
			Ok(_) => Event::ExtrinsicSuccess { dispatch_info: info },
			Err(err) => {
				log::trace!(
					target: LOG_TARGET,
					"Extrinsic failed at block({:?}): {:?}",
					Self::block_number(),
					err,
				);
				Event::ExtrinsicFailed { dispatch_error: err.error, dispatch_info: info }
			},
		});

		let next_extrinsic_index = Self::extrinsic_index().unwrap_or_default() + 1u32;

		storage::unhashed::put(well_known_keys::EXTRINSIC_INDEX, &next_extrinsic_index);
		ExecutionPhase::<T>::put(Phase::ApplyExtrinsic(next_extrinsic_index));
	}

	/// To be called immediately after `note_applied_extrinsic` of the last extrinsic of the block
	/// has been called.
	pub fn note_finished_extrinsics() {
		let extrinsic_index: u32 =
			storage::unhashed::take(well_known_keys::EXTRINSIC_INDEX).unwrap_or_default();
		ExtrinsicCount::<T>::put(extrinsic_index);
		ExecutionPhase::<T>::put(Phase::Finalization);
	}

	/// To be called immediately after finishing the initialization of the block
	/// (e.g., called `on_initialize` for all pallets).
	pub fn note_finished_initialize() {
		ExecutionPhase::<T>::put(Phase::ApplyExtrinsic(0))
	}

	/// An account is being created.
	pub fn on_created_account(who: T::AccountId, _a: &mut AccountInfo<T::Index, T::AccountData>) {
		T::OnNewAccount::on_new_account(&who);
		Self::deposit_event(Event::NewAccount { account: who });
	}

	/// Do anything that needs to be done after an account has been killed.
	fn on_killed_account(who: T::AccountId) {
		T::OnKilledAccount::on_killed_account(&who);
		Self::deposit_event(Event::KilledAccount { account: who });
	}

	/// Determine whether or not it is possible to update the code.
	///
	/// Checks the given code if it is a valid runtime wasm blob by instantianting
	/// it and extracting the runtime version of it. It checks that the runtime version
	/// of the old and new runtime has the same spec name and that the spec version is increasing.
	pub fn can_set_code(code: &[u8]) -> Result<(), sp_runtime::DispatchError> {
		let current_version = T::Version::get();
		let new_version = sp_io::misc::runtime_version(code)
			.and_then(|v| RuntimeVersion::decode(&mut &v[..]).ok())
			.ok_or(Error::<T>::FailedToExtractRuntimeVersion)?;

		if new_version.spec_name != current_version.spec_name {
			return Err(Error::<T>::InvalidSpecName.into())
		}

		if new_version.spec_version <= current_version.spec_version {
			return Err(Error::<T>::SpecVersionNeedsToIncrease.into())
		}

		Ok(())
	}
}

/// Event handler which registers a provider when created.
pub struct Provider<T>(PhantomData<T>);
impl<T: Config> HandleLifetime<T::AccountId> for Provider<T> {
	fn created(t: &T::AccountId) -> Result<(), DispatchError> {
		Pallet::<T>::inc_providers(t);
		Ok(())
	}
	fn killed(t: &T::AccountId) -> Result<(), DispatchError> {
		Pallet::<T>::dec_providers(t).map(|_| ())
	}
}

/// Event handler which registers a self-sufficient when created.
pub struct SelfSufficient<T>(PhantomData<T>);
impl<T: Config> HandleLifetime<T::AccountId> for SelfSufficient<T> {
	fn created(t: &T::AccountId) -> Result<(), DispatchError> {
		Pallet::<T>::inc_sufficients(t);
		Ok(())
	}
	fn killed(t: &T::AccountId) -> Result<(), DispatchError> {
		Pallet::<T>::dec_sufficients(t);
		Ok(())
	}
}

/// Event handler which registers a consumer when created.
pub struct Consumer<T>(PhantomData<T>);
impl<T: Config> HandleLifetime<T::AccountId> for Consumer<T> {
	fn created(t: &T::AccountId) -> Result<(), DispatchError> {
		Pallet::<T>::inc_consumers(t)
	}
	fn killed(t: &T::AccountId) -> Result<(), DispatchError> {
		Pallet::<T>::dec_consumers(t);
		Ok(())
	}
}

impl<T: Config> BlockNumberProvider for Pallet<T> {
	type BlockNumber = <T as Config>::BlockNumber;

	fn current_block_number() -> Self::BlockNumber {
		Pallet::<T>::block_number()
	}
}

/// Implement StoredMap for a simple single-item, provide-when-not-default system. This works fine
/// for storing a single item which allows the account to continue existing as long as it's not
/// empty/default.
///
/// Anything more complex will need more sophisticated logic.
impl<T: Config> StoredMap<T::AccountId, T::AccountData> for Pallet<T> {
	fn get(k: &T::AccountId) -> T::AccountData {
		Account::<T>::get(k).data
	}

	fn try_mutate_exists<R, E: From<DispatchError>>(
		k: &T::AccountId,
		f: impl FnOnce(&mut Option<T::AccountData>) -> Result<R, E>,
	) -> Result<R, E> {
		let account = Account::<T>::get(k);
		let is_default = account.data == T::AccountData::default();
		let mut some_data = if is_default { None } else { Some(account.data) };
		let result = f(&mut some_data)?;
		if Self::providers(k) > 0 || Self::sufficients(k) > 0 {
			Account::<T>::mutate(k, |a| a.data = some_data.unwrap_or_default());
		} else {
			Account::<T>::remove(k)
		}
		Ok(result)
	}
}

/// Split an `option` into two constituent options, as defined by a `splitter` function.
pub fn split_inner<T, R, S>(
	option: Option<T>,
	splitter: impl FnOnce(T) -> (R, S),
) -> (Option<R>, Option<S>) {
	match option {
		Some(inner) => {
			let (r, s) = splitter(inner);
			(Some(r), Some(s))
		},
		None => (None, None),
	}
}

pub struct ChainContext<T>(PhantomData<T>);
impl<T> Default for ChainContext<T> {
	fn default() -> Self {
		ChainContext(PhantomData)
	}
}

impl<T: Config> Lookup for ChainContext<T> {
	type Source = <T::Lookup as StaticLookup>::Source;
	type Target = <T::Lookup as StaticLookup>::Target;

	fn lookup(&self, s: Self::Source) -> Result<Self::Target, LookupError> {
		<T::Lookup as StaticLookup>::lookup(s)
	}
}

/// Prelude to be used alongside pallet macro, for ease of use.
pub mod pallet_prelude {
	pub use crate::{ensure_none, ensure_root, ensure_signed, ensure_signed_or_root};

	/// Type alias for the `Origin` associated type of system config.
	pub type OriginFor<T> = <T as crate::Config>::RuntimeOrigin;

	/// Type alias for the `BlockNumber` associated type of system config.
	pub type BlockNumberFor<T> = <T as crate::Config>::BlockNumber;
}<|MERGE_RESOLUTION|>--- conflicted
+++ resolved
@@ -73,12 +73,8 @@
 	traits::{
 		self, AtLeast32Bit, AtLeast32BitUnsigned, BadOrigin, BlockNumberProvider, Bounded,
 		CheckEqual, Dispatchable, Hash, Lookup, LookupError, MaybeDisplay,
-<<<<<<< HEAD
-		MaybeSerializeDeserialize, Member, One, Saturating, SimpleBitOps, StaticLookup, Zero,
-=======
 		MaybeSerializeDeserialize, Member, One, SaturatedConversion, Saturating, SimpleBitOps,
 		StaticLookup, Zero,
->>>>>>> 6797cd00
 	},
 	DispatchError, RuntimeDebug,
 };
@@ -93,12 +89,8 @@
 		extract_actual_pays_fee, extract_actual_weight, DispatchClass, DispatchInfo,
 		DispatchResult, DispatchResultWithPostInfo, PerDispatchClass,
 	},
-<<<<<<< HEAD
-	storage::{self, StorageStreamIter},
-=======
-	ensure, storage,
-	storage::bounded_vec::BoundedVec,
->>>>>>> 6797cd00
+	ensure,
+	storage::{self, bounded_vec::BoundedVec, StorageStreamIter},
 	traits::{
 		ConstU32, Contains, EnsureOrigin, Get, HandleLifetime, OnKilledAccount, OnNewAccount,
 		OriginTrait, PalletInfo, SortedMembers, StoredMap, TypedGet,
@@ -143,11 +135,9 @@
 pub use frame_support::dispatch::RawOrigin;
 pub use weights::WeightInfo;
 
-<<<<<<< HEAD
+pub type StorageQueueLimit = frame_support::traits::ConstU32<2>;
+
 const LOG_TARGET: &str = "runtime::system";
-=======
-pub type StorageQueueLimit = frame_support::traits::ConstU32<2>;
->>>>>>> 6797cd00
 
 /// Compute the trie root of a list of extrinsics.
 ///
@@ -375,11 +365,6 @@
 	}
 
 	#[pallet::pallet]
-<<<<<<< HEAD
-=======
-	#[pallet::without_storage_info]
-	#[pallet::generate_store(pub (super) trait Store)]
->>>>>>> 6797cd00
 	pub struct Pallet<T>(_);
 
 	#[pallet::hooks]
@@ -394,8 +379,6 @@
 
 	#[pallet::call]
 	impl<T: Config> Pallet<T> {
-<<<<<<< HEAD
-=======
 		/// Persists list of encoded txs into the storage queue. There is an dedicated
 		/// check in [Executive](https://storage.googleapis.com/mangata-docs-node/frame_executive/struct.Executive.html) that verifies that passed binary data can be
 		/// decoded into extrinsics.
@@ -426,17 +409,11 @@
 			Ok(().into())
 		}
 
->>>>>>> 6797cd00
 		/// Make some on-chain remark.
 		///
 		/// ## Complexity
 		/// - `O(1)`
-<<<<<<< HEAD
-		#[pallet::call_index(0)]
-=======
-		/// # </weight>
 		#[pallet::call_index(1)]
->>>>>>> 6797cd00
 		#[pallet::weight(T::SystemWeightInfo::remark(_remark.len() as u32))]
 		pub fn remark(origin: OriginFor<T>, _remark: Vec<u8>) -> DispatchResultWithPostInfo {
 			ensure_signed_or_root(origin)?;
@@ -444,11 +421,7 @@
 		}
 
 		/// Set the number of pages in the WebAssembly environment's heap.
-<<<<<<< HEAD
-		#[pallet::call_index(1)]
-=======
 		#[pallet::call_index(2)]
->>>>>>> 6797cd00
 		#[pallet::weight((T::SystemWeightInfo::set_heap_pages(), DispatchClass::Operational))]
 		pub fn set_heap_pages(origin: OriginFor<T>, pages: u64) -> DispatchResultWithPostInfo {
 			ensure_root(origin)?;
@@ -461,19 +434,7 @@
 		///
 		/// ## Complexity
 		/// - `O(C + S)` where `C` length of `code` and `S` complexity of `can_set_code`
-<<<<<<< HEAD
-		#[pallet::call_index(2)]
-=======
-		/// - 1 call to `can_set_code`: `O(S)` (calls `sp_io::misc::runtime_version` which is
-		///   expensive).
-		/// - 1 storage write (codec `O(C)`).
-		/// - 1 digest item.
-		/// - 1 event.
-		/// The weight of this function is dependent on the runtime, but generally this is very
-		/// expensive. We will treat this as a full block.
-		/// # </weight>
 		#[pallet::call_index(3)]
->>>>>>> 6797cd00
 		#[pallet::weight((T::BlockWeights::get().max_block, DispatchClass::Operational))]
 		pub fn set_code(origin: OriginFor<T>, code: Vec<u8>) -> DispatchResultWithPostInfo {
 			ensure_root(origin)?;
@@ -486,16 +447,7 @@
 		///
 		/// ## Complexity
 		/// - `O(C)` where `C` length of `code`
-<<<<<<< HEAD
-		#[pallet::call_index(3)]
-=======
-		/// - 1 storage write (codec `O(C)`).
-		/// - 1 digest item.
-		/// - 1 event.
-		/// The weight of this function is dependent on the runtime. We will treat this as a full
-		/// block. # </weight>
 		#[pallet::call_index(4)]
->>>>>>> 6797cd00
 		#[pallet::weight((T::BlockWeights::get().max_block, DispatchClass::Operational))]
 		pub fn set_code_without_checks(
 			origin: OriginFor<T>,
@@ -507,11 +459,7 @@
 		}
 
 		/// Set some items of storage.
-<<<<<<< HEAD
-		#[pallet::call_index(4)]
-=======
 		#[pallet::call_index(5)]
->>>>>>> 6797cd00
 		#[pallet::weight((
 			T::SystemWeightInfo::set_storage(items.len() as u32),
 			DispatchClass::Operational,
@@ -528,11 +476,7 @@
 		}
 
 		/// Kill some items from storage.
-<<<<<<< HEAD
-		#[pallet::call_index(5)]
-=======
 		#[pallet::call_index(6)]
->>>>>>> 6797cd00
 		#[pallet::weight((
 			T::SystemWeightInfo::kill_storage(keys.len() as u32),
 			DispatchClass::Operational,
@@ -549,11 +493,7 @@
 		///
 		/// **NOTE:** We rely on the Root origin to provide us the number of subkeys under
 		/// the prefix we are removing to accurately calculate the weight of this function.
-<<<<<<< HEAD
-		#[pallet::call_index(6)]
-=======
 		#[pallet::call_index(7)]
->>>>>>> 6797cd00
 		#[pallet::weight((
 			T::SystemWeightInfo::kill_prefix(_subkeys.saturating_add(1)),
 			DispatchClass::Operational,
@@ -569,11 +509,7 @@
 		}
 
 		/// Make some on-chain remark and emit event.
-<<<<<<< HEAD
-		#[pallet::call_index(7)]
-=======
 		#[pallet::call_index(8)]
->>>>>>> 6797cd00
 		#[pallet::weight(T::SystemWeightInfo::remark_with_event(remark.len() as u32))]
 		pub fn remark_with_event(
 			origin: OriginFor<T>,
@@ -691,6 +627,7 @@
 	/// - poping txs from the queue using [`Pallet::pop_txs`] that is exposed throught RuntimeApi
 	///   call
 	#[pallet::storage]
+	#[pallet::unbounded]
 	pub type StorageQueue<T: Config> = StorageValue<
 		_,
 		BoundedVec<
