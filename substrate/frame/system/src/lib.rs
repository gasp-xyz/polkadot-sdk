--- conflicted
+++ resolved
@@ -73,16 +73,9 @@
 use sp_runtime::{
 	generic,
 	traits::{
-<<<<<<< HEAD
-		self, AtLeast32Bit, AtLeast32BitUnsigned, BadOrigin, BlockNumberProvider, Bounded,
-		CheckEqual, Dispatchable, Hash, Lookup, LookupError, MaybeDisplay,
-		MaybeSerializeDeserialize, Member, One, SaturatedConversion, Saturating, SimpleBitOps,
-		StaticLookup, Zero,
-=======
 		self, AtLeast32Bit, BadOrigin, BlockNumberProvider, Bounded, CheckEqual, Dispatchable,
 		Hash, Header, Lookup, LookupError, MaybeDisplay, MaybeSerializeDeserialize, Member, One,
-		Saturating, SimpleBitOps, StaticLookup, Zero,
->>>>>>> 1b2c50f1
+		SaturatedConversion, Saturating, SimpleBitOps, StaticLookup, Zero,
 	},
 	DispatchError, RuntimeDebug,
 };
@@ -99,13 +92,9 @@
 		extract_actual_pays_fee, extract_actual_weight, DispatchClass, DispatchInfo,
 		DispatchResult, DispatchResultWithPostInfo, PerDispatchClass,
 	},
-<<<<<<< HEAD
+	impl_ensure_origin_with_arg_ignoring_arg,
 	ensure,
 	storage::{self, bounded_vec::BoundedVec, StorageStreamIter},
-=======
-	impl_ensure_origin_with_arg_ignoring_arg,
-	storage::{self, StorageStreamIter},
->>>>>>> 1b2c50f1
 	traits::{
 		ConstU32, Contains, EnsureOrigin, EnsureOriginWithArg, Get, HandleLifetime,
 		OnKilledAccount, OnNewAccount, OriginTrait, PalletInfo, SortedMembers, StoredMap, TypedGet,
@@ -466,14 +455,8 @@
 
 		/// Make some on-chain remark.
 		///
-<<<<<<< HEAD
-		/// ## Complexity
-		/// - `O(1)`
+		/// Can be executed by every `origin`.
 		#[pallet::call_index(1)]
-=======
-		/// Can be executed by every `origin`.
-		#[pallet::call_index(0)]
->>>>>>> 1b2c50f1
 		#[pallet::weight(T::SystemWeightInfo::remark(_remark.len() as u32))]
 		pub fn remark(_origin: OriginFor<T>, _remark: Vec<u8>) -> DispatchResultWithPostInfo {
 			Ok(().into())
@@ -490,16 +473,8 @@
 		}
 
 		/// Set the new runtime code.
-<<<<<<< HEAD
-		///
-		/// ## Complexity
-		/// - `O(C + S)` where `C` length of `code` and `S` complexity of `can_set_code`
 		#[pallet::call_index(3)]
-		#[pallet::weight((T::BlockWeights::get().max_block, DispatchClass::Operational))]
-=======
-		#[pallet::call_index(2)]
 		#[pallet::weight((T::SystemWeightInfo::set_code(), DispatchClass::Operational))]
->>>>>>> 1b2c50f1
 		pub fn set_code(origin: OriginFor<T>, code: Vec<u8>) -> DispatchResultWithPostInfo {
 			ensure_root(origin)?;
 			Self::can_set_code(&code)?;
@@ -509,16 +484,8 @@
 		}
 
 		/// Set the new runtime code without doing any checks of the given `code`.
-<<<<<<< HEAD
-		///
-		/// ## Complexity
-		/// - `O(C)` where `C` length of `code`
 		#[pallet::call_index(4)]
-		#[pallet::weight((T::BlockWeights::get().max_block, DispatchClass::Operational))]
-=======
-		#[pallet::call_index(3)]
 		#[pallet::weight((T::SystemWeightInfo::set_code(), DispatchClass::Operational))]
->>>>>>> 1b2c50f1
 		pub fn set_code_without_checks(
 			origin: OriginFor<T>,
 			code: Vec<u8>,
@@ -701,7 +668,7 @@
 	pub type StorageQueue<T: Config> = StorageValue<
 		_,
 		BoundedVec<
-			(T::BlockNumber, Option<u32>, Vec<(Option<T::AccountId>, EncodedTx)>),
+			(BlockNumberFor<T>, Option<u32>, Vec<(Option<T::AccountId>, EncodedTx)>),
 			StorageQueueLimit,
 		>,
 		ValueQuery,
@@ -805,12 +772,8 @@
 	#[pallet::genesis_build]
 	impl<T: Config> BuildGenesisConfig for GenesisConfig<T> {
 		fn build(&self) {
-<<<<<<< HEAD
-			<BlockHash<T>>::insert::<_, T::Hash>(T::BlockNumber::zero(), hash69());
+			<BlockHash<T>>::insert::<_, T::Hash>(BlockNumberFor::<T>::zero(), hash69());
 			<BlockSeed<T>>::put::<sp_core::H256>(Default::default());
-=======
-			<BlockHash<T>>::insert::<_, T::Hash>(BlockNumberFor::<T>::zero(), hash69());
->>>>>>> 1b2c50f1
 			<ParentHash<T>>::put::<T::Hash>(hash69());
 			<LastRuntimeUpgrade<T>>::put(LastRuntimeUpgradeInfo::from(T::Version::get()));
 			<UpgradedToU32RefCount<T>>::put(true);
@@ -1671,11 +1634,8 @@
 		);
 		ExecutionPhase::<T>::kill();
 		AllExtrinsicsLen::<T>::kill();
-<<<<<<< HEAD
+		storage::unhashed::kill(well_known_keys::INTRABLOCK_ENTROPY);
 		DidStoreTxs::<T>::kill();
-=======
-		storage::unhashed::kill(well_known_keys::INTRABLOCK_ENTROPY);
->>>>>>> 1b2c50f1
 
 		// The following fields
 		//
