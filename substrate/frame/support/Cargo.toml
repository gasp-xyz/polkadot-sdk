[package]
name = "frame-support"
version = "4.0.0-dev"
authors = ["Parity Technologies <admin@parity.io>"]
edition = "2021"
license = "Apache-2.0"
homepage = "https://substrate.io"
repository = "https://github.com/paritytech/substrate/"
description = "Support code for the runtime."
readme = "README.md"

[package.metadata.docs.rs]
targets = ["x86_64-unknown-linux-gnu"]

[dependencies]
<<<<<<< HEAD
mangata-types = { version = "0.1.0", default-features = false, path = "../../primitives/mangata-types" }
serde = { version = "1.0.136", optional = true, features = ["derive"] }
codec = { package = "parity-scale-codec", version = "3.2.2", default-features = false, features = ["derive", "max-encoded-len"] }
=======
serde = { version = "1.0.163", default-features = false, features = ["alloc", "derive"] }
codec = { package = "parity-scale-codec", version = "3.6.1", default-features = false, features = ["derive", "max-encoded-len"] }
>>>>>>> 1b2c50f1
scale-info = { version = "2.5.0", default-features = false, features = ["derive"] }
frame-metadata = { version = "16.0.0", default-features = false, features = ["current"] }
sp-api = { version = "4.0.0-dev", default-features = false, path = "../../primitives/api", features = [ "frame-metadata" ] }
sp-std = { version = "8.0.0", default-features = false, path = "../../primitives/std" }
sp-io = { version = "23.0.0", default-features = false, path = "../../primitives/io" }
sp-runtime = { version = "24.0.0", default-features = false, path = "../../primitives/runtime" }
sp-tracing = { version = "10.0.0", default-features = false, path = "../../primitives/tracing" }
sp-core = { version = "21.0.0", default-features = false, path = "../../primitives/core" }
sp-arithmetic = { version = "16.0.0", default-features = false, path = "../../primitives/arithmetic" }
sp-inherents = { version = "4.0.0-dev", default-features = false, path = "../../primitives/inherents" }
sp-staking = { version = "4.0.0-dev", default-features = false, path = "../../primitives/staking" }
sp-weights = { version = "20.0.0", default-features = false, path = "../../primitives/weights" }
sp-debug-derive = { default-features = false, path = "../../primitives/debug-derive" }
sp-metadata-ir = { version = "0.1.0", default-features = false, path = "../../primitives/metadata-ir" }
tt-call = "1.0.8"
macro_magic = "0.4.2"
frame-support-procedural = { version = "4.0.0-dev", default-features = false, path = "./procedural" }
paste = "1.0"
sp-state-machine = { version = "0.28.0", default-features = false, optional = true, path = "../../primitives/state-machine" }
bitflags = "1.3"
impl-trait-for-tuples = "0.2.2"
smallvec = "1.11.0"
log = { version = "0.4.17", default-features = false }
sp-core-hashing-proc-macro = { version = "9.0.0", path = "../../primitives/core/hashing/proc-macro" }
k256 = { version = "0.13.1", default-features = false, features = ["ecdsa"] }
environmental = { version = "1.1.4", default-features = false }
sp-genesis-builder = { version = "0.1.0", default-features=false, path = "../../primitives/genesis-builder" }
serde_json = { version = "1.0.85", default-features = false, features = ["alloc"] }
docify = "0.2.1"
static_assertions = "1.1.0"

aquamarine = { version = "0.3.2" }

[dev-dependencies]
assert_matches = "1.3.0"
pretty_assertions = "1.2.1"
frame-system = { version = "4.0.0-dev", path = "../system" }
array-bytes = "6.1"

[features]
default = [ "std" ]
std = [
	"codec/std",
	"environmental/std",
	"frame-metadata/std",
	"frame-support-procedural/std",
	"frame-system/std",
	"k256/std",
	"log/std",
	"scale-info/std",
	"serde/std",
	"sp-api/std",
	"sp-arithmetic/std",
	"sp-core/std",
	"sp-debug-derive/std",
	"sp-genesis-builder/std",
	"sp-inherents/std",
	"sp-io/std",
	"sp-metadata-ir/std",
	"sp-runtime/std",
	"sp-staking/std",
	"sp-state-machine/std",
	"sp-std/std",
	"sp-tracing/std",
	"sp-weights/std",
]
runtime-benchmarks = [
	"frame-system/runtime-benchmarks",
	"sp-runtime/runtime-benchmarks",
	"sp-staking/runtime-benchmarks",
]
try-runtime = [
	"frame-system/try-runtime",
	"sp-debug-derive/force-debug",
	"sp-runtime/try-runtime",
]
experimental = []
# By default some types have documentation, `no-metadata-docs` allows to reduce the documentation
# in the metadata.
no-metadata-docs = [
	"frame-support-procedural/no-metadata-docs",
	"sp-api/no-metadata-docs",
]
# By default some types have documentation, `full-metadata-docs` allows to add documentation to
# more types in the metadata.
full-metadata-docs = [ "scale-info/docs" ]
# Generate impl-trait for tuples with the given number of tuples. Will be needed as the number of
# pallets in a runtime grows. Does increase the compile time!
tuples-96 = [ "frame-support-procedural/tuples-96" ]
tuples-128 = [ "frame-support-procedural/tuples-128" ]<|MERGE_RESOLUTION|>--- conflicted
+++ resolved
@@ -13,14 +13,9 @@
 targets = ["x86_64-unknown-linux-gnu"]
 
 [dependencies]
-<<<<<<< HEAD
 mangata-types = { version = "0.1.0", default-features = false, path = "../../primitives/mangata-types" }
-serde = { version = "1.0.136", optional = true, features = ["derive"] }
-codec = { package = "parity-scale-codec", version = "3.2.2", default-features = false, features = ["derive", "max-encoded-len"] }
-=======
 serde = { version = "1.0.163", default-features = false, features = ["alloc", "derive"] }
 codec = { package = "parity-scale-codec", version = "3.6.1", default-features = false, features = ["derive", "max-encoded-len"] }
->>>>>>> 1b2c50f1
 scale-info = { version = "2.5.0", default-features = false, features = ["derive"] }
 frame-metadata = { version = "16.0.0", default-features = false, features = ["current"] }
 sp-api = { version = "4.0.0-dev", default-features = false, path = "../../primitives/api", features = [ "frame-metadata" ] }
