#![cfg_attr(not(feature = "std"), no_std)]
use frame_support::pallet_prelude::*;
use mangata_types::{
	assets::L1Asset,
	multipurpose_liquidity::{ActivateKind, BondKind},
};
use sp_runtime::Permill;
use sp_std::vec::Vec;

pub trait SetMaintenanceModeOn {
	fn trigger_maintanance_mode();
}

pub trait GetMaintenanceStatusTrait {
	fn is_maintenance() -> bool;

	fn is_upgradable() -> bool;
}

pub trait StakingReservesProviderTrait<AccountId, Balance, CurrencyId> {
	fn can_bond(
		token_id: CurrencyId,
		account_id: &AccountId,
		amount: Balance,
		use_balance_from: Option<BondKind>,
	) -> bool;

	fn bond(
		token_id: CurrencyId,
		account_id: &AccountId,
		amount: Balance,
		use_balance_from: Option<BondKind>,
	) -> DispatchResult;

	fn unbond(token_id: CurrencyId, account_id: &AccountId, amount: Balance) -> Balance;
}

pub trait ActivationReservesProviderTrait<AccountId, Balance, CurrencyId> {
	fn get_max_instant_unreserve_amount(token_id: CurrencyId, account_id: &AccountId) -> Balance;

	fn can_activate(
		token_id: CurrencyId,
		account_id: &AccountId,
		amount: Balance,
		use_balance_from: Option<ActivateKind>,
	) -> bool;

	fn activate(
		token_id: CurrencyId,
		account_id: &AccountId,
		amount: Balance,
		use_balance_from: Option<ActivateKind>,
	) -> DispatchResult;

	fn deactivate(token_id: CurrencyId, account_id: &AccountId, amount: Balance) -> Balance;
}

pub trait XykFunctionsTrait<AccountId, Balance, CurrencyId> {
	fn create_pool(
		sender: AccountId,
		first_asset_id: CurrencyId,
		first_asset_amount: Balance,
		second_asset_id: CurrencyId,
		second_asset_amount: Balance,
	) -> Result<CurrencyId, DispatchError>;

	fn sell_asset(
		sender: AccountId,
		sold_asset_id: CurrencyId,
		bought_asset_id: CurrencyId,
		sold_asset_amount: Balance,
		min_amount_out: Balance,
		err_upon_bad_slippage: bool,
	) -> Result<Balance, DispatchError>;

	fn multiswap_sell_asset(
		sender: AccountId,
		swap_token_list: Vec<CurrencyId>,
		sold_asset_amount: Balance,
		min_amount_out: Balance,
		err_upon_bad_slippage: bool,
		err_upon_non_slippage_fail: bool,
	) -> Result<Balance, DispatchError>;

	fn do_multiswap_sell_asset(
		sender: AccountId,
		swap_token_list: Vec<CurrencyId>,
		sold_asset_amount: Balance,
		min_amount_out: Balance,
	) -> Result<Balance, DispatchError>;

	fn do_multiswap_buy_asset(
		sender: AccountId,
		swap_token_list: Vec<CurrencyId>,
		bought_asset_amount: Balance,
		max_amount_in: Balance,
	) -> Result<Balance, DispatchError>;

	fn buy_asset(
		sender: AccountId,
		sold_asset_id: CurrencyId,
		bought_asset_id: CurrencyId,
		bought_asset_amount: Balance,
		max_amount_in: Balance,
		err_upon_bad_slippage: bool,
	) -> Result<Balance, DispatchError>;

	fn multiswap_buy_asset(
		sender: AccountId,
		swap_token_list: Vec<CurrencyId>,
		bought_asset_amount: Balance,
		max_amount_in: Balance,
		err_upon_bad_slippage: bool,
		err_upon_non_slippage_fail: bool,
	) -> Result<Balance, DispatchError>;

	fn mint_liquidity(
		sender: AccountId,
		first_asset_id: CurrencyId,
		second_asset_id: CurrencyId,
		first_asset_amount: Balance,
		expected_second_asset_amount: Balance,
		activate_minted_liquidity: bool,
	) -> Result<(CurrencyId, Balance, Balance), DispatchError>;

	fn provide_liquidity_with_conversion(
		sender: AccountId,
		first_asset_id: CurrencyId,
		second_asset_id: CurrencyId,
		provided_asset_id: CurrencyId,
		provided_asset_amount: Balance,
		activate_minted_liquidity: bool,
	) -> Result<(CurrencyId, Balance), DispatchError>;

	fn burn_liquidity(
		sender: AccountId,
		first_asset_id: CurrencyId,
		second_asset_id: CurrencyId,
		liquidity_asset_amount: Balance,
	) -> Result<(Balance, Balance), DispatchError>;

	fn get_tokens_required_for_minting(
		liquidity_asset_id: CurrencyId,
		liquidity_token_amount: Balance,
	) -> Result<(CurrencyId, Balance, CurrencyId, Balance), DispatchError>;

	fn do_compound_rewards(
		sender: AccountId,
		liquidity_asset_id: CurrencyId,
		amount_permille: Permill,
	) -> DispatchResult;

	fn is_liquidity_token(liquidity_asset_id: CurrencyId) -> bool;

	fn expected_amount_for_minting(
		liquidity_asset_id: CurrencyId,
		asset_id: CurrencyId,
		amount: Balance
	) -> Option<Balance>;
}

pub trait ProofOfStakeRewardsApi<AccountId, Balance, CurrencyId> {
	#[deprecated(note = "Use `enable_native_rewards` instead.")]
	fn enable(liquidity_token_id: CurrencyId, weight: u8);

	fn enable_native_rewards(liquidity_token_id: CurrencyId, weight: u8) {
		Self::enable(liquidity_token_id, weight)
	}

	#[deprecated(note = "Use `disable_native_rewards` instead.")]
	fn disable(liquidity_token_id: CurrencyId);

	fn disable_native_rewards(liquidity_token_id: CurrencyId, weight: u8) {
		Self::disable(liquidity_token_id)
	}

	#[deprecated(note = "Use `native_rewards_enabled` instead.")]
	fn is_enabled(liquidity_token_id: CurrencyId) -> bool;

	fn native_rewards_enabled(liquidity_token_id: CurrencyId) -> bool {
		Self::is_enabled(liquidity_token_id)
	}

	#[cfg(feature = "runtime-benchmarks")]
	fn enable_3rdparty_rewards(
		account: AccountId,
		pool: (CurrencyId, CurrencyId),
		reward_token_id: CurrencyId,
		last_block: u32,
		amount: Balance,
	);

	#[cfg(feature = "runtime-benchmarks")]
	fn activate_liquidity_for_3rdparty_rewards(
		account: AccountId,
		liquidity_token: CurrencyId,
		amount: Balance,
		reward_token_id: CurrencyId,
	);

	fn claim_rewards_all(
		sender: AccountId,
		liquidity_token_id: CurrencyId,
	) -> Result<Balance, DispatchError>;

	// Activation & deactivation should happen in PoS
	fn activate_liquidity(
		sender: AccountId,
		liquidity_token_id: CurrencyId,
		amount: Balance,
		use_balance_from: Option<ActivateKind>,
	) -> DispatchResult;

	// Activation & deactivation should happen in PoS
	fn deactivate_liquidity(
		sender: AccountId,
		liquidity_token_id: CurrencyId,
		amount: Balance,
	) -> DispatchResult;

	fn calculate_rewards_amount(
		user: AccountId,
		liquidity_asset_id: CurrencyId,
	) -> Result<Balance, DispatchError>;
}

fn enable<CurrencyId>(liquidity_token_id: CurrencyId, weight: u8) {
	todo!()
}

pub trait PreValidateSwaps<AccountId, Balance, CurrencyId> {
	fn pre_validate_sell_asset(
		sender: &AccountId,
		sold_asset_id: CurrencyId,
		bought_asset_id: CurrencyId,
		sold_asset_amount: Balance,
		min_amount_out: Balance,
	) -> Result<(Balance, Balance, Balance, Balance, Balance, Balance), DispatchError>;

	fn pre_validate_multiswap_sell_asset(
		sender: &AccountId,
		swap_token_list: Vec<CurrencyId>,
		sold_asset_amount: Balance,
		min_amount_out: Balance,
	) -> Result<(Balance, Balance, Balance, Balance, Balance, CurrencyId, CurrencyId), DispatchError>;

	fn pre_validate_buy_asset(
		sender: &AccountId,
		sold_asset_id: CurrencyId,
		bought_asset_id: CurrencyId,
		bought_asset_amount: Balance,
		max_amount_in: Balance,
	) -> Result<(Balance, Balance, Balance, Balance, Balance, Balance), DispatchError>;

	fn pre_validate_multiswap_buy_asset(
		sender: &AccountId,
		swap_token_list: Vec<CurrencyId>,
		final_bought_asset_amount: Balance,
		max_amount_in: Balance,
	) -> Result<(Balance, Balance, Balance, Balance, Balance, CurrencyId, CurrencyId), DispatchError>;
}

pub trait FeeLockTriggerTrait<AccountId, Balance, CurrencyId> {
	fn process_fee_lock(who: &AccountId) -> DispatchResult;

	fn can_unlock_fee(who: &AccountId) -> DispatchResult;

	fn is_whitelisted(token_id: CurrencyId) -> bool;

	fn get_swap_valuation_for_token(
		valuating_token_id: CurrencyId,
		valuating_token_amount: Balance,
	) -> Option<Balance>;

	fn unlock_fee(who: &AccountId) -> DispatchResult;
}

pub trait ComputeIssuance {
	fn initialize() {}
	fn compute_issuance(n: u32);
}

pub trait GetIssuance<Balance> {
	fn get_all_issuance(n: u32) -> Option<(Balance, Balance, Balance)>;
	fn get_liquidity_mining_issuance(n: u32) -> Option<Balance>;
	fn get_staking_issuance(n: u32) -> Option<Balance>;
	fn get_sequencer_issuance(n: u32) -> Option<Balance>;
}

pub trait Valuate<Balance, CurrencyId> {
	fn get_liquidity_asset(
		first_asset_id: CurrencyId,
		second_asset_id: CurrencyId,
	) -> Result<CurrencyId, DispatchError>;

	fn get_liquidity_token_mga_pool(
		liquidity_token_id: CurrencyId,
	) -> Result<(CurrencyId, CurrencyId), DispatchError>;

	fn valuate_liquidity_token(
		liquidity_token_id: CurrencyId,
		liquidity_token_amount: Balance,
	) -> Balance;

	fn valuate_non_liquidity_token(
		liquidity_token_id: CurrencyId,
		liquidity_token_amount: Balance,
	) -> Balance;

	fn scale_liquidity_by_mga_valuation(
		mga_valuation: Balance,
		liquidity_token_amount: Balance,
		mga_token_amount: Balance,
	) -> Balance;

	fn get_pool_state(liquidity_token_id: CurrencyId) -> Option<(Balance, Balance)>;

	fn get_reserves(
		first_asset_id: CurrencyId,
		second_asset_id: CurrencyId,
	) -> Result<(Balance, Balance), DispatchError>;

	fn is_liquidity_token(liquidity_asset_id: CurrencyId) -> bool;
}

pub trait PoolCreateApi<AccountId, Balance, CurrencyId> {
	fn pool_exists(first: CurrencyId, second: CurrencyId) -> bool;

	fn pool_create(
		account: AccountId,
		first: CurrencyId,
		first_amount: Balance,
		second: CurrencyId,
		second_amount: Balance,
	) -> Option<(CurrencyId, Balance)>;
}

pub trait LiquidityMiningApi<Balance> {
	fn distribute_rewards(liquidity_mining_rewards: Balance);
}

pub trait AssetRegistryApi<CurrencyId> {
	fn enable_pool_creation(assets: (CurrencyId, CurrencyId)) -> bool;
}

pub trait SequencerStakingProviderTrait<AccountId, Balance, ChainId> {
	fn is_active_sequencer(chain: ChainId, sequencer: &AccountId) -> bool;

	fn is_active_sequencer_alias(chain: ChainId, sequencer: &AccountId, alias: &AccountId) -> bool;

	fn is_selected_sequencer(chain: ChainId, sequencer: &AccountId) -> bool;

	fn slash_sequencer(
		chain: ChainId,
		to_be_slashed: &AccountId,
		maybe_to_reward: Option<&AccountId>,
	) -> DispatchResult;

	fn selected_sequencer(chain: ChainId) -> Option<AccountId>;
}

pub trait SequencerStakingRewardsTrait<AccountId, RoundIndex> {
	fn note_update_author(author: &AccountId);
	fn pay_sequencers(round: RoundIndex);
}

impl<AccountId, Balance, ChainId> SequencerStakingProviderTrait<AccountId, Balance, ChainId>
	for ()
{
	fn is_active_sequencer(_chain: ChainId, _sequencer: &AccountId) -> bool {
		false
	}

	fn is_active_sequencer_alias(chain: ChainId, sequencer: &AccountId, alias: &AccountId) -> bool {
		false
	}

	fn is_selected_sequencer(_chain: ChainId, _sequencer: &AccountId) -> bool {
		false
	}

	fn slash_sequencer(
		_chain: ChainId,
		_to_be_slashed: &AccountId,
		_maybe_to_reward: Option<&AccountId>,
	) -> DispatchResult {
		Ok(())
	}

	fn selected_sequencer(chain: ChainId) -> Option<AccountId> {
		None
	}
}

impl<AccountId, RoundIndex> SequencerStakingRewardsTrait<AccountId, RoundIndex> for () {
	fn note_update_author(sequencer: &AccountId) {}

	fn pay_sequencers(round: RoundIndex) {}
}

pub trait RolldownProviderTrait<ChainId, AccountId> {
	fn new_sequencer_active(chain: ChainId, sequencer: &AccountId);
	fn sequencer_unstaking(chain: ChainId, sequencer: &AccountId) -> DispatchResult;
	fn handle_sequencer_deactivations(chain: ChainId, deactivated_sequencers: Vec<AccountId>);
}

impl<ChainId, AccountId> RolldownProviderTrait<ChainId, AccountId> for () {
	fn new_sequencer_active(chain: ChainId, sequencer: &AccountId) {}
	fn sequencer_unstaking(chain: ChainId, sequencer: &AccountId) -> DispatchResult {
		Ok(())
	}
	fn handle_sequencer_deactivations(chain: ChainId, deactivated_sequencers: Vec<AccountId>) {}
}

pub trait AssetRegistryProviderTrait<AssetId> {
	fn get_l1_asset_id(l1_asset: L1Asset) -> Option<AssetId>;

	fn create_l1_asset(l1_asset: L1Asset) -> Result<AssetId, DispatchError>;

<<<<<<< HEAD
	fn create_pool_asset(
		lp_asset: AssetId,
		asset_1: AssetId,
		asset_2: AssetId,
	) -> DispatchResult;
=======
	fn get_asset_l1_id(asset_id: AssetId) -> Option<L1Asset>;
>>>>>>> f96b7fd4
}<|MERGE_RESOLUTION|>--- conflicted
+++ resolved
@@ -417,13 +417,11 @@
 
 	fn create_l1_asset(l1_asset: L1Asset) -> Result<AssetId, DispatchError>;
 
-<<<<<<< HEAD
 	fn create_pool_asset(
 		lp_asset: AssetId,
 		asset_1: AssetId,
 		asset_2: AssetId,
 	) -> DispatchResult;
-=======
+
 	fn get_asset_l1_id(asset_id: AssetId) -> Option<L1Asset>;
->>>>>>> f96b7fd4
 }