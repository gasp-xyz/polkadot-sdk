// This file is part of Substrate.

// Copyright (C) 2020-2022 Parity Technologies (UK) Ltd.
// SPDX-License-Identifier: Apache-2.0

// Licensed under the Apache License, Version 2.0 (the "License");
// you may not use this file except in compliance with the License.
// You may obtain a copy of the License at
//
// 	http://www.apache.org/licenses/LICENSE-2.0
//
// Unless required by applicable law or agreed to in writing, software
// distributed under the License is distributed on an "AS IS" BASIS,
// WITHOUT WARRANTIES OR CONDITIONS OF ANY KIND, either express or implied.
// See the License for the specific language governing permissions and
// limitations under the License.

//! Elections-Phragmen pallet benchmarking.

#![cfg(feature = "runtime-benchmarks")]

use super::*;

use frame_benchmarking::{account, benchmarks, whitelist, BenchmarkError, BenchmarkResult};
use frame_support::{
	dispatch::{DispatchResultWithPostInfo, UnfilteredDispatchable},
	traits::OnInitialize,
};
use frame_system::RawOrigin;

use crate::Pallet as Elections;

const BALANCE_FACTOR: u32 = 250;
const MAX_VOTERS: u32 = 500;
const MAX_CANDIDATES: u32 = 200;

type Lookup<T> = <<T as frame_system::Config>::Lookup as StaticLookup>::Source;

/// grab new account with infinite balance.
fn endowed_account<T: Config>(name: &'static str, index: u32) -> T::AccountId {
	let account: T::AccountId = account(name, index, 0);
	// Fund each account with at-least his stake but still a sane amount as to not mess up
	// the vote calculation.
	let amount = default_stake::<T>(MAX_VOTERS) * BalanceOf::<T>::from(BALANCE_FACTOR);
	let _ = T::Currency::make_free_balance_be(&account, amount);
	// important to increase the total issuance since T::CurrencyToVote will need it to be sane for
	// phragmen to work.
	T::Currency::issue(amount);

	account
}

/// Account to lookup type of system trait.
fn as_lookup<T: Config>(account: T::AccountId) -> Lookup<T> {
	T::Lookup::unlookup(account)
}

/// Get a reasonable amount of stake based on the execution trait's configuration
<<<<<<< HEAD
fn default_stake<T: Config>(factor: u32) -> BalanceOf<T> {
	let factor = BalanceOf::<T>::from(factor);
	T::CandidacyBond::get().max(BalanceOf::<T>::from(1u32)) * factor
=======
fn default_stake<T: Config>(num_votes: u32) -> BalanceOf<T> {
	let min = T::Currency::minimum_balance();
	Elections::<T>::deposit_of(num_votes as usize).max(min)
>>>>>>> 54b61c99
}

/// Get the current number of candidates.
fn candidate_count<T: Config>() -> u32 {
	<Candidates<T>>::decode_len().unwrap_or(0usize) as u32
}

/// Add `c` new candidates.
fn submit_candidates<T: Config>(
	c: u32,
	prefix: &'static str,
) -> Result<Vec<T::AccountId>, &'static str> {
	(0..c)
		.map(|i| {
			let account = endowed_account::<T>(prefix, i);
			<Elections<T>>::submit_candidacy(
				RawOrigin::Signed(account.clone()).into(),
				candidate_count::<T>(),
			)
			.map_err(|_| "failed to submit candidacy")?;
			Ok(account)
		})
		.collect::<Result<_, _>>()
}

/// Add `c` new candidates with self vote.
fn submit_candidates_with_self_vote<T: Config>(
	c: u32,
	prefix: &'static str,
) -> Result<Vec<T::AccountId>, &'static str> {
	let candidates = submit_candidates::<T>(c, prefix)?;
	let stake = default_stake::<T>(c);
	let _ = candidates
		.iter()
		.map(|c| submit_voter::<T>(c.clone(), vec![c.clone()], stake).map(|_| ()))
		.collect::<Result<_, _>>()?;
	Ok(candidates)
}

/// Submit one voter.
fn submit_voter<T: Config>(
	caller: T::AccountId,
	votes: Vec<T::AccountId>,
	stake: BalanceOf<T>,
) -> DispatchResultWithPostInfo {
	<Elections<T>>::vote(RawOrigin::Signed(caller).into(), votes, stake)
}

/// create `num_voter` voters who randomly vote for at most `votes` of `all_candidates` if
/// available.
fn distribute_voters<T: Config>(
	mut all_candidates: Vec<T::AccountId>,
	num_voters: u32,
	votes: usize,
) -> Result<(), &'static str> {
	let stake = default_stake::<T>(num_voters);
	for i in 0..num_voters {
		// to ensure that votes are different
		all_candidates.rotate_left(1);
		let votes = all_candidates.iter().cloned().take(votes).collect::<Vec<_>>();
		let voter = endowed_account::<T>("voter", i);
		submit_voter::<T>(voter, votes, stake)?;
	}
	Ok(())
}

/// Fill the seats of members and runners-up up until `m`. Note that this might include either only
/// members, or members and runners-up.
fn fill_seats_up_to<T: Config>(m: u32) -> Result<Vec<T::AccountId>, &'static str> {
	let _ = submit_candidates_with_self_vote::<T>(m, "fill_seats_up_to")?;
	assert_eq!(<Elections<T>>::candidates().len() as u32, m, "wrong number of candidates.");
	<Elections<T>>::do_phragmen();
	assert_eq!(<Elections<T>>::candidates().len(), 0, "some candidates remaining.");
	assert_eq!(
		<Elections<T>>::members().len() + <Elections<T>>::runners_up().len(),
		m as usize,
		"wrong number of members and runners-up",
	);
	Ok(<Elections<T>>::members()
		.into_iter()
		.map(|m| m.who)
		.chain(<Elections<T>>::runners_up().into_iter().map(|r| r.who))
		.collect())
}

/// removes all the storage items to reverse any genesis state.
fn clean<T: Config>() {
	<Members<T>>::kill();
	<Candidates<T>>::kill();
	<RunnersUp<T>>::kill();
	<Voting<T>>::remove_all(None);
}

benchmarks! {
	// -- Signed ones
	vote_equal {
		let v in 1 .. (MAXIMUM_VOTE as u32);
		clean::<T>();

		// create a bunch of candidates.
		let all_candidates = submit_candidates::<T>(v, "candidates")?;

		let caller = endowed_account::<T>("caller", 0);
		let stake = default_stake::<T>(v);

		// original votes.
		let mut votes = all_candidates;
		submit_voter::<T>(caller.clone(), votes.clone(), stake)?;

		// new votes.
		votes.rotate_left(1);

		whitelist!(caller);
	}: vote(RawOrigin::Signed(caller), votes, stake)

	vote_more {
		let v in 2 .. (MAXIMUM_VOTE as u32);
		clean::<T>();

		// create a bunch of candidates.
		let all_candidates = submit_candidates::<T>(v, "candidates")?;

		let caller = endowed_account::<T>("caller", 0);
		// Multiply the stake with 10 since we want to be able to divide it by 10 again.
		let stake = default_stake::<T>(v) * BalanceOf::<T>::from(10u32);

		// original votes.
		let mut votes = all_candidates.iter().skip(1).cloned().collect::<Vec<_>>();
		submit_voter::<T>(caller.clone(), votes.clone(), stake / <BalanceOf<T>>::from(10u32))?;

		// new votes.
		votes = all_candidates;
		assert!(votes.len() > <Voting<T>>::get(caller.clone()).votes.len());

		whitelist!(caller);
	}: vote(RawOrigin::Signed(caller), votes, stake / <BalanceOf<T>>::from(10u32))

	vote_less {
		let v in 2 .. (MAXIMUM_VOTE as u32);
		clean::<T>();

		// create a bunch of candidates.
		let all_candidates = submit_candidates::<T>(v, "candidates")?;

		let caller = endowed_account::<T>("caller", 0);
		let stake = default_stake::<T>(v);

		// original votes.
		let mut votes = all_candidates;
		submit_voter::<T>(caller.clone(), votes.clone(), stake)?;

		// new votes.
		votes = votes.into_iter().skip(1).collect::<Vec<_>>();
		assert!(votes.len() < <Voting<T>>::get(caller.clone()).votes.len());

		whitelist!(caller);
	}: vote(RawOrigin::Signed(caller), votes, stake)

	remove_voter {
		// we fix the number of voted candidates to max
		let v = MAXIMUM_VOTE as u32;
		clean::<T>();

		// create a bunch of candidates.
		let all_candidates = submit_candidates::<T>(v, "candidates")?;

		let caller = endowed_account::<T>("caller", 0);

		let stake = default_stake::<T>(v);
		submit_voter::<T>(caller.clone(), all_candidates, stake)?;

		whitelist!(caller);
	}: _(RawOrigin::Signed(caller))

	submit_candidacy {
		// number of already existing candidates.
		let c in 1 .. MAX_CANDIDATES;
		// we fix the number of members to the number of desired members and runners-up. We'll be in
		// this state almost always.
		let m = T::DesiredMembers::get() + T::DesiredRunnersUp::get();

		clean::<T>();
		let stake = default_stake::<T>(c);

		// create m members and runners combined.
		let _ = fill_seats_up_to::<T>(m)?;

		// create previous candidates;
		let _ = submit_candidates::<T>(c, "candidates")?;

		// we assume worse case that: extrinsic is successful and candidate is not duplicate.
		let candidate_account = endowed_account::<T>("caller", 0);
		whitelist!(candidate_account);
	}: _(RawOrigin::Signed(candidate_account.clone()), candidate_count::<T>())
	verify {
		#[cfg(test)]
		{
			// reset members in between benchmark tests.
			use crate::tests::MEMBERS;
			MEMBERS.with(|m| *m.borrow_mut() = vec![]);
		}
	}

	renounce_candidacy_candidate {
		// this will check members, runners-up and candidate for removal. Members and runners-up are
		// limited by the runtime bound, nonetheless we fill them by `m`.
		// number of already existing candidates.
		let c in 1 .. MAX_CANDIDATES;
		// we fix the number of members to the number of desired members and runners-up. We'll be in
		// this state almost always.
		let m = T::DesiredMembers::get() + T::DesiredRunnersUp::get();

		clean::<T>();

		// create m members and runners combined.
		let _ = fill_seats_up_to::<T>(m)?;
		let all_candidates = submit_candidates::<T>(c, "caller")?;

		let bailing = all_candidates[0].clone(); // Should be ("caller", 0)
		let count = candidate_count::<T>();
		whitelist!(bailing);
	}: renounce_candidacy(RawOrigin::Signed(bailing), Renouncing::Candidate(count))
	verify {
		#[cfg(test)]
		{
			// reset members in between benchmark tests.
			use crate::tests::MEMBERS;
			MEMBERS.with(|m| *m.borrow_mut() = vec![]);
		}
	}

	renounce_candidacy_members {
		// removing members and runners will be cheaper than a candidate.
		// we fix the number of members to when members and runners-up to the desired. We'll be in
		// this state almost always.
		let m = T::DesiredMembers::get() + T::DesiredRunnersUp::get();
		clean::<T>();

		// create m members and runners combined.
		let members_and_runners_up = fill_seats_up_to::<T>(m)?;

		let bailing = members_and_runners_up[0].clone();
		assert!(<Elections<T>>::is_member(&bailing));

		whitelist!(bailing);
	}: renounce_candidacy(RawOrigin::Signed(bailing.clone()), Renouncing::Member)
	verify {
		#[cfg(test)]
		{
			// reset members in between benchmark tests.
			use crate::tests::MEMBERS;
			MEMBERS.with(|m| *m.borrow_mut() = vec![]);
		}
	}

	renounce_candidacy_runners_up {
		// removing members and runners will be cheaper than a candidate.
		// we fix the number of members to when members and runners-up to the desired. We'll be in
		// this state almost always.
		let m = T::DesiredMembers::get() + T::DesiredRunnersUp::get();
		clean::<T>();

		// create m members and runners combined.
		let members_and_runners_up = fill_seats_up_to::<T>(m)?;

		let bailing = members_and_runners_up[T::DesiredMembers::get() as usize + 1].clone();
		assert!(<Elections<T>>::is_runner_up(&bailing));

		whitelist!(bailing);
	}: renounce_candidacy(RawOrigin::Signed(bailing.clone()), Renouncing::RunnerUp)
	verify {
		#[cfg(test)]
		{
			// reset members in between benchmark tests.
			use crate::tests::MEMBERS;
			MEMBERS.with(|m| *m.borrow_mut() = vec![]);
		}
	}

	// We use the max block weight for this extrinsic for now. See below.
	remove_member_without_replacement {}: {
		Err(BenchmarkError::Override(
			BenchmarkResult::from_weight(T::BlockWeights::get().max_block)
		))?;
	}

	// -- Root ones
	#[extra] // this calls into phragmen and consumes a full block for now.
	remove_member_without_replacement_extra {
		// worse case is when we remove a member and we have no runner as a replacement. This
		// triggers phragmen again. The only parameter is how many candidates will compete for the
		// new slot.
		let c in 1 .. MAX_CANDIDATES;
		clean::<T>();

		// fill only desired members. no runners-up.
		let all_members = fill_seats_up_to::<T>(T::DesiredMembers::get())?;
		assert_eq!(<Elections<T>>::members().len() as u32, T::DesiredMembers::get());

		// submit a new one to compensate, with self-vote.
		let replacements = submit_candidates_with_self_vote::<T>(c, "new_candidate")?;

		// create some voters for these replacements.
		distribute_voters::<T>(replacements, MAX_VOTERS, MAXIMUM_VOTE)?;

		let to_remove = as_lookup::<T>(all_members[0].clone());
	}: remove_member(RawOrigin::Root, to_remove, false)
	verify {
		// must still have the desired number of members members.
		assert_eq!(<Elections<T>>::members().len() as u32, T::DesiredMembers::get());
		#[cfg(test)]
		{
			// reset members in between benchmark tests.
			use crate::tests::MEMBERS;
			MEMBERS.with(|m| *m.borrow_mut() = vec![]);
		}
	}

	remove_member_with_replacement {
		// easy case. We have a runner up. Nothing will have that much of an impact. m will be
		// number of members and runners. There is always at least one runner.
		let m = T::DesiredMembers::get() + T::DesiredRunnersUp::get();
		clean::<T>();

		let _ = fill_seats_up_to::<T>(m)?;
		let removing = as_lookup::<T>(<Elections<T>>::members_ids()[0].clone());
	}: remove_member(RawOrigin::Root, removing, true)
	verify {
		// must still have enough members.
		assert_eq!(<Elections<T>>::members().len() as u32, T::DesiredMembers::get());
		#[cfg(test)]
		{
			// reset members in between benchmark tests.
			use crate::tests::MEMBERS;
			MEMBERS.with(|m| *m.borrow_mut() = vec![]);
		}
	}

	remove_member_wrong_refund {
		// The root call by mistake indicated that this will have no replacement, while it has!
		// this has now consumed a lot of weight and need to refund.
		let m = T::DesiredMembers::get() + T::DesiredRunnersUp::get();
		clean::<T>();

		let _ = fill_seats_up_to::<T>(m)?;
		let removing = as_lookup::<T>(<Elections<T>>::members_ids()[0].clone());
		let who = T::Lookup::lookup(removing.clone()).expect("member was added above");
		let call = Call::<T>::remove_member { who: removing, has_replacement: false }.encode();
	}: {
		assert_eq!(
			<Call<T> as Decode>::decode(&mut &*call)
				.expect("call is encoded above, encoding must be correct")
				.dispatch_bypass_filter(RawOrigin::Root.into())
				.unwrap_err()
				.error,
			Error::<T>::InvalidReplacement.into(),
		);
	}
	verify {
		// must still have enough members.
		assert_eq!(<Elections<T>>::members().len() as u32, T::DesiredMembers::get());
		// on fail, `who` must still be a member
		assert!(<Elections<T>>::members_ids().contains(&who));
		#[cfg(test)]
		{
			// reset members in between benchmark tests.
			use crate::tests::MEMBERS;
			MEMBERS.with(|m| *m.borrow_mut() = vec![]);
		}
	}

	clean_defunct_voters {
		// total number of voters.
		let v in (MAX_VOTERS / 2) .. MAX_VOTERS;
		// those that are defunct and need removal.
		let d in 1 .. (MAX_VOTERS / 2);

		// remove any previous stuff.
		clean::<T>();

		let all_candidates = submit_candidates::<T>(v, "candidates")?;
		distribute_voters::<T>(all_candidates, v, MAXIMUM_VOTE)?;

		// all candidates leave.
		<Candidates<T>>::kill();

		// now everyone is defunct
		assert!(<Voting<T>>::iter().all(|(_, v)| <Elections<T>>::is_defunct_voter(&v.votes)));
		assert_eq!(<Voting<T>>::iter().count() as u32, v);
		let root = RawOrigin::Root;
	}: _(root, v, d)
	verify {
		assert_eq!(<Voting<T>>::iter().count() as u32, 0);
	}

	election_phragmen {
		// This is just to focus on phragmen in the context of this module. We always select 20
		// members, this is hard-coded in the runtime and cannot be trivially changed at this stage.
		// Yet, change the number of voters, candidates and edge per voter to see the impact. Note
		// that we give all candidates a self vote to make sure they are all considered.
		let c in 1 .. MAX_CANDIDATES;
		let v in 1 .. MAX_VOTERS;
		let e in MAX_VOTERS .. MAX_VOTERS * MAXIMUM_VOTE as u32;
		clean::<T>();

		// so we have a situation with v and e. we want e to basically always be in the range of `e
		// -> e * MAXIMUM_VOTE`, but we cannot express that now with the benchmarks. So what we do
		// is: when c is being iterated, v, and e are max and fine. when v is being iterated, e is
		// being set to max and this is a problem. In these cases, we cap e to a lower value, namely
		// v * MAXIMUM_VOTE. when e is being iterated, v is at max, and again fine. all in all,
		// votes_per_voter can never be more than MAXIMUM_VOTE. Note that this might cause `v` to be
		// an overestimate.
		let votes_per_voter = (e / v).min(MAXIMUM_VOTE as u32);

		let all_candidates = submit_candidates_with_self_vote::<T>(c, "candidates")?;
		let _ = distribute_voters::<T>(all_candidates, v, votes_per_voter as usize)?;
	}: {
		<Elections<T>>::on_initialize(T::TermDuration::get());
	}
	verify {
		assert_eq!(<Elections<T>>::members().len() as u32, T::DesiredMembers::get().min(c));
		assert_eq!(
			<Elections<T>>::runners_up().len() as u32,
			T::DesiredRunnersUp::get().min(c.saturating_sub(T::DesiredMembers::get())),
		);

		#[cfg(test)]
		{
			// reset members in between benchmark tests.
			use crate::tests::MEMBERS;
			MEMBERS.with(|m| *m.borrow_mut() = vec![]);
		}
	}

	#[extra]
	election_phragmen_c_e {
		let c in 1 .. MAX_CANDIDATES;
		let e in MAX_VOTERS .. MAX_VOTERS * MAXIMUM_VOTE as u32;
		let fixed_v = MAX_VOTERS;
		clean::<T>();

		let votes_per_voter = e / fixed_v;

		let all_candidates = submit_candidates_with_self_vote::<T>(c, "candidates")?;
		let _ = distribute_voters::<T>(all_candidates, fixed_v, votes_per_voter as usize)?;
	}: {
		<Elections<T>>::on_initialize(T::TermDuration::get());
	}
	verify {
		assert_eq!(<Elections<T>>::members().len() as u32, T::DesiredMembers::get().min(c));
		assert_eq!(
			<Elections<T>>::runners_up().len() as u32,
			T::DesiredRunnersUp::get().min(c.saturating_sub(T::DesiredMembers::get())),
		);

		#[cfg(test)]
		{
			// reset members in between benchmark tests.
			use crate::tests::MEMBERS;
			MEMBERS.with(|m| *m.borrow_mut() = vec![]);
		}
	}

	#[extra]
	election_phragmen_v {
		let v in 4 .. 16;
		let fixed_c = MAX_CANDIDATES;
		let fixed_e = 64;
		clean::<T>();

		let votes_per_voter = fixed_e / v;

		let all_candidates = submit_candidates_with_self_vote::<T>(fixed_c, "candidates")?;
		let _ = distribute_voters::<T>(all_candidates, v, votes_per_voter as usize)?;
	}: {
		<Elections<T>>::on_initialize(T::TermDuration::get());
	}
	verify {
		assert_eq!(<Elections<T>>::members().len() as u32, T::DesiredMembers::get().min(fixed_c));
		assert_eq!(
			<Elections<T>>::runners_up().len() as u32,
			T::DesiredRunnersUp::get().min(fixed_c.saturating_sub(T::DesiredMembers::get())),
		);

		#[cfg(test)]
		{
			// reset members in between benchmark tests.
			use crate::tests::MEMBERS;
			MEMBERS.with(|m| *m.borrow_mut() = vec![]);
		}
	}

	impl_benchmark_test_suite!(
		Elections,
		crate::tests::ExtBuilder::default().desired_members(13).desired_runners_up(7),
		crate::tests::Test,
		exec_name = build_and_execute,
	);
}<|MERGE_RESOLUTION|>--- conflicted
+++ resolved
@@ -56,15 +56,9 @@
 }
 
 /// Get a reasonable amount of stake based on the execution trait's configuration
-<<<<<<< HEAD
-fn default_stake<T: Config>(factor: u32) -> BalanceOf<T> {
-	let factor = BalanceOf::<T>::from(factor);
-	T::CandidacyBond::get().max(BalanceOf::<T>::from(1u32)) * factor
-=======
 fn default_stake<T: Config>(num_votes: u32) -> BalanceOf<T> {
 	let min = T::Currency::minimum_balance();
 	Elections::<T>::deposit_of(num_votes as usize).max(min)
->>>>>>> 54b61c99
 }
 
 /// Get the current number of candidates.
