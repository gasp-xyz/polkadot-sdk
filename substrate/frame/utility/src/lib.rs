// This file is part of Substrate.

// Copyright (C) 2019-2022 Parity Technologies (UK) Ltd.
// SPDX-License-Identifier: Apache-2.0

// Licensed under the Apache License, Version 2.0 (the "License");
// you may not use this file except in compliance with the License.
// You may obtain a copy of the License at
//
// 	http://www.apache.org/licenses/LICENSE-2.0
//
// Unless required by applicable law or agreed to in writing, software
// distributed under the License is distributed on an "AS IS" BASIS,
// WITHOUT WARRANTIES OR CONDITIONS OF ANY KIND, either express or implied.
// See the License for the specific language governing permissions and
// limitations under the License.

//! # Utility Pallet
//! A stateless pallet with helpers for dispatch management which does no re-authentication.
//!
//! - [`Config`]
//! - [`Call`]
//!
//! ## Overview
//!
//! This pallet contains two basic pieces of functionality:
//! - Batch dispatch: A stateless operation, allowing any origin to execute multiple calls in a
//!   single dispatch. This can be useful to amalgamate proposals, combining `set_code` with
//!   corresponding `set_storage`s, for efficient multiple payouts with just a single signature
//!   verify, or in combination with one of the other two dispatch functionality.
//! - Pseudonymal dispatch: A stateless operation, allowing a signed origin to execute a call from
//!   an alternative signed origin. Each account has 2 * 2**16 possible "pseudonyms" (alternative
//!   account IDs) and these can be stacked. This can be useful as a key management tool, where you
//!   need multiple distinct accounts (e.g. as controllers for many staking accounts), but where
//!   it's perfectly fine to have each of them controlled by the same underlying keypair. Derivative
//!   accounts are, for the purposes of proxy filtering considered exactly the same as the origin
//!   and are thus hampered with the origin's filters.
//!
//! Since proxy filters are respected in all dispatches of this pallet, it should never need to be
//! filtered by any proxy.
//!
//! ## Interface
//!
//! ### Dispatchable Functions
//!
//! #### For batch dispatch
//! * `batch` - Dispatch multiple calls from the sender's origin.
//!
//! #### For pseudonymal dispatch
//! * `as_derivative` - Dispatch a call from a derivative signed origin.

// Ensure we're `no_std` when compiling for Wasm.
#![cfg_attr(not(feature = "std"), no_std)]

mod benchmarking;
mod tests;
pub mod weights;

use codec::{Decode, Encode};
use frame_support::{
	dispatch::PostDispatchInfo,
	traits::{IsSubType, OriginTrait, UnfilteredDispatchable},
	weights::{extract_actual_weight, GetDispatchInfo},
};
use sp_core::TypeId;
use sp_io::hashing::blake2_256;
use sp_runtime::traits::{BadOrigin, Dispatchable, TrailingZeroInput};
use sp_std::prelude::*;
pub use weights::WeightInfo;

pub use pallet::*;

#[frame_support::pallet]
pub mod pallet {
	use super::*;
	use frame_support::pallet_prelude::*;
	use frame_system::pallet_prelude::*;

	#[pallet::pallet]
	#[pallet::generate_store(pub(super) trait Store)]
	pub struct Pallet<T>(_);

	/// Configuration trait.
	#[pallet::config]
	pub trait Config: frame_system::Config {
		/// The overarching event type.
		type Event: From<Event> + IsType<<Self as frame_system::Config>::Event>;

		/// The overarching call type.
		type Call: Parameter
			+ Dispatchable<Origin = Self::Origin, PostInfo = PostDispatchInfo>
			+ GetDispatchInfo
			+ From<frame_system::Call<Self>>
			+ UnfilteredDispatchable<Origin = Self::Origin>
			+ IsSubType<Call<Self>>
			+ IsType<<Self as frame_system::Config>::Call>;

		/// The caller origin, overarching type of all pallets origins.
		type PalletsOrigin: Parameter +
			Into<<Self as frame_system::Config>::Origin> +
			IsType<<<Self as frame_system::Config>::Origin as frame_support::traits::OriginTrait>::PalletsOrigin>;

		/// Weight information for extrinsics in this pallet.
		type WeightInfo: WeightInfo;
	}

	#[pallet::event]
	#[pallet::generate_deposit(pub(super) fn deposit_event)]
	pub enum Event {
		/// Batch of dispatches did not complete fully. Index of first failing dispatch given, as
		/// well as the error.
		BatchInterrupted { index: u32, error: DispatchError },
		/// Batch of dispatches completed fully with no error.
		BatchCompleted,
		/// Batch of dispatches completed but has errors.
		BatchCompletedWithErrors,
		/// A single item within a Batch of dispatches has completed with no error.
		ItemCompleted,
		/// A single item within a Batch of dispatches has completed with error.
		ItemFailed { error: DispatchError },
		/// A call was dispatched.
		DispatchedAs { result: DispatchResult },
	}

	// Align the call size to 1KB. As we are currently compiling the runtime for native/wasm
	// the `size_of` of the `Call` can be different. To ensure that this don't leads to
	// mismatches between native/wasm or to different metadata for the same runtime, we
	// algin the call size. The value is choosen big enough to hopefully never reach it.
	const CALL_ALIGN: u32 = 1024;

	#[pallet::extra_constants]
	impl<T: Config> Pallet<T> {
		/// The limit on the number of batched calls.
		fn batched_calls_limit() -> u32 {
			let allocator_limit = sp_core::MAX_POSSIBLE_ALLOCATION;
			let call_size = ((sp_std::mem::size_of::<<T as Config>::Call>() as u32 + CALL_ALIGN -
				1) / CALL_ALIGN) * CALL_ALIGN;
			// The margin to take into account vec doubling capacity.
			let margin_factor = 3;

			allocator_limit / margin_factor / call_size
		}
	}

	#[pallet::hooks]
	impl<T: Config> Hooks<BlockNumberFor<T>> for Pallet<T> {
		fn integrity_test() {
			// If you hit this error, you need to try to `Box` big dispatchable parameters.
			assert!(
				sp_std::mem::size_of::<<T as Config>::Call>() as u32 <= CALL_ALIGN,
				"Call enum size should be smaller than {} bytes.",
				CALL_ALIGN,
			);
		}
	}

	#[pallet::error]
	pub enum Error<T> {
		/// Too many calls batched.
		TooManyCalls,
	}

	#[pallet::call]
	impl<T: Config> Pallet<T> {
		/// Send a batch of dispatch calls.
		///
		/// May be called from any origin.
		///
		/// - `calls`: The calls to be dispatched from the same origin. The number of call must not
		///   exceed the constant: `batched_calls_limit` (available in constant metadata).
		///
		/// If origin is root then call are dispatch without checking origin filter. (This includes
		/// bypassing `frame_system::Config::BaseCallFilter`).
		///
		/// # <weight>
		/// - Complexity: O(C) where C is the number of calls to be batched.
		/// # </weight>
		///
		/// This will return `Ok` in all circumstances. To determine the success of the batch, an
		/// event is deposited. If a call failed and the batch was interrupted, then the
		/// `BatchInterrupted` event is deposited, along with the number of successful calls made
		/// and the error of the failed call. If all were successful, then the `BatchCompleted`
		/// event is deposited.
		#[pallet::weight({
			let dispatch_infos = calls.iter().map(|call| call.get_dispatch_info()).collect::<Vec<_>>();
			let dispatch_weight = dispatch_infos.iter()
				.map(|di| di.weight)
				.fold(Weight::zero(), |total: Weight, weight: Weight| total.saturating_add(weight))
				.saturating_add(T::WeightInfo::batch(calls.len() as u32));
			let dispatch_class = {
				let all_operational = dispatch_infos.iter()
					.map(|di| di.class)
					.all(|class| class == DispatchClass::Operational);
				if all_operational {
					DispatchClass::Operational
				} else {
					DispatchClass::Normal
				}
			};
			(dispatch_weight, dispatch_class)
		})]
		pub fn batch(
			origin: OriginFor<T>,
			calls: Vec<<T as Config>::Call>,
		) -> DispatchResultWithPostInfo {
<<<<<<< HEAD
			let is_root = ensure_signed_or_root(origin.clone())?.is_none();
=======
			// Do not allow the `None` origin.
			if ensure_none(origin.clone()).is_ok() {
				return Err(BadOrigin.into())
			}

			let is_root = ensure_root(origin.clone()).is_ok();
>>>>>>> 159b8bfe
			let calls_len = calls.len();
			ensure!(calls_len <= Self::batched_calls_limit() as usize, Error::<T>::TooManyCalls);

			// Track the actual weight of each of the batch calls.
			let mut weight = Weight::zero();
			for (index, call) in calls.into_iter().enumerate() {
				let info = call.get_dispatch_info();
				// If origin is root, don't apply any dispatch filters; root can call anything.
				let result = if is_root {
					call.dispatch_bypass_filter(origin.clone())
				} else {
					call.dispatch(origin.clone())
				};
				// Add the weight of this call.
				weight = weight.saturating_add(extract_actual_weight(&result, &info));
				if let Err(e) = result {
					Self::deposit_event(Event::BatchInterrupted {
						index: index as u32,
						error: e.error,
					});
					// Take the weight of this function itself into account.
					let base_weight = T::WeightInfo::batch(index.saturating_add(1) as u32);
					// Return the actual used weight + base_weight of this call.
					return Ok(Some(base_weight + weight).into())
				}
				Self::deposit_event(Event::ItemCompleted);
			}
			Self::deposit_event(Event::BatchCompleted);
			let base_weight = T::WeightInfo::batch(calls_len as u32);
			Ok(Some(base_weight + weight).into())
		}

		/// Send a call through an indexed pseudonym of the sender.
		///
		/// Filter from origin are passed along. The call will be dispatched with an origin which
		/// use the same filter as the origin of this call.
		///
		/// NOTE: If you need to ensure that any account-based filtering is not honored (i.e.
		/// because you expect `proxy` to have been used prior in the call stack and you do not want
		/// the call restrictions to apply to any sub-accounts), then use `as_multi_threshold_1`
		/// in the Multisig pallet instead.
		///
		/// NOTE: Prior to version *12, this was called `as_limited_sub`.
		///
		/// The dispatch origin for this call must be _Signed_.
		#[pallet::weight({
			let dispatch_info = call.get_dispatch_info();
			(
				T::WeightInfo::as_derivative()
					// AccountData for inner call origin accountdata.
					.saturating_add(T::DbWeight::get().reads_writes(1, 1))
					.saturating_add(dispatch_info.weight),
				dispatch_info.class,
			)
		})]
		pub fn as_derivative(
			origin: OriginFor<T>,
			index: u16,
			call: Box<<T as Config>::Call>,
		) -> DispatchResultWithPostInfo {
			let mut origin = origin;
			let who = ensure_signed(origin.clone())?;
			let pseudonym = Self::derivative_account_id(who, index);
			origin.set_caller_from(frame_system::RawOrigin::Signed(pseudonym));
			let info = call.get_dispatch_info();
			let result = call.dispatch(origin);
			// Always take into account the base weight of this call.
			let mut weight = T::WeightInfo::as_derivative()
				.saturating_add(T::DbWeight::get().reads_writes(1, 1));
			// Add the real weight of the dispatch.
			weight = weight.saturating_add(extract_actual_weight(&result, &info));
			result
				.map_err(|mut err| {
					err.post_info = Some(weight).into();
					err
				})
				.map(|_| Some(weight).into())
		}

		/// Send a batch of dispatch calls and atomically execute them.
		/// The whole transaction will rollback and fail if any of the calls failed.
		///
		/// May be called from any origin.
		///
		/// - `calls`: The calls to be dispatched from the same origin. The number of call must not
		///   exceed the constant: `batched_calls_limit` (available in constant metadata).
		///
		/// If origin is root then call are dispatch without checking origin filter. (This includes
		/// bypassing `frame_system::Config::BaseCallFilter`).
		///
		/// # <weight>
		/// - Complexity: O(C) where C is the number of calls to be batched.
		/// # </weight>
		#[pallet::weight({
			let dispatch_infos = calls.iter().map(|call| call.get_dispatch_info()).collect::<Vec<_>>();
			let dispatch_weight = dispatch_infos.iter()
				.map(|di| di.weight)
				.fold(Weight::zero(), |total: Weight, weight: Weight| total.saturating_add(weight))
				.saturating_add(T::WeightInfo::batch_all(calls.len() as u32));
			let dispatch_class = {
				let all_operational = dispatch_infos.iter()
					.map(|di| di.class)
					.all(|class| class == DispatchClass::Operational);
				if all_operational {
					DispatchClass::Operational
				} else {
					DispatchClass::Normal
				}
			};
			(dispatch_weight, dispatch_class)
		})]
		pub fn batch_all(
			origin: OriginFor<T>,
			calls: Vec<<T as Config>::Call>,
		) -> DispatchResultWithPostInfo {
<<<<<<< HEAD
			let is_root = ensure_signed_or_root(origin.clone())?.is_none();
=======
			// Do not allow the `None` origin.
			if ensure_none(origin.clone()).is_ok() {
				return Err(BadOrigin.into())
			}

			let is_root = ensure_root(origin.clone()).is_ok();
>>>>>>> 159b8bfe
			let calls_len = calls.len();
			ensure!(calls_len <= Self::batched_calls_limit() as usize, Error::<T>::TooManyCalls);

			// Track the actual weight of each of the batch calls.
			let mut weight = Weight::zero();
			for (index, call) in calls.into_iter().enumerate() {
				let info = call.get_dispatch_info();
				// If origin is root, bypass any dispatch filter; root can call anything.
				let result = if is_root {
					call.dispatch_bypass_filter(origin.clone())
				} else {
					let mut filtered_origin = origin.clone();
					// Don't allow users to nest `batch_all` calls.
					filtered_origin.add_filter(move |c: &<T as frame_system::Config>::Call| {
						let c = <T as Config>::Call::from_ref(c);
						!matches!(c.is_sub_type(), Some(Call::batch_all { .. }))
					});
					call.dispatch(filtered_origin)
				};
				// Add the weight of this call.
				weight = weight.saturating_add(extract_actual_weight(&result, &info));
				result.map_err(|mut err| {
					// Take the weight of this function itself into account.
					let base_weight = T::WeightInfo::batch_all(index.saturating_add(1) as u32);
					// Return the actual used weight + base_weight of this call.
					err.post_info = Some(base_weight + weight).into();
					err
				})?;
				Self::deposit_event(Event::ItemCompleted);
			}
			Self::deposit_event(Event::BatchCompleted);
			let base_weight = T::WeightInfo::batch_all(calls_len as u32);
			Ok(Some(base_weight.saturating_add(weight)).into())
		}

		/// Dispatches a function call with a provided origin.
		///
		/// The dispatch origin for this call must be _Root_.
		///
		/// # <weight>
		/// - O(1).
		/// - Limited storage reads.
		/// - One DB write (event).
		/// - Weight of derivative `call` execution + T::WeightInfo::dispatch_as().
		/// # </weight>
		#[pallet::weight({
			let dispatch_info = call.get_dispatch_info();
			(
				T::WeightInfo::dispatch_as()
					.saturating_add(dispatch_info.weight),
				dispatch_info.class,
			)
		})]
		pub fn dispatch_as(
			origin: OriginFor<T>,
			as_origin: Box<T::PalletsOrigin>,
			call: Box<<T as Config>::Call>,
		) -> DispatchResult {
			ensure_root(origin)?;

			let res = call.dispatch_bypass_filter((*as_origin).into());

			Self::deposit_event(Event::DispatchedAs {
				result: res.map(|_| ()).map_err(|e| e.error),
			});
			Ok(())
		}

		/// Send a batch of dispatch calls.
		/// Unlike `batch`, it allows errors and won't interrupt.
		///
		/// May be called from any origin.
		///
		/// - `calls`: The calls to be dispatched from the same origin. The number of call must not
		///   exceed the constant: `batched_calls_limit` (available in constant metadata).
		///
		/// If origin is root then call are dispatch without checking origin filter. (This includes
		/// bypassing `frame_system::Config::BaseCallFilter`).
		///
		/// # <weight>
		/// - Complexity: O(C) where C is the number of calls to be batched.
		/// # </weight>
		#[pallet::weight({
			let dispatch_infos = calls.iter().map(|call| call.get_dispatch_info()).collect::<Vec<_>>();
			let dispatch_weight = dispatch_infos.iter()
				.map(|di| di.weight)
				.fold(Weight::zero(), |total: Weight, weight: Weight| total.saturating_add(weight))
				.saturating_add(T::WeightInfo::force_batch(calls.len() as u32));
			let dispatch_class = {
				let all_operational = dispatch_infos.iter()
					.map(|di| di.class)
					.all(|class| class == DispatchClass::Operational);
				if all_operational {
					DispatchClass::Operational
				} else {
					DispatchClass::Normal
				}
			};
			(dispatch_weight, dispatch_class)
		})]
		pub fn force_batch(
			origin: OriginFor<T>,
			calls: Vec<<T as Config>::Call>,
		) -> DispatchResultWithPostInfo {
<<<<<<< HEAD
			let is_root = ensure_signed_or_root(origin.clone())?.is_none();
=======
			// Do not allow the `None` origin.
			if ensure_none(origin.clone()).is_ok() {
				return Err(BadOrigin.into())
			}

			let is_root = ensure_root(origin.clone()).is_ok();
>>>>>>> 159b8bfe
			let calls_len = calls.len();
			ensure!(calls_len <= Self::batched_calls_limit() as usize, Error::<T>::TooManyCalls);

			// Track the actual weight of each of the batch calls.
			let mut weight = Weight::zero();
			// Track failed dispatch occur.
			let mut has_error: bool = false;
			for call in calls.into_iter() {
				let info = call.get_dispatch_info();
				// If origin is root, don't apply any dispatch filters; root can call anything.
				let result = if is_root {
					call.dispatch_bypass_filter(origin.clone())
				} else {
					call.dispatch(origin.clone())
				};
				// Add the weight of this call.
				weight = weight.saturating_add(extract_actual_weight(&result, &info));
				if let Err(e) = result {
					has_error = true;
					Self::deposit_event(Event::ItemFailed { error: e.error });
				} else {
					Self::deposit_event(Event::ItemCompleted);
				}
			}
			if has_error {
				Self::deposit_event(Event::BatchCompletedWithErrors);
			} else {
				Self::deposit_event(Event::BatchCompleted);
			}
			let base_weight = T::WeightInfo::batch(calls_len as u32);
			Ok(Some(base_weight.saturating_add(weight)).into())
		}
	}
}

/// A pallet identifier. These are per pallet and should be stored in a registry somewhere.
#[derive(Clone, Copy, Eq, PartialEq, Encode, Decode)]
struct IndexedUtilityPalletId(u16);

impl TypeId for IndexedUtilityPalletId {
	const TYPE_ID: [u8; 4] = *b"suba";
}

impl<T: Config> Pallet<T> {
	/// Derive a derivative account ID from the owner account and the sub-account index.
	pub fn derivative_account_id(who: T::AccountId, index: u16) -> T::AccountId {
		let entropy = (b"modlpy/utilisuba", who, index).using_encoded(blake2_256);
		Decode::decode(&mut TrailingZeroInput::new(entropy.as_ref()))
			.expect("infinite length input; no invalid inputs for type; qed")
	}
}<|MERGE_RESOLUTION|>--- conflicted
+++ resolved
@@ -203,16 +203,12 @@
 			origin: OriginFor<T>,
 			calls: Vec<<T as Config>::Call>,
 		) -> DispatchResultWithPostInfo {
-<<<<<<< HEAD
-			let is_root = ensure_signed_or_root(origin.clone())?.is_none();
-=======
 			// Do not allow the `None` origin.
 			if ensure_none(origin.clone()).is_ok() {
 				return Err(BadOrigin.into())
 			}
 
 			let is_root = ensure_root(origin.clone()).is_ok();
->>>>>>> 159b8bfe
 			let calls_len = calls.len();
 			ensure!(calls_len <= Self::batched_calls_limit() as usize, Error::<T>::TooManyCalls);
 
@@ -328,16 +324,12 @@
 			origin: OriginFor<T>,
 			calls: Vec<<T as Config>::Call>,
 		) -> DispatchResultWithPostInfo {
-<<<<<<< HEAD
-			let is_root = ensure_signed_or_root(origin.clone())?.is_none();
-=======
 			// Do not allow the `None` origin.
 			if ensure_none(origin.clone()).is_ok() {
 				return Err(BadOrigin.into())
 			}
 
 			let is_root = ensure_root(origin.clone()).is_ok();
->>>>>>> 159b8bfe
 			let calls_len = calls.len();
 			ensure!(calls_len <= Self::batched_calls_limit() as usize, Error::<T>::TooManyCalls);
 
@@ -442,16 +434,12 @@
 			origin: OriginFor<T>,
 			calls: Vec<<T as Config>::Call>,
 		) -> DispatchResultWithPostInfo {
-<<<<<<< HEAD
-			let is_root = ensure_signed_or_root(origin.clone())?.is_none();
-=======
 			// Do not allow the `None` origin.
 			if ensure_none(origin.clone()).is_ok() {
 				return Err(BadOrigin.into())
 			}
 
 			let is_root = ensure_root(origin.clone()).is_ok();
->>>>>>> 159b8bfe
 			let calls_len = calls.len();
 			ensure!(calls_len <= Self::batched_calls_limit() as usize, Error::<T>::TooManyCalls);
 
