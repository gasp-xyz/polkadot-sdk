--- conflicted
+++ resolved
@@ -1628,10 +1628,6 @@
 #[no_mangle]
 pub fn panic(info: &core::panic::PanicInfo) -> ! {
 	let message = sp_std::alloc::format!("{}", info);
-<<<<<<< HEAD
-	logging::log(LogLevel::Error, "runtime", message.as_bytes());
-	unsafe { core::arch::wasm32::unreachable() };
-=======
 	#[cfg(feature = "improved_panic_error_reporting")]
 	{
 		panic_handler::abort_on_panic(&message);
@@ -1641,17 +1637,12 @@
 		logging::log(LogLevel::Error, "runtime", message.as_bytes());
 		core::arch::wasm32::unreachable();
 	}
->>>>>>> b2aaca8c
 }
 
 /// A default OOM handler for WASM environment.
 #[cfg(all(not(feature = "disable_oom"), not(feature = "std")))]
 #[alloc_error_handler]
 pub fn oom(_: core::alloc::Layout) -> ! {
-<<<<<<< HEAD
-	logging::log(LogLevel::Error, "runtime", b"Runtime memory exhausted. Aborting");
-	unsafe { core::arch::wasm32::unreachable() };
-=======
 	#[cfg(feature = "improved_panic_error_reporting")]
 	{
 		panic_handler::abort_on_panic("Runtime memory exhausted.");
@@ -1661,7 +1652,6 @@
 		logging::log(LogLevel::Error, "runtime", b"Runtime memory exhausted. Aborting");
 		core::arch::wasm32::unreachable();
 	}
->>>>>>> b2aaca8c
 }
 
 /// Type alias for Externalities implementation used in tests.
