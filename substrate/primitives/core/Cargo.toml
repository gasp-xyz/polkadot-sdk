--- conflicted
+++ resolved
@@ -13,12 +13,8 @@
 targets = ["x86_64-unknown-linux-gnu"]
 
 [dependencies]
-<<<<<<< HEAD
 arrayvec = { version = "0.7.2", default-features = false }
-codec = { package = "parity-scale-codec", version = "3.6.1", default-features = false, features = ["derive","max-encoded-len"] }
-=======
 codec = { package = "parity-scale-codec", version = "3.6.1", default-features = false, features = ["derive", "max-encoded-len"] }
->>>>>>> be500fc2
 scale-info = { version = "2.5.0", default-features = false, features = ["derive"] }
 log = { version = "0.4.17", default-features = false }
 serde = { version = "1.0.193", optional = true, default-features = false, features = ["alloc", "derive"] }
