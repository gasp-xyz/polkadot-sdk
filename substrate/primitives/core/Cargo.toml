[package]
name = "sp-core"
version = "21.0.0"
authors.workspace = true
edition.workspace = true
license = "Apache-2.0"
homepage = "https://substrate.io"
repository.workspace = true
description = "Shareable Substrate types."
documentation = "https://docs.rs/sp-core"

[package.metadata.docs.rs]
targets = ["x86_64-unknown-linux-gnu"]

[dependencies]
arrayvec = { version = "0.7.2", default-features = false }
codec = { package = "parity-scale-codec", version = "3.6.1", default-features = false, features = ["derive","max-encoded-len"] }
scale-info = { version = "2.5.0", default-features = false, features = ["derive"] }
log = { version = "0.4.17", default-features = false }
serde = { version = "1.0.188", optional = true,  default-features = false, features = ["derive", "alloc"] }
bounded-collections = { version = "0.1.8", default-features = false }
primitive-types = { version = "0.12.0", default-features = false, features = ["codec", "scale-info"] }
impl-serde = { version = "0.4.0", default-features = false, optional = true }
hash-db = { version = "0.16.0", default-features = false }
hash256-std-hasher = { version = "0.15.2", default-features = false }
bs58 = { version = "0.5.0", default-features = false, optional = true }
rand = { version = "0.8.5", features = ["small_rng"],  optional = true }
substrate-bip39 = { version = "0.4.4", optional = true }
tiny-bip39 = { version = "1.0.0", optional = true }
regex = { version = "1.6.0", optional = true }
zeroize = { version = "1.4.3", default-features = false }
secrecy = { version = "0.8.0", default-features = false }
lazy_static = { version = "1.4.0", default-features = false, optional = true }
parking_lot = { version = "0.12.1", optional = true }
ss58-registry = { version = "1.34.0", default-features = false }
sp-std = { path = "../std", default-features = false}
sp-debug-derive = { path = "../debug-derive", default-features = false}
sp-storage = { path = "../storage", default-features = false}
sp-externalities = { path = "../externalities", optional = true}
futures = { version = "0.3.21", optional = true }
dyn-clonable = { version = "0.9.0", optional = true }
<<<<<<< HEAD
thiserror = { version = "1.0.30", optional = true }
parity-util-mem = { version = "0.12.0", default-features = false, features = ["primitive-types"] }
=======
thiserror = { version = "1.0.48", optional = true }
>>>>>>> dc28df0b
tracing = { version = "0.1.29", optional = true }
bitflags = "1.3"
paste = "1.0.7"

# full crypto
array-bytes = { version = "6.1", optional = true }
ed25519-zebra = { version = "3.1.0", default-features = false, optional = true }
blake2 = { version = "0.10.4", default-features = false, optional = true }
libsecp256k1 = { version = "0.7", default-features = false, features = ["static-context"], optional = true }
schnorrkel = { version = "0.9.1", features = ["preaudit_deprecated", "u64_backend"], default-features = false }
merlin = { version = "2.0", default-features = false }
secp256k1 = { version = "0.24.0", default-features = false, features = ["recovery", "alloc"], optional = true }
sp-core-hashing = { path = "hashing", default-features = false, optional = true }
sp-runtime-interface = { path = "../runtime-interface", default-features = false}

# bls crypto
w3f-bls = { version = "0.1.3", default-features = false, optional = true}
# bandersnatch crypto
bandersnatch_vrfs = { git = "https://github.com/w3f/ring-vrf", rev = "3119f51", default-features = false, optional = true }

[dev-dependencies]
criterion = "0.4.0"
serde_json = "1.0"
sp-core-hashing-proc-macro = { path = "hashing/proc-macro" }

[[bench]]
name = "bench"
harness = false

[lib]
bench = false

[features]
default = [ "std" ]
std = [
	"array-bytes",
	"arrayvec/std",
	"bandersnatch_vrfs/getrandom",
	"blake2/std",
	"bounded-collections/std",
	"bs58/std",
	"codec/std",
	"dyn-clonable",
	"ed25519-zebra/std",
	"full_crypto",
	"futures",
	"futures/thread-pool",
	"hash-db/std",
	"hash256-std-hasher/std",
	"impl-serde/std",
	"lazy_static",
	"libsecp256k1/std",
	"log/std",
	"merlin/std",
	"parking_lot",
	"primitive-types/byteorder",
	"primitive-types/rustc-hex",
	"primitive-types/serde",
	"primitive-types/std",
	"rand",
	"regex",
	"scale-info/std",
	"schnorrkel/std",
	"secp256k1/global-context",
	"secp256k1/std",
	"secrecy/alloc",
	"serde/std",
	"sp-core-hashing/std",
	"sp-debug-derive/std",
	"sp-externalities/std",
	"sp-runtime-interface/std",
	"sp-std/std",
	"sp-storage/std",
	"ss58-registry/std",
	"substrate-bip39",
	"thiserror",
	"tiny-bip39",
	"tracing",
	"zeroize/alloc",
]

# Serde support without relying on std features.
serde = [
	"array-bytes",
	"blake2",
	"bounded-collections/serde",
	"bs58/alloc",
	"dep:serde",
	"impl-serde",
	"primitive-types/serde_no_std",
	"scale-info/serde",
	"secrecy/alloc",
	"sp-core-hashing",
	"sp-storage/serde",
]

# This feature enables all crypto primitives for `no_std` builds like microcontrollers
# or Intel SGX.
# For the regular wasm runtime builds this should not be used.
full_crypto = [
	"array-bytes",
	"blake2",
	"ed25519-zebra",
	"libsecp256k1",
	"secp256k1",
	"sp-core-hashing",
	"sp-runtime-interface/disable_target_static_assertions",
]

# This feature adds BLS crypto primitives.
# It should not be used in production since the implementation and interface may still
# be subject to significant changes.
bls-experimental = [ "w3f-bls" ]

# This feature adds Bandersnatch crypto primitives.
# It should not be used in production since the implementation and interface may still
# be subject to significant changes.
bandersnatch-experimental = [ "bandersnatch_vrfs" ]<|MERGE_RESOLUTION|>--- conflicted
+++ resolved
@@ -39,12 +39,7 @@
 sp-externalities = { path = "../externalities", optional = true}
 futures = { version = "0.3.21", optional = true }
 dyn-clonable = { version = "0.9.0", optional = true }
-<<<<<<< HEAD
-thiserror = { version = "1.0.30", optional = true }
-parity-util-mem = { version = "0.12.0", default-features = false, features = ["primitive-types"] }
-=======
 thiserror = { version = "1.0.48", optional = true }
->>>>>>> dc28df0b
 tracing = { version = "0.1.29", optional = true }
 bitflags = "1.3"
 paste = "1.0.7"
