// This file is part of Substrate.

// Copyright (C) Parity Technologies (UK) Ltd.
// SPDX-License-Identifier: Apache-2.0

// Licensed under the Apache License, Version 2.0 (the "License");
// you may not use this file except in compliance with the License.
// You may obtain a copy of the License at
//
// 	http://www.apache.org/licenses/LICENSE-2.0
//
// Unless required by applicable law or agreed to in writing, software
// distributed under the License is distributed on an "AS IS" BASIS,
// WITHOUT WARRANTIES OR CONDITIONS OF ANY KIND, either express or implied.
// See the License for the specific language governing permissions and
// limitations under the License.

//! Primitives for the runtime modules.

use crate::{
	codec::{Codec, Decode, Encode, MaxEncodedLen},
	generic::Digest,
	scale_info::{MetaType, StaticTypeInfo, TypeInfo},
	transaction_validity::{
		TransactionSource, TransactionValidity, TransactionValidityError, UnknownTransaction,
		ValidTransaction,
	},
	DispatchResult,
};
use impl_trait_for_tuples::impl_for_tuples;
#[cfg(feature = "std")]
use serde::{de::DeserializeOwned, Deserialize, Serialize};
use sp_application_crypto::AppCrypto;
pub use sp_arithmetic::traits::{
	checked_pow, ensure_pow, AtLeast32Bit, AtLeast32BitUnsigned, Bounded, CheckedAdd, CheckedDiv,
	CheckedMul, CheckedShl, CheckedShr, CheckedSub, Ensure, EnsureAdd, EnsureAddAssign, EnsureDiv,
	EnsureDivAssign, EnsureFixedPointNumber, EnsureFrom, EnsureInto, EnsureMul, EnsureMulAssign,
	EnsureOp, EnsureOpAssign, EnsureSub, EnsureSubAssign, IntegerSquareRoot, One,
	SaturatedConversion, Saturating, UniqueSaturatedFrom, UniqueSaturatedInto, Zero,
};
use sp_core::{self, storage::StateVersion, Hasher, RuntimeDebug, ShufflingSeed, TypeId};
#[doc(hidden)]
pub use sp_core::{
	parameter_types, ConstBool, ConstI128, ConstI16, ConstI32, ConstI64, ConstI8, ConstU128,
	ConstU16, ConstU32, ConstU64, ConstU8, Get, GetDefault, TryCollect, TypedGet,
};
#[doc(hidden)]
pub use sp_std::marker::PhantomData;
use sp_std::{self, fmt::Debug, prelude::*};
#[cfg(feature = "std")]
use std::fmt::Display;
#[cfg(feature = "std")]
use std::str::FromStr;

/// A lazy value.
pub trait Lazy<T: ?Sized> {
	/// Get a reference to the underlying value.
	///
	/// This will compute the value if the function is invoked for the first time.
	fn get(&mut self) -> &T;
}

impl<'a> Lazy<[u8]> for &'a [u8] {
	fn get(&mut self) -> &[u8] {
		self
	}
}

/// Some type that is able to be collapsed into an account ID. It is not possible to recreate the
/// original value from the account ID.
pub trait IdentifyAccount {
	/// The account ID that this can be transformed into.
	type AccountId;
	/// Transform into an account.
	fn into_account(self) -> Self::AccountId;
}

impl IdentifyAccount for sp_core::ed25519::Public {
	type AccountId = Self;
	fn into_account(self) -> Self {
		self
	}
}

impl IdentifyAccount for sp_core::sr25519::Public {
	type AccountId = Self;
	fn into_account(self) -> Self {
		self
	}
}

impl IdentifyAccount for sp_core::ecdsa::Public {
	type AccountId = Self;
	fn into_account(self) -> Self {
		self
	}
}

/// Means of signature verification.
pub trait Verify {
	/// Type of the signer.
	type Signer: IdentifyAccount;
	/// Verify a signature.
	///
	/// Return `true` if signature is valid for the value.
	fn verify<L: Lazy<[u8]>>(
		&self,
		msg: L,
		signer: &<Self::Signer as IdentifyAccount>::AccountId,
	) -> bool;
}

impl Verify for sp_core::ed25519::Signature {
	type Signer = sp_core::ed25519::Public;

	fn verify<L: Lazy<[u8]>>(&self, mut msg: L, signer: &sp_core::ed25519::Public) -> bool {
		sp_io::crypto::ed25519_verify(self, msg.get(), signer)
	}
}

impl Verify for sp_core::sr25519::Signature {
	type Signer = sp_core::sr25519::Public;

	fn verify<L: Lazy<[u8]>>(&self, mut msg: L, signer: &sp_core::sr25519::Public) -> bool {
		sp_io::crypto::sr25519_verify(self, msg.get(), signer)
	}
}

impl Verify for sp_core::ecdsa::Signature {
	type Signer = sp_core::ecdsa::Public;
	fn verify<L: Lazy<[u8]>>(&self, mut msg: L, signer: &sp_core::ecdsa::Public) -> bool {
		match sp_io::crypto::secp256k1_ecdsa_recover_compressed(
			self.as_ref(),
			&sp_io::hashing::blake2_256(msg.get()),
		) {
			Ok(pubkey) => signer.as_ref() == &pubkey[..],
			_ => false,
		}
	}
}

/// Means of signature verification of an application key.
pub trait AppVerify {
	/// Type of the signer.
	type AccountId;
	/// Verify a signature. Return `true` if signature is valid for the value.
	fn verify<L: Lazy<[u8]>>(&self, msg: L, signer: &Self::AccountId) -> bool;
}

impl<
		S: Verify<Signer = <<T as AppCrypto>::Public as sp_application_crypto::AppPublic>::Generic>
			+ From<T>,
		T: sp_application_crypto::Wraps<Inner = S>
			+ sp_application_crypto::AppCrypto
			+ sp_application_crypto::AppSignature
			+ AsRef<S>
			+ AsMut<S>
			+ From<S>,
	> AppVerify for T
where
	<S as Verify>::Signer: IdentifyAccount<AccountId = <S as Verify>::Signer>,
	<<T as AppCrypto>::Public as sp_application_crypto::AppPublic>::Generic: IdentifyAccount<
		AccountId = <<T as AppCrypto>::Public as sp_application_crypto::AppPublic>::Generic,
	>,
{
	type AccountId = <T as AppCrypto>::Public;
	fn verify<L: Lazy<[u8]>>(&self, msg: L, signer: &<T as AppCrypto>::Public) -> bool {
		use sp_application_crypto::IsWrappedBy;
		let inner: &S = self.as_ref();
		let inner_pubkey =
			<<T as AppCrypto>::Public as sp_application_crypto::AppPublic>::Generic::from_ref(
				signer,
			);
		Verify::verify(inner, msg, inner_pubkey)
	}
}

/// An error type that indicates that the origin is invalid.
#[derive(Encode, Decode, RuntimeDebug)]
pub struct BadOrigin;

impl From<BadOrigin> for &'static str {
	fn from(_: BadOrigin) -> &'static str {
		"Bad origin"
	}
}

/// An error that indicates that a lookup failed.
#[derive(Encode, Decode, RuntimeDebug)]
pub struct LookupError;

impl From<LookupError> for &'static str {
	fn from(_: LookupError) -> &'static str {
		"Can not lookup"
	}
}

impl From<LookupError> for TransactionValidityError {
	fn from(_: LookupError) -> Self {
		UnknownTransaction::CannotLookup.into()
	}
}

/// Means of changing one type into another in a manner dependent on the source type.
pub trait Lookup {
	/// Type to lookup from.
	type Source;
	/// Type to lookup into.
	type Target;
	/// Attempt a lookup.
	fn lookup(&self, s: Self::Source) -> Result<Self::Target, LookupError>;
}

/// Means of changing one type into another in a manner dependent on the source type.
/// This variant is different to `Lookup` in that it doesn't (can cannot) require any
/// context.
pub trait StaticLookup {
	/// Type to lookup from.
	type Source: Codec + Clone + PartialEq + Debug + TypeInfo;
	/// Type to lookup into.
	type Target;
	/// Attempt a lookup.
	fn lookup(s: Self::Source) -> Result<Self::Target, LookupError>;
	/// Convert from Target back to Source.
	fn unlookup(t: Self::Target) -> Self::Source;
}

/// A lookup implementation returning the input value.
#[derive(Default)]
pub struct IdentityLookup<T>(PhantomData<T>);
impl<T: Codec + Clone + PartialEq + Debug + TypeInfo> StaticLookup for IdentityLookup<T> {
	type Source = T;
	type Target = T;
	fn lookup(x: T) -> Result<T, LookupError> {
		Ok(x)
	}
	fn unlookup(x: T) -> T {
		x
	}
}

impl<T> Lookup for IdentityLookup<T> {
	type Source = T;
	type Target = T;
	fn lookup(&self, x: T) -> Result<T, LookupError> {
		Ok(x)
	}
}

/// A lookup implementation returning the `AccountId` from a `MultiAddress`.
pub struct AccountIdLookup<AccountId, AccountIndex>(PhantomData<(AccountId, AccountIndex)>);
impl<AccountId, AccountIndex> StaticLookup for AccountIdLookup<AccountId, AccountIndex>
where
	AccountId: Codec + Clone + PartialEq + Debug,
	AccountIndex: Codec + Clone + PartialEq + Debug,
	crate::MultiAddress<AccountId, AccountIndex>: Codec + StaticTypeInfo,
{
	type Source = crate::MultiAddress<AccountId, AccountIndex>;
	type Target = AccountId;
	fn lookup(x: Self::Source) -> Result<Self::Target, LookupError> {
		match x {
			crate::MultiAddress::Id(i) => Ok(i),
			_ => Err(LookupError),
		}
	}
	fn unlookup(x: Self::Target) -> Self::Source {
		crate::MultiAddress::Id(x)
	}
}

/// Perform a StaticLookup where there are multiple lookup sources of the same type.
impl<A, B> StaticLookup for (A, B)
where
	A: StaticLookup,
	B: StaticLookup<Source = A::Source, Target = A::Target>,
{
	type Source = A::Source;
	type Target = A::Target;

	fn lookup(x: Self::Source) -> Result<Self::Target, LookupError> {
		A::lookup(x.clone()).or_else(|_| B::lookup(x))
	}
	fn unlookup(x: Self::Target) -> Self::Source {
		A::unlookup(x)
	}
}

/// Extensible conversion trait. Generic over only source type, with destination type being
/// associated.
pub trait Morph<A> {
	/// The type into which `A` is mutated.
	type Outcome;

	/// Make conversion.
	fn morph(a: A) -> Self::Outcome;
}

/// A structure that performs identity conversion.
impl<T> Morph<T> for Identity {
	type Outcome = T;
	fn morph(a: T) -> T {
		a
	}
}

/// Extensible conversion trait. Generic over only source type, with destination type being
/// associated.
pub trait TryMorph<A> {
	/// The type into which `A` is mutated.
	type Outcome;

	/// Make conversion.
	fn try_morph(a: A) -> Result<Self::Outcome, ()>;
}

/// A structure that performs identity conversion.
impl<T> TryMorph<T> for Identity {
	type Outcome = T;
	fn try_morph(a: T) -> Result<T, ()> {
		Ok(a)
	}
}

/// Implementation of `Morph` which converts between types using `Into`.
pub struct MorphInto<T>(sp_std::marker::PhantomData<T>);
impl<T, A: Into<T>> Morph<A> for MorphInto<T> {
	type Outcome = T;
	fn morph(a: A) -> T {
		a.into()
	}
}

/// Implementation of `TryMorph` which attmepts to convert between types using `TryInto`.
pub struct TryMorphInto<T>(sp_std::marker::PhantomData<T>);
impl<T, A: TryInto<T>> TryMorph<A> for TryMorphInto<T> {
	type Outcome = T;
	fn try_morph(a: A) -> Result<T, ()> {
		a.try_into().map_err(|_| ())
	}
}

/// Create a `Morph` and/or `TryMorph` impls with a simple closure-like expression.
///
/// # Examples
///
/// ```
/// # use sp_runtime::{morph_types, traits::{Morph, TryMorph, TypedGet, ConstU32}};
/// # use sp_arithmetic::traits::CheckedSub;
///
/// morph_types! {
///    /// Replace by some other value; produce both `Morph` and `TryMorph` implementations
///    pub type Replace<V: TypedGet> = |_| -> V::Type { V::get() };
///    /// A private `Morph` implementation to reduce a `u32` by 10.
///    type ReduceU32ByTen: Morph = |r: u32| -> u32 { r - 10 };
///    /// A `TryMorph` implementation to reduce a scalar by a particular amount, checking for
///    /// underflow.
///    pub type CheckedReduceBy<N: TypedGet>: TryMorph = |r: N::Type| -> Result<N::Type, ()> {
///        r.checked_sub(&N::get()).ok_or(())
///    } where N::Type: CheckedSub;
/// }
///
/// trait Config {
///    type TestMorph1: Morph<u32>;
///    type TestTryMorph1: TryMorph<u32>;
///    type TestMorph2: Morph<u32>;
///    type TestTryMorph2: TryMorph<u32>;
/// }
///
/// struct Runtime;
/// impl Config for Runtime {
///    type TestMorph1 = Replace<ConstU32<42>>;
///    type TestTryMorph1 = Replace<ConstU32<42>>;
///    type TestMorph2 = ReduceU32ByTen;
///    type TestTryMorph2 = CheckedReduceBy<ConstU32<10>>;
/// }
/// ```
#[macro_export]
macro_rules! morph_types {
	(
		@DECL $( #[doc = $doc:expr] )* $vq:vis $name:ident ()
	) => {
		$( #[doc = $doc] )* $vq struct $name;
	};
	(
		@DECL $( #[doc = $doc:expr] )* $vq:vis $name:ident ( $( $bound_id:ident ),+ )
	) => {
		$( #[doc = $doc] )*
		$vq struct $name < $($bound_id,)* > ( $crate::traits::PhantomData< ( $($bound_id,)* ) > ) ;
	};
	(
		@IMPL $name:ty : ( $( $bounds:tt )* ) ( $( $where:tt )* )
		= |$var:ident: $var_type:ty| -> $outcome:ty { $( $ex:expr )* }
	) => {
		impl<$($bounds)*> $crate::traits::Morph<$var_type> for $name $( $where )? {
			type Outcome = $outcome;
			fn morph($var: $var_type) -> Self::Outcome { $( $ex )* }
		}
	};
	(
		@IMPL_TRY $name:ty : ( $( $bounds:tt )* ) ( $( $where:tt )* )
		= |$var:ident: $var_type:ty| -> $outcome:ty { $( $ex:expr )* }
	) => {
		impl<$($bounds)*> $crate::traits::TryMorph<$var_type> for $name $( $where )? {
			type Outcome = $outcome;
			fn try_morph($var: $var_type) -> Result<Self::Outcome, ()> { $( $ex )* }
		}
	};
	(
		@IMPL $name:ty : () ( $( $where:tt )* )
		= |$var:ident: $var_type:ty| -> $outcome:ty { $( $ex:expr )* }
	) => {
		impl $crate::traits::Morph<$var_type> for $name $( $where )? {
			type Outcome = $outcome;
			fn morph($var: $var_type) -> Self::Outcome { $( $ex )* }
		}
	};
	(
		@IMPL_TRY $name:ty : () ( $( $where:tt )* )
		= |$var:ident: $var_type:ty| -> $outcome:ty { $( $ex:expr )* }
	) => {
		impl $crate::traits::TryMorph<$var_type> for $name $( $where )? {
			type Outcome = $outcome;
			fn try_morph($var: $var_type) -> Result<Self::Outcome, ()> { $( $ex )* }
		}
	};
	(
		@IMPL_BOTH $name:ty : ( $( $bounds:tt )* ) ( $( $where:tt )* )
		= |$var:ident: $var_type:ty| -> $outcome:ty { $( $ex:expr )* }
	) => {
		morph_types! {
			@IMPL $name : ($($bounds)*) ($($where)*)
			= |$var: $var_type| -> $outcome { $( $ex )* }
		}
		morph_types! {
			@IMPL_TRY $name : ($($bounds)*) ($($where)*)
			= |$var: $var_type| -> $outcome { Ok({$( $ex )*}) }
		}
	};

	(
		$( #[doc = $doc:expr] )* $vq:vis type $name:ident
		$( < $( $bound_id:ident $( : $bound_head:path $( | $bound_tail:path )* )? ),+ > )?
		$(: $type:tt)?
		= |_| -> $outcome:ty { $( $ex:expr )* };
		$( $rest:tt )*
	) => {
		morph_types! {
			$( #[doc = $doc] )* $vq type $name
			$( < $( $bound_id $( : $bound_head $( | $bound_tail )* )? ),+ > )?
			EXTRA_GENERIC(X)
			$(: $type)?
			= |_x: X| -> $outcome { $( $ex )* };
			$( $rest )*
		}
	};
	(
		$( #[doc = $doc:expr] )* $vq:vis type $name:ident
		$( < $( $bound_id:ident $( : $bound_head:path $( | $bound_tail:path )* )? ),+ > )?
		$( EXTRA_GENERIC ($extra:ident) )?
		= |$var:ident: $var_type:ty| -> $outcome:ty { $( $ex:expr )* }
		$( where $( $where_path:ty : $where_bound_head:path $( | $where_bound_tail:path )* ),* )?;
		$( $rest:tt )*
	) => {
		morph_types! { @DECL $( #[doc = $doc] )* $vq $name ( $( $( $bound_id ),+ )? ) }
		morph_types! {
			@IMPL_BOTH $name $( < $( $bound_id ),* > )? :
			( $( $( $bound_id $( : $bound_head $( + $bound_tail )* )? , )+ )? $( $extra )? )
			( $( where $( $where_path : $where_bound_head $( + $where_bound_tail )* ),* )? )
			= |$var: $var_type| -> $outcome { $( $ex )* }
		}
		morph_types!{ $($rest)* }
	};
	(
		$( #[doc = $doc:expr] )* $vq:vis type $name:ident
		$( < $( $bound_id:ident $( : $bound_head:path $( | $bound_tail:path )* )? ),+ > )?
		$( EXTRA_GENERIC ($extra:ident) )?
		: Morph
		= |$var:ident: $var_type:ty| -> $outcome:ty { $( $ex:expr )* }
		$( where $( $where_path:ty : $where_bound_head:path $( | $where_bound_tail:path )* ),* )?;
		$( $rest:tt )*
	) => {
		morph_types! { @DECL $( #[doc = $doc] )* $vq $name ( $( $( $bound_id ),+ )? ) }
		morph_types! {
			@IMPL $name $( < $( $bound_id ),* > )? :
			( $( $( $bound_id $( : $bound_head $( + $bound_tail )* )? , )+ )? $( $extra )? )
			( $( where $( $where_path : $where_bound_head $( + $where_bound_tail )* ),* )? )
			= |$var: $var_type| -> $outcome { $( $ex )* }
		}
		morph_types!{ $($rest)* }
	};
	(
		$( #[doc = $doc:expr] )* $vq:vis type $name:ident
		$( < $( $bound_id:ident $( : $bound_head:path $( | $bound_tail:path )* )? ),+ > )?
		$( EXTRA_GENERIC ($extra:ident) )?
		: TryMorph
		= |$var:ident: $var_type:ty| -> Result<$outcome:ty, ()> { $( $ex:expr )* }
		$( where $( $where_path:ty : $where_bound_head:path $( | $where_bound_tail:path )* ),* )?;
		$( $rest:tt )*
	) => {
		morph_types! { @DECL $( #[doc = $doc] )* $vq $name ( $( $( $bound_id ),+ )? ) }
		morph_types! {
			@IMPL_TRY $name $( < $( $bound_id ),* > )? :
			( $( $( $bound_id $( : $bound_head $( + $bound_tail )* )? , )+ )? $( $extra )? )
			( $( where $( $where_path : $where_bound_head $( + $where_bound_tail )* ),* )? )
			= |$var: $var_type| -> $outcome { $( $ex )* }
		}
		morph_types!{ $($rest)* }
	};
	() => {}
}

morph_types! {
	/// Morpher to disregard the source value and replace with another.
	pub type Replace<V: TypedGet> = |_| -> V::Type { V::get() };
	/// Mutator which reduces a scalar by a particular amount.
	pub type ReduceBy<N: TypedGet> = |r: N::Type| -> N::Type {
		r.checked_sub(&N::get()).unwrap_or(Zero::zero())
	} where N::Type: CheckedSub | Zero;
}

/// Extensible conversion trait. Generic over both source and destination types.
pub trait Convert<A, B> {
	/// Make conversion.
	fn convert(a: A) -> B;
}

impl<A, B: Default> Convert<A, B> for () {
	fn convert(_: A) -> B {
		Default::default()
	}
}

/// A structure that performs identity conversion.
pub struct Identity;
impl<T> Convert<T, T> for Identity {
	fn convert(a: T) -> T {
		a
	}
}
impl<T> ConvertBack<T, T> for Identity {
	fn convert_back(a: T) -> T {
		a
	}
}

/// A structure that performs standard conversion using the standard Rust conversion traits.
pub struct ConvertInto;
impl<A, B: From<A>> Convert<A, B> for ConvertInto {
	fn convert(a: A) -> B {
		a.into()
	}
}

/// Extensible conversion trait. Generic over both source and destination types.
pub trait ConvertBack<A, B>: Convert<A, B> {
	/// Make conversion back.
	fn convert_back(b: B) -> A;
}

/// Convenience type to work around the highly unergonomic syntax needed
/// to invoke the functions of overloaded generic traits, in this case
/// `TryFrom` and `TryInto`.
pub trait CheckedConversion {
	/// Convert from a value of `T` into an equivalent instance of `Option<Self>`.
	///
	/// This just uses `TryFrom` internally but with this
	/// variant you can provide the destination type using turbofish syntax
	/// in case Rust happens not to assume the correct type.
	fn checked_from<T>(t: T) -> Option<Self>
	where
		Self: TryFrom<T>,
	{
		<Self as TryFrom<T>>::try_from(t).ok()
	}
	/// Consume self to return `Some` equivalent value of `Option<T>`.
	///
	/// This just uses `TryInto` internally but with this
	/// variant you can provide the destination type using turbofish syntax
	/// in case Rust happens not to assume the correct type.
	fn checked_into<T>(self) -> Option<T>
	where
		Self: TryInto<T>,
	{
		<Self as TryInto<T>>::try_into(self).ok()
	}
}
impl<T: Sized> CheckedConversion for T {}

/// Multiply and divide by a number that isn't necessarily the same type. Basically just the same
/// as `Mul` and `Div` except it can be used for all basic numeric types.
pub trait Scale<Other> {
	/// The output type of the product of `self` and `Other`.
	type Output;

	/// @return the product of `self` and `other`.
	fn mul(self, other: Other) -> Self::Output;

	/// @return the integer division of `self` and `other`.
	fn div(self, other: Other) -> Self::Output;

	/// @return the modulo remainder of `self` and `other`.
	fn rem(self, other: Other) -> Self::Output;
}
macro_rules! impl_scale {
	($self:ty, $other:ty) => {
		impl Scale<$other> for $self {
			type Output = Self;
			fn mul(self, other: $other) -> Self::Output {
				self * (other as Self)
			}
			fn div(self, other: $other) -> Self::Output {
				self / (other as Self)
			}
			fn rem(self, other: $other) -> Self::Output {
				self % (other as Self)
			}
		}
	};
}
impl_scale!(u128, u128);
impl_scale!(u128, u64);
impl_scale!(u128, u32);
impl_scale!(u128, u16);
impl_scale!(u128, u8);
impl_scale!(u64, u64);
impl_scale!(u64, u32);
impl_scale!(u64, u16);
impl_scale!(u64, u8);
impl_scale!(u32, u32);
impl_scale!(u32, u16);
impl_scale!(u32, u8);
impl_scale!(u16, u16);
impl_scale!(u16, u8);
impl_scale!(u8, u8);

/// Trait for things that can be clear (have no bits set). For numeric types, essentially the same
/// as `Zero`.
pub trait Clear {
	/// True iff no bits are set.
	fn is_clear(&self) -> bool;

	/// Return the value of Self that is clear.
	fn clear() -> Self;
}

impl<T: Default + Eq + PartialEq> Clear for T {
	fn is_clear(&self) -> bool {
		*self == Self::clear()
	}
	fn clear() -> Self {
		Default::default()
	}
}

/// A meta trait for all bit ops.
pub trait SimpleBitOps:
	Sized
	+ Clear
	+ sp_std::ops::BitOr<Self, Output = Self>
	+ sp_std::ops::BitXor<Self, Output = Self>
	+ sp_std::ops::BitAnd<Self, Output = Self>
{
}
impl<
		T: Sized
			+ Clear
			+ sp_std::ops::BitOr<Self, Output = Self>
			+ sp_std::ops::BitXor<Self, Output = Self>
			+ sp_std::ops::BitAnd<Self, Output = Self>,
	> SimpleBitOps for T
{
}

/// Abstraction around hashing
// Stupid bug in the Rust compiler believes derived
// traits must be fulfilled by all type parameters.
pub trait Hash:
	'static
	+ MaybeSerializeDeserialize
	+ Debug
	+ Clone
	+ Eq
	+ PartialEq
	+ Hasher<Out = <Self as Hash>::Output>
{
	/// The hash type produced.
	type Output: Member
		+ MaybeSerializeDeserialize
		+ Debug
		+ sp_std::hash::Hash
		+ AsRef<[u8]>
		+ AsMut<[u8]>
		+ Copy
		+ Default
		+ Encode
		+ Decode
		+ MaxEncodedLen
		+ TypeInfo;

	/// Produce the hash of some byte-slice.
	fn hash(s: &[u8]) -> Self::Output {
		<Self as Hasher>::hash(s)
	}

	/// Produce the hash of some codec-encodable value.
	fn hash_of<S: Encode>(s: &S) -> Self::Output {
		Encode::using_encoded(s, <Self as Hasher>::hash)
	}

	/// The ordered Patricia tree root of the given `input`.
	fn ordered_trie_root(input: Vec<Vec<u8>>, state_version: StateVersion) -> Self::Output;

	/// The Patricia tree root of the given mapping.
	fn trie_root(input: Vec<(Vec<u8>, Vec<u8>)>, state_version: StateVersion) -> Self::Output;
}

/// Blake2-256 Hash implementation.
#[derive(PartialEq, Eq, Clone, RuntimeDebug, TypeInfo)]
#[cfg_attr(feature = "std", derive(Serialize, Deserialize))]
pub struct BlakeTwo256;

impl Hasher for BlakeTwo256 {
	type Out = sp_core::H256;
	type StdHasher = hash256_std_hasher::Hash256StdHasher;
	const LENGTH: usize = 32;

	fn hash(s: &[u8]) -> Self::Out {
		sp_io::hashing::blake2_256(s).into()
	}
}

impl Hash for BlakeTwo256 {
	type Output = sp_core::H256;

	fn trie_root(input: Vec<(Vec<u8>, Vec<u8>)>, version: StateVersion) -> Self::Output {
		sp_io::trie::blake2_256_root(input, version)
	}

	fn ordered_trie_root(input: Vec<Vec<u8>>, version: StateVersion) -> Self::Output {
		sp_io::trie::blake2_256_ordered_root(input, version)
	}
}

/// Keccak-256 Hash implementation.
#[derive(PartialEq, Eq, Clone, RuntimeDebug, TypeInfo)]
#[cfg_attr(feature = "std", derive(Serialize, Deserialize))]
pub struct Keccak256;

impl Hasher for Keccak256 {
	type Out = sp_core::H256;
	type StdHasher = hash256_std_hasher::Hash256StdHasher;
	const LENGTH: usize = 32;

	fn hash(s: &[u8]) -> Self::Out {
		sp_io::hashing::keccak_256(s).into()
	}
}

impl Hash for Keccak256 {
	type Output = sp_core::H256;

	fn trie_root(input: Vec<(Vec<u8>, Vec<u8>)>, version: StateVersion) -> Self::Output {
		sp_io::trie::keccak_256_root(input, version)
	}

	fn ordered_trie_root(input: Vec<Vec<u8>>, version: StateVersion) -> Self::Output {
		sp_io::trie::keccak_256_ordered_root(input, version)
	}
}

/// Something that can be checked for equality and printed out to a debug channel if bad.
pub trait CheckEqual {
	/// Perform the equality check.
	fn check_equal(&self, other: &Self);
}

impl CheckEqual for sp_core::H256 {
	#[cfg(feature = "std")]
	fn check_equal(&self, other: &Self) {
		use sp_core::hexdisplay::HexDisplay;
		if self != other {
			println!(
				"Hash: given={}, expected={}",
				HexDisplay::from(self.as_fixed_bytes()),
				HexDisplay::from(other.as_fixed_bytes()),
			);
		}
	}

	#[cfg(not(feature = "std"))]
	fn check_equal(&self, other: &Self) {
		if self != other {
			"Hash not equal".print();
			self.as_bytes().print();
			other.as_bytes().print();
		}
	}
}

impl CheckEqual for super::generic::DigestItem {
	#[cfg(feature = "std")]
	fn check_equal(&self, other: &Self) {
		if self != other {
			println!("DigestItem: given={:?}, expected={:?}", self, other);
		}
	}

	#[cfg(not(feature = "std"))]
	fn check_equal(&self, other: &Self) {
		if self != other {
			"DigestItem not equal".print();
			(&Encode::encode(self)[..]).print();
			(&Encode::encode(other)[..]).print();
		}
	}
}

sp_core::impl_maybe_marker!(
	/// A type that implements Display when in std environment.
	trait MaybeDisplay: Display;

	/// A type that implements FromStr when in std environment.
	trait MaybeFromStr: FromStr;

	/// A type that implements Hash when in std environment.
	trait MaybeHash: sp_std::hash::Hash;

	/// A type that implements Serialize when in std environment.
	trait MaybeSerialize: Serialize;

	/// A type that implements Serialize, DeserializeOwned and Debug when in std environment.
	trait MaybeSerializeDeserialize: DeserializeOwned, Serialize;
);

/// A type that can be used in runtime structures.
pub trait Member: Send + Sync + Sized + Debug + Eq + PartialEq + Clone + 'static {}
impl<T: Send + Sync + Sized + Debug + Eq + PartialEq + Clone + 'static> Member for T {}

/// Determine if a `MemberId` is a valid member.
pub trait IsMember<MemberId> {
	/// Is the given `MemberId` a valid member?
	fn is_member(member_id: &MemberId) -> bool;
}

/// Something which fulfills the abstract idea of a Substrate header. It has types for a `Number`,
/// a `Hash` and a `Hashing`. It provides access to an `extrinsics_root`, `state_root` and
/// `parent_hash`, as well as a `digest` and a block `number`.
///
/// You can also create a `new` one from those fields.
pub trait Header: Clone + Send + Sync + Codec + Eq + MaybeSerialize + Debug + 'static {
	/// Header number.
	type Number: Member
		+ MaybeSerializeDeserialize
		+ Debug
		+ sp_std::hash::Hash
		+ Copy
		+ MaybeDisplay
		+ AtLeast32BitUnsigned
		+ Codec
		+ sp_std::str::FromStr;
	/// Header hash type
	type Hash: Member
		+ MaybeSerializeDeserialize
		+ Debug
		+ sp_std::hash::Hash
		+ Ord
		+ Copy
		+ MaybeDisplay
		+ Default
		+ SimpleBitOps
		+ Codec
		+ AsRef<[u8]>
		+ AsMut<[u8]>
		+ TypeInfo;
	/// Hashing algorithm
	type Hashing: Hash<Output = Self::Hash>;

	/// Creates new header.
	fn new(
		number: Self::Number,
		extrinsics_root: Self::Hash,
		state_root: Self::Hash,
		parent_hash: Self::Hash,
		digest: Digest,
	) -> Self;

	/// Returns a reference to the header number.
	fn number(&self) -> &Self::Number;
	/// Sets the header number.
	fn set_number(&mut self, number: Self::Number);

	/// Returns a reference to the extrinsics root.
	fn extrinsics_root(&self) -> &Self::Hash;
	/// Sets the extrinsic root.
	fn set_extrinsics_root(&mut self, root: Self::Hash);

	/// Returns a reference to the state root.
	fn state_root(&self) -> &Self::Hash;
	/// Sets the state root.
	fn set_state_root(&mut self, root: Self::Hash);

	/// Returns a reference to the parent hash.
	fn parent_hash(&self) -> &Self::Hash;
	/// Sets the parent hash.
	fn set_parent_hash(&mut self, hash: Self::Hash);

	/// Returns a reference to the digest.
	fn digest(&self) -> &Digest;
	/// Get a mutable reference to the digest.
	fn digest_mut(&mut self) -> &mut Digest;

	/// Returns the hash of the header.
	fn hash(&self) -> Self::Hash {
		<Self::Hashing as Hash>::hash_of(self)
	}

	/// Returns seed used for shuffling
	fn seed(&self) -> &ShufflingSeed {
		unimplemented!()
	}

	/// Returns seed used for shuffling
	fn set_seed(&mut self, _seed: ShufflingSeed) {
		unimplemented!()
	}

	/// Returns seed used for shuffling
	fn count(&self) -> &Self::Number {
		unimplemented!()
	}

	/// Returns seed used for shuffling
	fn set_count(&mut self, _count: Self::Number) {
		unimplemented!()
	}
}

/// Something which fulfills the abstract idea of a Substrate block. It has types for
/// `Extrinsic` pieces of information as well as a `Header`.
///
/// You can get an iterator over each of the `extrinsics` and retrieve the `header`.
pub trait Block: Clone + Send + Sync + Codec + Eq + MaybeSerialize + Debug + 'static {
	/// Type for extrinsics.
	type Extrinsic: Member + Codec + Extrinsic + MaybeSerialize;
	/// Header type.
	type Header: Header<Hash = Self::Hash>;
	/// Block hash type.
	type Hash: Member
		+ MaybeSerializeDeserialize
		+ Debug
		+ sp_std::hash::Hash
		+ Ord
		+ Copy
		+ MaybeDisplay
		+ Default
		+ SimpleBitOps
		+ Codec
		+ AsRef<[u8]>
		+ AsMut<[u8]>
		+ TypeInfo;

	/// Returns a reference to the header.
	fn header(&self) -> &Self::Header;
	/// Returns a reference to the list of extrinsics.
	fn extrinsics(&self) -> &[Self::Extrinsic];
	/// Split the block into header and list of extrinsics.
	fn deconstruct(self) -> (Self::Header, Vec<Self::Extrinsic>);
	/// Creates new block from header and extrinsics.
	fn new(header: Self::Header, extrinsics: Vec<Self::Extrinsic>) -> Self;
	/// Returns the hash of the block.
	fn hash(&self) -> Self::Hash {
		<<Self::Header as Header>::Hashing as Hash>::hash_of(self.header())
	}
	/// Creates an encoded block from the given `header` and `extrinsics` without requiring the
	/// creation of an instance.
	fn encode_from(header: &Self::Header, extrinsics: &[Self::Extrinsic]) -> Vec<u8>;
}

/// Something that acts like an `Extrinsic`.
pub trait Extrinsic: Sized {
	/// The function call.
	type Call;

	/// The payload we carry for signed extrinsics.
	///
	/// Usually it will contain a `Signature` and
	/// may include some additional data that are specific to signed
	/// extrinsics.
	type SignaturePayload;

	/// Is this `Extrinsic` signed?
	/// If no information are available about signed/unsigned, `None` should be returned.
	fn is_signed(&self) -> Option<bool> {
		None
	}

	/// Create new instance of the extrinsic.
	///
	/// Extrinsics can be split into:
	/// 1. Inherents (no signature; created by validators during block production)
	/// 2. Unsigned Transactions (no signature; represent "system calls" or other special kinds of
	/// calls) 3. Signed Transactions (with signature; a regular transactions with known origin)
	fn new(_call: Self::Call, _signed_data: Option<Self::SignaturePayload>) -> Option<Self> {
		None
	}
}

/// Implementor is an [`Extrinsic`] and provides metadata about this extrinsic.
pub trait ExtrinsicMetadata {
	/// The format version of the `Extrinsic`.
	///
	/// By format is meant the encoded representation of the `Extrinsic`.
	const VERSION: u8;

	/// Signed extensions attached to this `Extrinsic`.
	type SignedExtensions: SignedExtension;
}

/// Extract the hashing type for a block.
pub type HashFor<B> = <<B as Block>::Header as Header>::Hashing;
/// Extract the number type for a block.
pub type NumberFor<B> = <<B as Block>::Header as Header>::Number;
/// Extract the digest type for a block.

/// A "checkable" piece of information, used by the standard Substrate Executive in order to
/// check the validity of a piece of extrinsic information, usually by verifying the signature.
/// Implement for pieces of information that require some additional context `Context` in order to
/// be checked.
pub trait Checkable<Context>: Sized {
	/// Returned if `check` succeeds.
	type Checked;

	/// Check self, given an instance of Context.
	fn check(self, c: &Context) -> Result<Self::Checked, TransactionValidityError>;

	/// Blindly check self.
	///
	/// ## WARNING
	///
	/// DO NOT USE IN PRODUCTION. This is only meant to be used in testing environments. A runtime
	/// compiled with `try-runtime` should never be in production. Moreover, the name of this
	/// function is deliberately chosen to prevent developers from ever calling it in consensus
	/// code-paths.
	#[cfg(feature = "try-runtime")]
	fn unchecked_into_checked_i_know_what_i_am_doing(
		self,
		c: &Context,
	) -> Result<Self::Checked, TransactionValidityError>;
<<<<<<< HEAD
=======
}

/// Provides information about author
pub trait IdentifyAccountWithLookup<Lookup> {
	/// type that identifis account
	type AccountId;

	/// performs lookup and returns AccountId if available
	fn get_account_id(&self, lookup: &Lookup) -> Result<Option<Self::AccountId>, LookupError>;
>>>>>>> 6797cd00
}

/// A "checkable" piece of information, used by the standard Substrate Executive in order to
/// check the validity of a piece of extrinsic information, usually by verifying the signature.
/// Implement for pieces of information that don't require additional context in order to be
/// checked.
pub trait BlindCheckable: Sized {
	/// Returned if `check` succeeds.
	type Checked;

	/// Check self.
	fn check(self) -> Result<Self::Checked, TransactionValidityError>;
}

// Every `BlindCheckable` is also a `StaticCheckable` for arbitrary `Context`.
impl<T: BlindCheckable, Context> Checkable<Context> for T {
	type Checked = <Self as BlindCheckable>::Checked;

	fn check(self, _c: &Context) -> Result<Self::Checked, TransactionValidityError> {
		BlindCheckable::check(self)
	}

	#[cfg(feature = "try-runtime")]
	fn unchecked_into_checked_i_know_what_i_am_doing(
		self,
		_: &Context,
	) -> Result<Self::Checked, TransactionValidityError> {
		unreachable!();
	}
}

/// A lazy call (module function and argument values) that can be executed via its `dispatch`
/// method.
pub trait Dispatchable {
	/// Every function call from your runtime has an origin, which specifies where the extrinsic was
	/// generated from. In the case of a signed extrinsic (transaction), the origin contains an
	/// identifier for the caller. The origin can be empty in the case of an inherent extrinsic.
	type RuntimeOrigin;
	/// ...
	type Config;
	/// An opaque set of information attached to the transaction. This could be constructed anywhere
	/// down the line in a runtime. The current Substrate runtime uses a struct with the same name
	/// to represent the dispatch class and weight.
	type Info;
	/// Additional information that is returned by `dispatch`. Can be used to supply the caller
	/// with information about a `Dispatchable` that is ownly known post dispatch.
	type PostInfo: Eq + PartialEq + Clone + Copy + Encode + Decode + Printable;
	/// Actually dispatch this call and return the result of it.
	fn dispatch(self, origin: Self::RuntimeOrigin)
		-> crate::DispatchResultWithInfo<Self::PostInfo>;
}

/// Shortcut to reference the `Info` type of a `Dispatchable`.
pub type DispatchInfoOf<T> = <T as Dispatchable>::Info;
/// Shortcut to reference the `PostInfo` type of a `Dispatchable`.
pub type PostDispatchInfoOf<T> = <T as Dispatchable>::PostInfo;

impl Dispatchable for () {
	type RuntimeOrigin = ();
	type Config = ();
	type Info = ();
	type PostInfo = ();
	fn dispatch(
		self,
		_origin: Self::RuntimeOrigin,
	) -> crate::DispatchResultWithInfo<Self::PostInfo> {
		panic!("This implementation should not be used for actual dispatch.");
	}
}

/// Means by which a transaction may be extended. This type embodies both the data and the logic
/// that should be additionally associated with the transaction. It should be plain old data.
pub trait SignedExtension:
	Codec + Debug + Sync + Send + Clone + Eq + PartialEq + StaticTypeInfo
{
	/// Unique identifier of this signed extension.
	///
	/// This will be exposed in the metadata to identify the signed extension used
	/// in an extrinsic.
	const IDENTIFIER: &'static str;

	/// The type which encodes the sender identity.
	type AccountId;

	/// The type which encodes the call to be dispatched.
	type Call: Dispatchable;

	/// Any additional data that will go into the signed payload. This may be created dynamically
	/// from the transaction using the `additional_signed` function.
	type AdditionalSigned: Encode + TypeInfo;

	/// The type that encodes information that can be passed from pre_dispatch to post-dispatch.
	type Pre;

	/// Construct any additional data that should be in the signed payload of the transaction. Can
	/// also perform any pre-signature-verification checks and return an error if needed.
	fn additional_signed(&self) -> Result<Self::AdditionalSigned, TransactionValidityError>;

	/// Validate a signed transaction for the transaction queue.
	///
	/// This function can be called frequently by the transaction queue,
	/// to obtain transaction validity against current state.
	/// It should perform all checks that determine a valid transaction,
	/// that can pay for its execution and quickly eliminate ones
	/// that are stale or incorrect.
	///
	/// Make sure to perform the same checks in `pre_dispatch` function.
	fn validate(
		&self,
		_who: &Self::AccountId,
		_call: &Self::Call,
		_info: &DispatchInfoOf<Self::Call>,
		_len: usize,
	) -> TransactionValidity {
		Ok(ValidTransaction::default())
	}

	/// Do any pre-flight stuff for a signed transaction.
	///
	/// Make sure to perform the same checks as in [`Self::validate`].
	fn pre_dispatch(
		self,
		who: &Self::AccountId,
		call: &Self::Call,
		info: &DispatchInfoOf<Self::Call>,
		len: usize,
	) -> Result<Self::Pre, TransactionValidityError>;

	/// Validate an unsigned transaction for the transaction queue.
	///
	/// This function can be called frequently by the transaction queue
	/// to obtain transaction validity against current state.
	/// It should perform all checks that determine a valid unsigned transaction,
	/// and quickly eliminate ones that are stale or incorrect.
	///
	/// Make sure to perform the same checks in `pre_dispatch_unsigned` function.
	fn validate_unsigned(
		_call: &Self::Call,
		_info: &DispatchInfoOf<Self::Call>,
		_len: usize,
	) -> TransactionValidity {
		Ok(ValidTransaction::default())
	}

	/// Do any pre-flight stuff for a unsigned transaction.
	///
	/// Note this function by default delegates to `validate_unsigned`, so that
	/// all checks performed for the transaction queue are also performed during
	/// the dispatch phase (applying the extrinsic).
	///
	/// If you ever override this function, you need to make sure to always
	/// perform the same validation as in `validate_unsigned`.
	fn pre_dispatch_unsigned(
		call: &Self::Call,
		info: &DispatchInfoOf<Self::Call>,
		len: usize,
	) -> Result<(), TransactionValidityError> {
		Self::validate_unsigned(call, info, len).map(|_| ()).map_err(Into::into)
	}

	/// Do any post-flight stuff for an extrinsic.
	///
	/// If the transaction is signed, then `_pre` will contain the output of `pre_dispatch`,
	/// and `None` otherwise.
	///
	/// This gets given the `DispatchResult` `_result` from the extrinsic and can, if desired,
	/// introduce a `TransactionValidityError`, causing the block to become invalid for including
	/// it.
	///
	/// WARNING: It is dangerous to return an error here. To do so will fundamentally invalidate the
	/// transaction and any block that it is included in, causing the block author to not be
	/// compensated for their work in validating the transaction or producing the block so far.
	///
	/// It can only be used safely when you *know* that the extrinsic is one that can only be
	/// introduced by the current block author; generally this implies that it is an inherent and
	/// will come from either an offchain-worker or via `InherentData`.
	fn post_dispatch(
		_pre: Option<Self::Pre>,
		_info: &DispatchInfoOf<Self::Call>,
		_post_info: &PostDispatchInfoOf<Self::Call>,
		_len: usize,
		_result: &DispatchResult,
	) -> Result<(), TransactionValidityError> {
		Ok(())
	}

	/// Returns the metadata for this signed extension.
	///
	/// As a [`SignedExtension`] can be a tuple of [`SignedExtension`]s we need to return a `Vec`
	/// that holds the metadata of each one. Each individual `SignedExtension` must return
	/// *exactly* one [`SignedExtensionMetadata`].
	///
	/// This method provides a default implementation that returns a vec containing a single
	/// [`SignedExtensionMetadata`].
	fn metadata() -> Vec<SignedExtensionMetadata> {
		sp_std::vec![SignedExtensionMetadata {
			identifier: Self::IDENTIFIER,
			ty: scale_info::meta_type::<Self>(),
			additional_signed: scale_info::meta_type::<Self::AdditionalSigned>()
		}]
	}
}

/// Information about a [`SignedExtension`] for the runtime metadata.
pub struct SignedExtensionMetadata {
	/// The unique identifier of the [`SignedExtension`].
	pub identifier: &'static str,
	/// The type of the [`SignedExtension`].
	pub ty: MetaType,
	/// The type of the [`SignedExtension`] additional signed data for the payload.
	pub additional_signed: MetaType,
}

#[impl_for_tuples(1, 12)]
impl<AccountId, Call: Dispatchable> SignedExtension for Tuple {
	for_tuples!( where #( Tuple: SignedExtension<AccountId=AccountId, Call=Call,> )* );
	type AccountId = AccountId;
	type Call = Call;
	const IDENTIFIER: &'static str = "You should call `identifier()`!";
	for_tuples!( type AdditionalSigned = ( #( Tuple::AdditionalSigned ),* ); );
	for_tuples!( type Pre = ( #( Tuple::Pre ),* ); );

	fn additional_signed(&self) -> Result<Self::AdditionalSigned, TransactionValidityError> {
		Ok(for_tuples!( ( #( Tuple.additional_signed()? ),* ) ))
	}

	fn validate(
		&self,
		who: &Self::AccountId,
		call: &Self::Call,
		info: &DispatchInfoOf<Self::Call>,
		len: usize,
	) -> TransactionValidity {
		let valid = ValidTransaction::default();
		for_tuples!( #( let valid = valid.combine_with(Tuple.validate(who, call, info, len)?); )* );
		Ok(valid)
	}

	fn pre_dispatch(
		self,
		who: &Self::AccountId,
		call: &Self::Call,
		info: &DispatchInfoOf<Self::Call>,
		len: usize,
	) -> Result<Self::Pre, TransactionValidityError> {
		Ok(for_tuples!( ( #( Tuple.pre_dispatch(who, call, info, len)? ),* ) ))
	}

	fn validate_unsigned(
		call: &Self::Call,
		info: &DispatchInfoOf<Self::Call>,
		len: usize,
	) -> TransactionValidity {
		let valid = ValidTransaction::default();
		for_tuples!( #( let valid = valid.combine_with(Tuple::validate_unsigned(call, info, len)?); )* );
		Ok(valid)
	}

	fn pre_dispatch_unsigned(
		call: &Self::Call,
		info: &DispatchInfoOf<Self::Call>,
		len: usize,
	) -> Result<(), TransactionValidityError> {
		for_tuples!( #( Tuple::pre_dispatch_unsigned(call, info, len)?; )* );
		Ok(())
	}

	fn post_dispatch(
		pre: Option<Self::Pre>,
		info: &DispatchInfoOf<Self::Call>,
		post_info: &PostDispatchInfoOf<Self::Call>,
		len: usize,
		result: &DispatchResult,
	) -> Result<(), TransactionValidityError> {
		match pre {
			Some(x) => {
				for_tuples!( #( Tuple::post_dispatch(Some(x.Tuple), info, post_info, len, result)?; )* );
			},
			None => {
				for_tuples!( #( Tuple::post_dispatch(None, info, post_info, len, result)?; )* );
			},
		}
		Ok(())
	}

	fn metadata() -> Vec<SignedExtensionMetadata> {
		let mut ids = Vec::new();
		for_tuples!( #( ids.extend(Tuple::metadata()); )* );
		ids
	}
}

/// Only for bare bone testing when you don't care about signed extensions at all.
#[cfg(feature = "std")]
impl SignedExtension for () {
	type AccountId = u64;
	type AdditionalSigned = ();
	type Call = ();
	type Pre = ();
	const IDENTIFIER: &'static str = "UnitSignedExtension";
	fn additional_signed(&self) -> sp_std::result::Result<(), TransactionValidityError> {
		Ok(())
	}
	fn pre_dispatch(
		self,
		who: &Self::AccountId,
		call: &Self::Call,
		info: &DispatchInfoOf<Self::Call>,
		len: usize,
	) -> Result<Self::Pre, TransactionValidityError> {
		self.validate(who, call, info, len).map(|_| ())
	}
}

/// An "executable" piece of information, used by the standard Substrate Executive in order to
/// enact a piece of extrinsic information by marshalling and dispatching to a named function
/// call.
///
/// Also provides information on to whom this information is attributable and an index that allows
/// each piece of attributable information to be disambiguated.
pub trait Applyable: Sized + Send + Sync {
	/// Type by which we can dispatch. Restricts the `UnsignedValidator` type.
	type Call: Dispatchable;

	/// Checks to see if this is a valid *transaction*. It returns information on it if so.
	fn validate<V: ValidateUnsigned<Call = Self::Call>>(
		&self,
		source: TransactionSource,
		info: &DispatchInfoOf<Self::Call>,
		len: usize,
	) -> TransactionValidity;

	/// Executes all necessary logic needed prior to dispatch and deconstructs into function call,
	/// index and sender.
	fn apply<V: ValidateUnsigned<Call = Self::Call>>(
		self,
		info: &DispatchInfoOf<Self::Call>,
		len: usize,
	) -> crate::ApplyExtrinsicResultWithInfo<PostDispatchInfoOf<Self::Call>>;
}

/// A marker trait for something that knows the type of the runtime block.
pub trait GetRuntimeBlockType {
	/// The `RuntimeBlock` type.
	type RuntimeBlock: self::Block;
}

/// A marker trait for something that knows the type of the node block.
pub trait GetNodeBlockType {
	/// The `NodeBlock` type.
	type NodeBlock: self::Block;
}

/// Provide validation for unsigned extrinsics.
///
/// This trait provides two functions [`pre_dispatch`](Self::pre_dispatch) and
/// [`validate_unsigned`](Self::validate_unsigned). The [`pre_dispatch`](Self::pre_dispatch)
/// function is called right before dispatching the call wrapped by an unsigned extrinsic. The
/// [`validate_unsigned`](Self::validate_unsigned) function is mainly being used in the context of
/// the transaction pool to check the validity of the call wrapped by an unsigned extrinsic.
pub trait ValidateUnsigned {
	/// The call to validate
	type Call;

	/// Validate the call right before dispatch.
	///
	/// This method should be used to prevent transactions already in the pool
	/// (i.e. passing [`validate_unsigned`](Self::validate_unsigned)) from being included in blocks
	/// in case they became invalid since being added to the pool.
	///
	/// By default it's a good idea to call [`validate_unsigned`](Self::validate_unsigned) from
	/// within this function again to make sure we never include an invalid transaction. Otherwise
	/// the implementation of the call or this method will need to provide proper validation to
	/// ensure that the transaction is valid.
	///
	/// Changes made to storage *WILL* be persisted if the call returns `Ok`.
	fn pre_dispatch(call: &Self::Call) -> Result<(), TransactionValidityError> {
		Self::validate_unsigned(TransactionSource::InBlock, call)
			.map(|_| ())
			.map_err(Into::into)
	}

	/// Return the validity of the call
	///
	/// This method has no side-effects. It merely checks whether the call would be rejected
	/// by the runtime in an unsigned extrinsic.
	///
	/// The validity checks should be as lightweight as possible because every node will execute
	/// this code before the unsigned extrinsic enters the transaction pool and also periodically
	/// afterwards to ensure the validity. To prevent dos-ing a network with unsigned
	/// extrinsics, these validity checks should include some checks around uniqueness, for example,
	/// like checking that the unsigned extrinsic was send by an authority in the active set.
	///
	/// Changes made to storage should be discarded by caller.
	fn validate_unsigned(source: TransactionSource, call: &Self::Call) -> TransactionValidity;
}

/// Opaque data type that may be destructured into a series of raw byte slices (which represent
/// individual keys).
pub trait OpaqueKeys: Clone {
	/// Types bound to this opaque keys that provide the key type ids returned.
	type KeyTypeIdProviders;

	/// Return the key-type IDs supported by this set.
	fn key_ids() -> &'static [crate::KeyTypeId];
	/// Get the raw bytes of key with key-type ID `i`.
	fn get_raw(&self, i: super::KeyTypeId) -> &[u8];
	/// Get the decoded key with key-type ID `i`.
	fn get<T: Decode>(&self, i: super::KeyTypeId) -> Option<T> {
		T::decode(&mut self.get_raw(i)).ok()
	}
	/// Verify a proof of ownership for the keys.
	fn ownership_proof_is_valid(&self, _proof: &[u8]) -> bool {
		true
	}
}

/// Input that adds infinite number of zero after wrapped input.
///
/// This can add an infinite stream of zeros onto any input, not just a slice as with
/// `TrailingZerosInput`.
pub struct AppendZerosInput<'a, T>(&'a mut T);

impl<'a, T> AppendZerosInput<'a, T> {
	/// Create a new instance from the given byte array.
	pub fn new(input: &'a mut T) -> Self {
		Self(input)
	}
}

impl<'a, T: codec::Input> codec::Input for AppendZerosInput<'a, T> {
	fn remaining_len(&mut self) -> Result<Option<usize>, codec::Error> {
		Ok(None)
	}

	fn read(&mut self, into: &mut [u8]) -> Result<(), codec::Error> {
		let remaining = self.0.remaining_len()?;
		let completed = if let Some(n) = remaining {
			let readable = into.len().min(n);
			// this should never fail if `remaining_len` API is implemented correctly.
			self.0.read(&mut into[..readable])?;
			readable
		} else {
			// Fill it byte-by-byte.
			let mut i = 0;
			while i < into.len() {
				if let Ok(b) = self.0.read_byte() {
					into[i] = b;
					i += 1;
				} else {
					break
				}
			}
			i
		};
		// Fill the rest with zeros.
		for i in &mut into[completed..] {
			*i = 0;
		}
		Ok(())
	}
}

/// Input that adds infinite number of zero after wrapped input.
pub struct TrailingZeroInput<'a>(&'a [u8]);

impl<'a> TrailingZeroInput<'a> {
	/// Create a new instance from the given byte array.
	pub fn new(data: &'a [u8]) -> Self {
		Self(data)
	}

	/// Create a new instance which only contains zeroes as input.
	pub fn zeroes() -> Self {
		Self::new(&[][..])
	}
}

impl<'a> codec::Input for TrailingZeroInput<'a> {
	fn remaining_len(&mut self) -> Result<Option<usize>, codec::Error> {
		Ok(None)
	}

	fn read(&mut self, into: &mut [u8]) -> Result<(), codec::Error> {
		let len_from_inner = into.len().min(self.0.len());
		into[..len_from_inner].copy_from_slice(&self.0[..len_from_inner]);
		for i in &mut into[len_from_inner..] {
			*i = 0;
		}
		self.0 = &self.0[len_from_inner..];

		Ok(())
	}
}

/// This type can be converted into and possibly from an AccountId (which itself is generic).
pub trait AccountIdConversion<AccountId>: Sized {
	/// Convert into an account ID. This is infallible, and may truncate bytes to provide a result.
	/// This may lead to duplicate accounts if the size of `AccountId` is less than the seed.
	fn into_account_truncating(&self) -> AccountId {
		self.into_sub_account_truncating(&())
	}

	/// Convert into an account ID, checking that all bytes of the seed are being used in the final
	/// `AccountId` generated. If any bytes are dropped, this returns `None`.
	fn try_into_account(&self) -> Option<AccountId> {
		self.try_into_sub_account(&())
	}

	/// Try to convert an account ID into this type. Might not succeed.
	fn try_from_account(a: &AccountId) -> Option<Self> {
		Self::try_from_sub_account::<()>(a).map(|x| x.0)
	}

	/// Convert this value amalgamated with the a secondary "sub" value into an account ID,
	/// truncating any unused bytes. This is infallible.
	///
	/// NOTE: The account IDs from this and from `into_account` are *not* guaranteed to be distinct
	/// for any given value of `self`, nor are different invocations to this with different types
	/// `T`. For example, the following will all encode to the same account ID value:
	/// - `self.into_sub_account(0u32)`
	/// - `self.into_sub_account(vec![0u8; 0])`
	/// - `self.into_account()`
	///
	/// Also, if the seed provided to this function is greater than the number of bytes which fit
	/// into this `AccountId` type, then it will lead to truncation of the seed, and potentially
	/// non-unique accounts.
	fn into_sub_account_truncating<S: Encode>(&self, sub: S) -> AccountId;

	/// Same as `into_sub_account_truncating`, but ensuring that all bytes of the account's seed are
	/// used when generating an account. This can help guarantee that different accounts are unique,
	/// besides types which encode the same as noted above.
	fn try_into_sub_account<S: Encode>(&self, sub: S) -> Option<AccountId>;

	/// Try to convert an account ID into this type. Might not succeed.
	fn try_from_sub_account<S: Decode>(x: &AccountId) -> Option<(Self, S)>;
}

/// Format is TYPE_ID ++ encode(sub-seed) ++ 00.... where 00... is indefinite trailing zeroes to
/// fill AccountId.
impl<T: Encode + Decode, Id: Encode + Decode + TypeId> AccountIdConversion<T> for Id {
	// Take the `sub` seed, and put as much of it as possible into the generated account, but
	// allowing truncation of the seed if it would not fit into the account id in full. This can
	// lead to two different `sub` seeds with the same account generated.
	fn into_sub_account_truncating<S: Encode>(&self, sub: S) -> T {
		(Id::TYPE_ID, self, sub)
			.using_encoded(|b| T::decode(&mut TrailingZeroInput(b)))
			.expect("All byte sequences are valid `AccountIds`; qed")
	}

	// Same as `into_sub_account_truncating`, but returns `None` if any bytes would be truncated.
	fn try_into_sub_account<S: Encode>(&self, sub: S) -> Option<T> {
		let encoded_seed = (Id::TYPE_ID, self, sub).encode();
		let account = T::decode(&mut TrailingZeroInput(&encoded_seed))
			.expect("All byte sequences are valid `AccountIds`; qed");
		// If the `account` generated has less bytes than the `encoded_seed`, then we know that
		// bytes were truncated, and we return `None`.
		if encoded_seed.len() <= account.encoded_size() {
			Some(account)
		} else {
			None
		}
	}

	fn try_from_sub_account<S: Decode>(x: &T) -> Option<(Self, S)> {
		x.using_encoded(|d| {
			if d[0..4] != Id::TYPE_ID {
				return None
			}
			let mut cursor = &d[4..];
			let result = Decode::decode(&mut cursor).ok()?;
			if cursor.iter().all(|x| *x == 0) {
				Some(result)
			} else {
				None
			}
		})
	}
}

/// Calls a given macro a number of times with a set of fixed params and an incrementing numeral.
/// e.g.
/// ```nocompile
/// count!(println ("{}",) foo, bar, baz);
/// // Will result in three `println!`s: "0", "1" and "2".
/// ```
#[macro_export]
macro_rules! count {
	($f:ident ($($x:tt)*) ) => ();
	($f:ident ($($x:tt)*) $x1:tt) => { $f!($($x)* 0); };
	($f:ident ($($x:tt)*) $x1:tt, $x2:tt) => { $f!($($x)* 0); $f!($($x)* 1); };
	($f:ident ($($x:tt)*) $x1:tt, $x2:tt, $x3:tt) => { $f!($($x)* 0); $f!($($x)* 1); $f!($($x)* 2); };
	($f:ident ($($x:tt)*) $x1:tt, $x2:tt, $x3:tt, $x4:tt) => {
		$f!($($x)* 0); $f!($($x)* 1); $f!($($x)* 2); $f!($($x)* 3);
	};
	($f:ident ($($x:tt)*) $x1:tt, $x2:tt, $x3:tt, $x4:tt, $x5:tt) => {
		$f!($($x)* 0); $f!($($x)* 1); $f!($($x)* 2); $f!($($x)* 3); $f!($($x)* 4);
	};
}

#[doc(hidden)]
#[macro_export]
macro_rules! impl_opaque_keys_inner {
	(
		$( #[ $attr:meta ] )*
		pub struct $name:ident {
			$(
				$( #[ $inner_attr:meta ] )*
				pub $field:ident: $type:ty,
			)*
		}
	) => {
		$( #[ $attr ] )*
		#[derive(
			Clone, PartialEq, Eq,
			$crate::codec::Encode,
			$crate::codec::Decode,
			$crate::scale_info::TypeInfo,
			$crate::RuntimeDebug,
		)]
		pub struct $name {
			$(
				$( #[ $inner_attr ] )*
				pub $field: <$type as $crate::BoundToRuntimeAppPublic>::Public,
			)*
		}

		impl $name {
			/// Generate a set of keys with optionally using the given seed.
			///
			/// The generated key pairs are stored in the keystore.
			///
			/// Returns the concatenated SCALE encoded public keys.
			pub fn generate(seed: Option<$crate::sp_std::vec::Vec<u8>>) -> $crate::sp_std::vec::Vec<u8> {
				let keys = Self{
					$(
						$field: <
							<
								$type as $crate::BoundToRuntimeAppPublic
							>::Public as $crate::RuntimeAppPublic
						>::generate_pair(seed.clone()),
					)*
				};
				$crate::codec::Encode::encode(&keys)
			}

			/// Converts `Self` into a `Vec` of `(raw public key, KeyTypeId)`.
			pub fn into_raw_public_keys(
				self,
			) -> $crate::sp_std::vec::Vec<($crate::sp_std::vec::Vec<u8>, $crate::KeyTypeId)> {
				let mut keys = Vec::new();
				$(
					keys.push((
						$crate::RuntimeAppPublic::to_raw_vec(&self.$field),
						<
							<
								$type as $crate::BoundToRuntimeAppPublic
							>::Public as $crate::RuntimeAppPublic
						>::ID,
					));
				)*

				keys
			}

			/// Decode `Self` from the given `encoded` slice and convert `Self` into the raw public
			/// keys (see [`Self::into_raw_public_keys`]).
			///
			/// Returns `None` when the decoding failed, otherwise `Some(_)`.
			pub fn decode_into_raw_public_keys(
				encoded: &[u8],
			) -> Option<$crate::sp_std::vec::Vec<($crate::sp_std::vec::Vec<u8>, $crate::KeyTypeId)>> {
				<Self as $crate::codec::Decode>::decode(&mut &encoded[..])
					.ok()
					.map(|s| s.into_raw_public_keys())
			}
		}

		impl $crate::traits::OpaqueKeys for $name {
			type KeyTypeIdProviders = ( $( $type, )* );

			fn key_ids() -> &'static [$crate::KeyTypeId] {
				&[
					$(
						<
							<
								$type as $crate::BoundToRuntimeAppPublic
							>::Public as $crate::RuntimeAppPublic
						>::ID
					),*
				]
			}

			fn get_raw(&self, i: $crate::KeyTypeId) -> &[u8] {
				match i {
					$(
						i if i == <
							<
								$type as $crate::BoundToRuntimeAppPublic
							>::Public as $crate::RuntimeAppPublic
						>::ID =>
							self.$field.as_ref(),
					)*
					_ => &[],
				}
			}
		}
	};
}

/// Implement `OpaqueKeys` for a described struct.
///
/// Every field type must implement [`BoundToRuntimeAppPublic`](crate::BoundToRuntimeAppPublic).
/// `KeyTypeIdProviders` is set to the types given as fields.
///
/// ```rust
/// use sp_runtime::{
/// 	impl_opaque_keys, KeyTypeId, BoundToRuntimeAppPublic, app_crypto::{sr25519, ed25519}
/// };
///
/// pub struct KeyModule;
/// impl BoundToRuntimeAppPublic for KeyModule { type Public = ed25519::AppPublic; }
///
/// pub struct KeyModule2;
/// impl BoundToRuntimeAppPublic for KeyModule2 { type Public = sr25519::AppPublic; }
///
/// impl_opaque_keys! {
/// 	pub struct Keys {
/// 		pub key_module: KeyModule,
/// 		pub key_module2: KeyModule2,
/// 	}
/// }
/// ```
#[macro_export]
#[cfg(feature = "std")]
macro_rules! impl_opaque_keys {
	{
		$( #[ $attr:meta ] )*
		pub struct $name:ident {
			$(
				$( #[ $inner_attr:meta ] )*
				pub $field:ident: $type:ty,
			)*
		}
	} => {
		$crate::paste::paste! {
			use $crate::serde as [< __opaque_keys_serde_import__ $name >];

			$crate::impl_opaque_keys_inner! {
				$( #[ $attr ] )*
				#[derive($crate::serde::Serialize, $crate::serde::Deserialize)]
				#[serde(crate = "__opaque_keys_serde_import__" $name)]
				pub struct $name {
					$(
						$( #[ $inner_attr ] )*
						pub $field: $type,
					)*
				}
			}
		}
	}
}

#[macro_export]
#[cfg(not(feature = "std"))]
#[doc(hidden)]
macro_rules! impl_opaque_keys {
	{
		$( #[ $attr:meta ] )*
		pub struct $name:ident {
			$(
				$( #[ $inner_attr:meta ] )*
				pub $field:ident: $type:ty,
			)*
		}
	} => {
		$crate::impl_opaque_keys_inner! {
			$( #[ $attr ] )*
			pub struct $name {
				$(
					$( #[ $inner_attr ] )*
					pub $field: $type,
				)*
			}
		}
	}
}

/// Trait for things which can be printed from the runtime.
pub trait Printable {
	/// Print the object.
	fn print(&self);
}

impl<T: Printable> Printable for &T {
	fn print(&self) {
		(*self).print()
	}
}

impl Printable for u8 {
	fn print(&self) {
		(*self as u64).print()
	}
}

impl Printable for u32 {
	fn print(&self) {
		(*self as u64).print()
	}
}

impl Printable for usize {
	fn print(&self) {
		(*self as u64).print()
	}
}

impl Printable for u64 {
	fn print(&self) {
		sp_io::misc::print_num(*self);
	}
}

impl Printable for &[u8] {
	fn print(&self) {
		sp_io::misc::print_hex(self);
	}
}

impl<const N: usize> Printable for [u8; N] {
	fn print(&self) {
		sp_io::misc::print_hex(&self[..]);
	}
}

impl Printable for &str {
	fn print(&self) {
		sp_io::misc::print_utf8(self.as_bytes());
	}
}

impl Printable for bool {
	fn print(&self) {
		if *self {
			"true".print()
		} else {
			"false".print()
		}
	}
}

impl Printable for sp_weights::Weight {
	fn print(&self) {
		self.ref_time().print()
	}
}

impl Printable for () {
	fn print(&self) {
		"()".print()
	}
}

#[impl_for_tuples(1, 12)]
impl Printable for Tuple {
	fn print(&self) {
		for_tuples!( #( Tuple.print(); )* )
	}
}

/// Something that can convert a [`BlockId`](crate::generic::BlockId) to a number or a hash.
#[cfg(feature = "std")]
pub trait BlockIdTo<Block: self::Block> {
	/// The error type that will be returned by the functions.
	type Error: std::error::Error;

	/// Convert the given `block_id` to the corresponding block hash.
	fn to_hash(
		&self,
		block_id: &crate::generic::BlockId<Block>,
	) -> Result<Option<Block::Hash>, Self::Error>;

	/// Convert the given `block_id` to the corresponding block number.
	fn to_number(
		&self,
		block_id: &crate::generic::BlockId<Block>,
	) -> Result<Option<NumberFor<Block>>, Self::Error>;
}

/// Get current block number
pub trait BlockNumberProvider {
	/// Type of `BlockNumber` to provide.
	type BlockNumber: Codec + Clone + Ord + Eq + AtLeast32BitUnsigned;

	/// Returns the current block number.
	///
	/// Provides an abstraction over an arbitrary way of providing the
	/// current block number.
	///
	/// In case of using crate `sp_runtime` with the crate `frame-system`,
	/// it is already implemented for
	/// `frame_system::Pallet<T: Config>` as:
	///
	/// ```ignore
	/// fn current_block_number() -> Self {
	///     frame_system::Pallet<Config>::block_number()
	/// }
	/// ```
	/// .
	fn current_block_number() -> Self::BlockNumber;

	/// Utility function only to be used in benchmarking scenarios, to be implemented optionally,
	/// else a noop.
	///
	/// It allows for setting the block number that will later be fetched
	/// This is useful in case the block number provider is different than System
	#[cfg(feature = "runtime-benchmarks")]
	fn set_block_number(_block: Self::BlockNumber) {}
}

#[cfg(test)]
mod tests {
	use super::*;
	use crate::codec::{Decode, Encode, Input};
	use sp_core::{
		crypto::{Pair, UncheckedFrom},
		ecdsa,
	};

	mod t {
		use sp_application_crypto::{app_crypto, sr25519};
		use sp_core::crypto::KeyTypeId;
		app_crypto!(sr25519, KeyTypeId(*b"test"));
	}

	#[test]
	fn app_verify_works() {
		use super::AppVerify;
		use t::*;

		let s = Signature::try_from(vec![0; 64]).unwrap();
		let _ = s.verify(&[0u8; 100][..], &Public::unchecked_from([0; 32]));
	}

	#[derive(Encode, Decode, Default, PartialEq, Debug)]
	struct U128Value(u128);
	impl super::TypeId for U128Value {
		const TYPE_ID: [u8; 4] = [0x0d, 0xf0, 0x0d, 0xf0];
	}
	// f00df00d

	#[derive(Encode, Decode, Default, PartialEq, Debug)]
	struct U32Value(u32);
	impl super::TypeId for U32Value {
		const TYPE_ID: [u8; 4] = [0x0d, 0xf0, 0xfe, 0xca];
	}
	// cafef00d

	#[derive(Encode, Decode, Default, PartialEq, Debug)]
	struct U16Value(u16);
	impl super::TypeId for U16Value {
		const TYPE_ID: [u8; 4] = [0xfe, 0xca, 0x0d, 0xf0];
	}
	// f00dcafe

	type AccountId = u64;

	#[test]
	fn into_account_truncating_should_work() {
		let r: AccountId = U32Value::into_account_truncating(&U32Value(0xdeadbeef));
		assert_eq!(r, 0x_deadbeef_cafef00d);
	}

	#[test]
	fn try_into_account_should_work() {
		let r: AccountId = U32Value::try_into_account(&U32Value(0xdeadbeef)).unwrap();
		assert_eq!(r, 0x_deadbeef_cafef00d);

		// u128 is bigger than u64 would fit
		let maybe: Option<AccountId> = U128Value::try_into_account(&U128Value(u128::MAX));
		assert!(maybe.is_none());
	}

	#[test]
	fn try_from_account_should_work() {
		let r = U32Value::try_from_account(&0x_deadbeef_cafef00d_u64);
		assert_eq!(r.unwrap(), U32Value(0xdeadbeef));
	}

	#[test]
	fn into_account_truncating_with_fill_should_work() {
		let r: AccountId = U16Value::into_account_truncating(&U16Value(0xc0da));
		assert_eq!(r, 0x_0000_c0da_f00dcafe);
	}

	#[test]
	fn try_into_sub_account_should_work() {
		let r: AccountId = U16Value::try_into_account(&U16Value(0xc0da)).unwrap();
		assert_eq!(r, 0x_0000_c0da_f00dcafe);

		let maybe: Option<AccountId> = U16Value::try_into_sub_account(
			&U16Value(0xc0da),
			"a really large amount of additional encoded information which will certainly overflow the account id type ;)"
		);

		assert!(maybe.is_none())
	}

	#[test]
	fn try_from_account_with_fill_should_work() {
		let r = U16Value::try_from_account(&0x0000_c0da_f00dcafe_u64);
		assert_eq!(r.unwrap(), U16Value(0xc0da));
	}

	#[test]
	fn bad_try_from_account_should_fail() {
		let r = U16Value::try_from_account(&0x0000_c0de_baadcafe_u64);
		assert!(r.is_none());
		let r = U16Value::try_from_account(&0x0100_c0da_f00dcafe_u64);
		assert!(r.is_none());
	}

	#[test]
	fn trailing_zero_should_work() {
		let mut t = super::TrailingZeroInput(&[1, 2, 3]);
		assert_eq!(t.remaining_len(), Ok(None));
		let mut buffer = [0u8; 2];
		assert_eq!(t.read(&mut buffer), Ok(()));
		assert_eq!(t.remaining_len(), Ok(None));
		assert_eq!(buffer, [1, 2]);
		assert_eq!(t.read(&mut buffer), Ok(()));
		assert_eq!(t.remaining_len(), Ok(None));
		assert_eq!(buffer, [3, 0]);
		assert_eq!(t.read(&mut buffer), Ok(()));
		assert_eq!(t.remaining_len(), Ok(None));
		assert_eq!(buffer, [0, 0]);
	}

	#[test]
	fn ecdsa_verify_works() {
		let msg = &b"test-message"[..];
		let (pair, _) = ecdsa::Pair::generate();

		let signature = pair.sign(&msg);
		assert!(ecdsa::Pair::verify(&signature, msg, &pair.public()));

		assert!(signature.verify(msg, &pair.public()));
		assert!(signature.verify(msg, &pair.public()));
	}
}<|MERGE_RESOLUTION|>--- conflicted
+++ resolved
@@ -1046,8 +1046,6 @@
 		self,
 		c: &Context,
 	) -> Result<Self::Checked, TransactionValidityError>;
-<<<<<<< HEAD
-=======
 }
 
 /// Provides information about author
@@ -1057,7 +1055,6 @@
 
 	/// performs lookup and returns AccountId if available
 	fn get_account_id(&self, lookup: &Lookup) -> Result<Option<Self::AccountId>, LookupError>;
->>>>>>> 6797cd00
 }
 
 /// A "checkable" piece of information, used by the standard Substrate Executive in order to
