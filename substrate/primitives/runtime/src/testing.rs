// This file is part of Substrate.

// Copyright (C) Parity Technologies (UK) Ltd.
// SPDX-License-Identifier: Apache-2.0

// Licensed under the Apache License, Version 2.0 (the "License");
// you may not use this file except in compliance with the License.
// You may obtain a copy of the License at
//
// 	http://www.apache.org/licenses/LICENSE-2.0
//
// Unless required by applicable law or agreed to in writing, software
// distributed under the License is distributed on an "AS IS" BASIS,
// WITHOUT WARRANTIES OR CONDITIONS OF ANY KIND, either express or implied.
// See the License for the specific language governing permissions and
// limitations under the License.

//! Testing utilities.

use crate::{
	codec::{Codec, Decode, Encode, MaxEncodedLen},
	generic,
	scale_info::TypeInfo,
	traits::{
<<<<<<< HEAD
		self, Applyable, BlakeTwo256, Checkable, DispatchInfoOf, Dispatchable,
		IdentifyAccountWithLookup, OpaqueKeys, PostDispatchInfoOf, SignedExtension,
		ValidateUnsigned,
=======
		self, Applyable, BlakeTwo256, Checkable, DispatchInfoOf, Dispatchable, OpaqueKeys,
		PostDispatchInfoOf, SignaturePayload, SignedExtension, ValidateUnsigned,
>>>>>>> 1b2c50f1
	},
	transaction_validity::{TransactionSource, TransactionValidity, TransactionValidityError},
	ApplyExtrinsicResultWithInfo, KeyTypeId,
};
use serde::{de::Error as DeError, Deserialize, Deserializer, Serialize, Serializer};
use sp_core::{
	crypto::{key_types, ByteArray, CryptoType, Dummy},
	U256,
};
pub use sp_core::{sr25519, H256};
use std::{
	cell::RefCell,
	fmt::{self, Debug},
	ops::Deref,
};

/// A dummy type which can be used instead of regular cryptographic primitives.
///
/// 1. Wraps a `u64` `AccountId` and is able to `IdentifyAccount`.
/// 2. Can be converted to any `Public` key.
/// 3. Implements `RuntimeAppPublic` so it can be used instead of regular application-specific
///    crypto.
#[derive(
	Default,
	PartialEq,
	Eq,
	Clone,
	Encode,
	Decode,
	Debug,
	Hash,
	Serialize,
	Deserialize,
	PartialOrd,
	Ord,
	MaxEncodedLen,
	TypeInfo,
)]
pub struct UintAuthorityId(pub u64);

impl From<u64> for UintAuthorityId {
	fn from(id: u64) -> Self {
		UintAuthorityId(id)
	}
}

impl From<UintAuthorityId> for u64 {
	fn from(id: UintAuthorityId) -> u64 {
		id.0
	}
}

impl UintAuthorityId {
	/// Convert this authority ID into a public key.
	pub fn to_public_key<T: ByteArray>(&self) -> T {
		let bytes: [u8; 32] = U256::from(self.0).into();
		T::from_slice(&bytes).unwrap()
	}
}

impl CryptoType for UintAuthorityId {
	type Pair = Dummy;
}

impl AsRef<[u8]> for UintAuthorityId {
	fn as_ref(&self) -> &[u8] {
		// Unsafe, i know, but it's test code and it's just there because it's really convenient to
		// keep `UintAuthorityId` as a u64 under the hood.
		unsafe {
			std::slice::from_raw_parts(
				&self.0 as *const u64 as *const _,
				std::mem::size_of::<u64>(),
			)
		}
	}
}

thread_local! {
	/// A list of all UintAuthorityId keys returned to the runtime.
	static ALL_KEYS: RefCell<Vec<UintAuthorityId>> = RefCell::new(vec![]);
}

impl UintAuthorityId {
	/// Set the list of keys returned by the runtime call for all keys of that type.
	pub fn set_all_keys<T: Into<UintAuthorityId>>(keys: impl IntoIterator<Item = T>) {
		ALL_KEYS.with(|l| *l.borrow_mut() = keys.into_iter().map(Into::into).collect())
	}
}

impl sp_application_crypto::RuntimeAppPublic for UintAuthorityId {
	const ID: KeyTypeId = key_types::DUMMY;

	type Signature = TestSignature;

	fn all() -> Vec<Self> {
		ALL_KEYS.with(|l| l.borrow().clone())
	}

	fn generate_pair(_: Option<Vec<u8>>) -> Self {
		use rand::RngCore;
		UintAuthorityId(rand::thread_rng().next_u64())
	}

	fn sign<M: AsRef<[u8]>>(&self, msg: &M) -> Option<Self::Signature> {
		Some(TestSignature(self.0, msg.as_ref().to_vec()))
	}

	fn verify<M: AsRef<[u8]>>(&self, msg: &M, signature: &Self::Signature) -> bool {
		traits::Verify::verify(signature, msg.as_ref(), &self.0)
	}

	fn to_raw_vec(&self) -> Vec<u8> {
		AsRef::<[u8]>::as_ref(self).to_vec()
	}
}

impl OpaqueKeys for UintAuthorityId {
	type KeyTypeIdProviders = ();

	fn key_ids() -> &'static [KeyTypeId] {
		&[key_types::DUMMY]
	}

	fn get_raw(&self, _: KeyTypeId) -> &[u8] {
		self.as_ref()
	}

	fn get<T: Decode>(&self, _: KeyTypeId) -> Option<T> {
		self.using_encoded(|mut x| T::decode(&mut x)).ok()
	}
}

impl traits::IdentifyAccount for UintAuthorityId {
	type AccountId = u64;

	fn into_account(self) -> Self::AccountId {
		self.0
	}
}

/// A dummy signature type, to match `UintAuthorityId`.
#[derive(Eq, PartialEq, Clone, Debug, Hash, Serialize, Deserialize, Encode, Decode, TypeInfo)]
pub struct TestSignature(pub u64, pub Vec<u8>);

impl traits::Verify for TestSignature {
	type Signer = UintAuthorityId;

	fn verify<L: traits::Lazy<[u8]>>(&self, mut msg: L, signer: &u64) -> bool {
		signer == &self.0 && msg.get() == &self.1[..]
	}
}

/// Digest item
pub type DigestItem = generic::DigestItem;

/// Header Digest
pub type Digest = generic::Digest;

/// Block Header
pub type Header = generic::Header<u64, BlakeTwo256>;

/// Block Header
pub type HeaderVer = generic::HeaderVer<u64, BlakeTwo256>;

impl Header {
	/// A new header with the given number and default hash for all other fields.
	pub fn new_from_number(number: <Self as traits::Header>::Number) -> Self {
		Self {
			number,
			extrinsics_root: Default::default(),
			state_root: Default::default(),
			parent_hash: Default::default(),
			digest: Default::default(),
		}
	}
}

impl HeaderVer {
	/// A new header with the given number and default hash for all other fields.
	pub fn new_from_number(number: <Self as traits::Header>::Number) -> Self {
		Self {
			number,
			extrinsics_root: Default::default(),
			state_root: Default::default(),
			parent_hash: Default::default(),
			digest: Default::default(),
			count: Default::default(),
			seed: Default::default(),
		}
	}
}

/// An opaque extrinsic wrapper type.
#[derive(PartialEq, Eq, Clone, Debug, Encode, Decode)]
pub struct ExtrinsicWrapper<Xt>(Xt);

impl<Xt> traits::Extrinsic for ExtrinsicWrapper<Xt> {
	type Call = ();
	type SignaturePayload = ();

	fn is_signed(&self) -> Option<bool> {
		None
	}
}

impl<Xt: Encode> serde::Serialize for ExtrinsicWrapper<Xt> {
	fn serialize<S>(&self, seq: S) -> Result<S::Ok, S::Error>
	where
		S: ::serde::Serializer,
	{
		self.using_encoded(|bytes| seq.serialize_bytes(bytes))
	}
}

impl<Xt> From<Xt> for ExtrinsicWrapper<Xt> {
	fn from(xt: Xt) -> Self {
		ExtrinsicWrapper(xt)
	}
}

impl<Xt> Deref for ExtrinsicWrapper<Xt> {
	type Target = Xt;

	fn deref(&self) -> &Self::Target {
		&self.0
	}
}

/// Testing block
<<<<<<< HEAD
#[derive(PartialEq, Eq, Clone, Serialize, Debug, Encode, Decode)]
pub struct BlockGeneric<HeaderType, Xt> {
=======
#[derive(PartialEq, Eq, Clone, Serialize, Debug, Encode, Decode, TypeInfo)]
pub struct Block<Xt> {
>>>>>>> 1b2c50f1
	/// Block header
	pub header: HeaderType,
	/// List of extrinsics
	pub extrinsics: Vec<Xt>,
}

impl<Xt> traits::HeaderProvider for Block<Xt> {
	type HeaderT = Header;
}

impl<
		HeaderType: 'static + Codec + Sized + Send + Sync + Serialize + Clone + Eq + Debug + traits::Header,
		Xt: 'static + Codec + Sized + Send + Sync + Serialize + Clone + Eq + Debug + traits::Extrinsic,
	> traits::Block for BlockGeneric<HeaderType, Xt>
{
	type Extrinsic = Xt;
	type Header = HeaderType;
	type Hash = <HeaderType as traits::Header>::Hash;

	fn header(&self) -> &Self::Header {
		&self.header
	}
	fn extrinsics(&self) -> &[Self::Extrinsic] {
		&self.extrinsics[..]
	}
	fn deconstruct(self) -> (Self::Header, Vec<Self::Extrinsic>) {
		(self.header, self.extrinsics)
	}
	fn new(header: Self::Header, extrinsics: Vec<Self::Extrinsic>) -> Self {
		BlockGeneric { header, extrinsics }
	}
	fn encode_from(header: &Self::Header, extrinsics: &[Self::Extrinsic]) -> Vec<u8> {
		(header, extrinsics).encode()
	}
}

impl<'a, HeaderType, Xt> Deserialize<'a> for BlockGeneric<HeaderType, Xt>
where
	BlockGeneric<HeaderType, Xt>: Decode,
{
	fn deserialize<D: Deserializer<'a>>(de: D) -> Result<Self, D::Error> {
		let r = <Vec<u8>>::deserialize(de)?;
		Decode::decode(&mut &r[..])
			.map_err(|e| DeError::custom(format!("Invalid value passed into decode: {}", e)))
	}
}

<<<<<<< HEAD
/// Block
pub type Block<Xt> = BlockGeneric<Header, Xt>;

/// Block
pub type BlockVer<Xt> = BlockGeneric<HeaderVer, Xt>;
=======
/// The signature payload of a `TestXt`.
type TxSingaturePayload<Extra> = (u64, Extra);

impl<Extra: TypeInfo> SignaturePayload for TxSingaturePayload<Extra> {
	type SignatureAddress = u64;
	type Signature = ();
	type SignatureExtra = Extra;
}
>>>>>>> 1b2c50f1

/// Test transaction, tuple of (sender, call, signed_extra)
/// with index only used if sender is some.
///
/// If sender is some then the transaction is signed otherwise it is unsigned.
#[derive(PartialEq, Eq, Clone, Encode, Decode, TypeInfo)]
pub struct TestXt<Call, Extra> {
	/// Signature of the extrinsic.
	pub signature: Option<TxSingaturePayload<Extra>>,
	/// Call of the extrinsic.
	pub call: Call,
}

impl<Call, Extra> TestXt<Call, Extra> {
	/// Create a new `TextXt`.
	pub fn new(call: Call, signature: Option<(u64, Extra)>) -> Self {
		Self { call, signature }
	}
}

use crate::traits::LookupError;

impl<T, Call, Extra> IdentifyAccountWithLookup<T> for TestXt<Call, Extra> {
	type AccountId = u64;
	fn get_account_id(&self, _lookup: &T) -> Result<Option<u64>, LookupError> {
		Ok(None)
	}
}

impl<Call, Extra> Serialize for TestXt<Call, Extra>
where
	TestXt<Call, Extra>: Encode,
{
	fn serialize<S>(&self, seq: S) -> Result<S::Ok, S::Error>
	where
		S: Serializer,
	{
		self.using_encoded(|bytes| seq.serialize_bytes(bytes))
	}
}

impl<Call, Extra> Debug for TestXt<Call, Extra> {
	fn fmt(&self, f: &mut fmt::Formatter) -> fmt::Result {
		write!(f, "TestXt({:?}, ...)", self.signature.as_ref().map(|x| &x.0))
	}
}

impl<Call: Codec + Sync + Send, Context, Extra> Checkable<Context> for TestXt<Call, Extra> {
	type Checked = Self;
	fn check(self, _: &Context) -> Result<Self::Checked, TransactionValidityError> {
		Ok(self)
	}

	#[cfg(feature = "try-runtime")]
	fn unchecked_into_checked_i_know_what_i_am_doing(
		self,
		_: &Context,
	) -> Result<Self::Checked, TransactionValidityError> {
		unreachable!()
	}
}

impl<Call: Codec + Sync + Send + TypeInfo, Extra: TypeInfo> traits::Extrinsic
	for TestXt<Call, Extra>
{
	type Call = Call;
	type SignaturePayload = TxSingaturePayload<Extra>;

	fn is_signed(&self) -> Option<bool> {
		Some(self.signature.is_some())
	}

	fn new(c: Call, sig: Option<Self::SignaturePayload>) -> Option<Self> {
		Some(TestXt { signature: sig, call: c })
	}
}

impl<Call, Extra> traits::ExtrinsicMetadata for TestXt<Call, Extra>
where
	Call: Codec + Sync + Send,
	Extra: SignedExtension<AccountId = u64, Call = Call>,
{
	type SignedExtensions = Extra;
	const VERSION: u8 = 0u8;
}

impl<Origin, Call, Extra> Applyable for TestXt<Call, Extra>
where
	Call: 'static
		+ Sized
		+ Send
		+ Sync
		+ Clone
		+ Eq
		+ Codec
		+ Debug
		+ Dispatchable<RuntimeOrigin = Origin>,
	Extra: SignedExtension<AccountId = u64, Call = Call>,
	Origin: From<Option<u64>>,
{
	type Call = Call;

	/// Checks to see if this is a valid *transaction*. It returns information on it if so.
	fn validate<U: ValidateUnsigned<Call = Self::Call>>(
		&self,
		source: TransactionSource,
		info: &DispatchInfoOf<Self::Call>,
		len: usize,
	) -> TransactionValidity {
		if let Some((ref id, ref extra)) = self.signature {
			Extra::validate(extra, id, &self.call, info, len)
		} else {
			let valid = Extra::validate_unsigned(&self.call, info, len)?;
			let unsigned_validation = U::validate_unsigned(source, &self.call)?;
			Ok(valid.combine_with(unsigned_validation))
		}
	}

	/// Executes all necessary logic needed prior to dispatch and deconstructs into function call,
	/// index and sender.
	fn apply<U: ValidateUnsigned<Call = Self::Call>>(
		self,
		info: &DispatchInfoOf<Self::Call>,
		len: usize,
	) -> ApplyExtrinsicResultWithInfo<PostDispatchInfoOf<Self::Call>> {
		let maybe_who = if let Some((who, extra)) = self.signature {
			Extra::pre_dispatch(extra, &who, &self.call, info, len)?;
			Some(who)
		} else {
			Extra::pre_dispatch_unsigned(&self.call, info, len)?;
			U::pre_dispatch(&self.call)?;
			None
		};

		Ok(self.call.dispatch(maybe_who.into()))
	}
}<|MERGE_RESOLUTION|>--- conflicted
+++ resolved
@@ -22,14 +22,9 @@
 	generic,
 	scale_info::TypeInfo,
 	traits::{
-<<<<<<< HEAD
-		self, Applyable, BlakeTwo256, Checkable, DispatchInfoOf, Dispatchable,
-		IdentifyAccountWithLookup, OpaqueKeys, PostDispatchInfoOf, SignedExtension,
-		ValidateUnsigned,
-=======
-		self, Applyable, BlakeTwo256, Checkable, DispatchInfoOf, Dispatchable, OpaqueKeys,
-		PostDispatchInfoOf, SignaturePayload, SignedExtension, ValidateUnsigned,
->>>>>>> 1b2c50f1
+		self, Applyable, BlakeTwo256, Checkable, DispatchInfoOf, Dispatchable, HeaderProvider,
+		IdentifyAccountWithLookup, OpaqueKeys, PostDispatchInfoOf, SignaturePayload,
+		SignedExtension, ValidateUnsigned,
 	},
 	transaction_validity::{TransactionSource, TransactionValidity, TransactionValidityError},
 	ApplyExtrinsicResultWithInfo, KeyTypeId,
@@ -259,25 +254,34 @@
 }
 
 /// Testing block
-<<<<<<< HEAD
-#[derive(PartialEq, Eq, Clone, Serialize, Debug, Encode, Decode)]
+#[derive(PartialEq, Eq, Clone, Serialize, Debug, Encode, Decode, TypeInfo)]
 pub struct BlockGeneric<HeaderType, Xt> {
-=======
-#[derive(PartialEq, Eq, Clone, Serialize, Debug, Encode, Decode, TypeInfo)]
-pub struct Block<Xt> {
->>>>>>> 1b2c50f1
 	/// Block header
 	pub header: HeaderType,
 	/// List of extrinsics
 	pub extrinsics: Vec<Xt>,
 }
 
-impl<Xt> traits::HeaderProvider for Block<Xt> {
-	type HeaderT = Header;
+pub type Block<Xt> = BlockGeneric<Header, Xt>;
+
+pub type BlockVer<Xt> = BlockGeneric<HeaderVer, Xt>;
+
+impl<HeaderType: traits::Header, Xt> HeaderProvider for BlockGeneric<HeaderType, Xt> {
+	type HeaderT = HeaderType;
 }
 
 impl<
-		HeaderType: 'static + Codec + Sized + Send + Sync + Serialize + Clone + Eq + Debug + traits::Header,
+		HeaderType: 'static
+			+ Codec
+			+ Sized
+			+ Send
+			+ Sync
+			+ Serialize
+			+ for <'a> Deserialize<'a>
+			+ Clone
+			+ Eq
+			+ Debug
+			+ traits::Header,
 		Xt: 'static + Codec + Sized + Send + Sync + Serialize + Clone + Eq + Debug + traits::Extrinsic,
 	> traits::Block for BlockGeneric<HeaderType, Xt>
 {
@@ -313,13 +317,6 @@
 	}
 }
 
-<<<<<<< HEAD
-/// Block
-pub type Block<Xt> = BlockGeneric<Header, Xt>;
-
-/// Block
-pub type BlockVer<Xt> = BlockGeneric<HeaderVer, Xt>;
-=======
 /// The signature payload of a `TestXt`.
 type TxSingaturePayload<Extra> = (u64, Extra);
 
@@ -328,7 +325,6 @@
 	type Signature = ();
 	type SignatureExtra = Extra;
 }
->>>>>>> 1b2c50f1
 
 /// Test transaction, tuple of (sender, call, signed_extra)
 /// with index only used if sender is some.
