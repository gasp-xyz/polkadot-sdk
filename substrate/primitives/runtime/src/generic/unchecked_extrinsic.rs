// This file is part of Substrate.

// Copyright (C) Parity Technologies (UK) Ltd.
// SPDX-License-Identifier: Apache-2.0

// Licensed under the Apache License, Version 2.0 (the "License");
// you may not use this file except in compliance with the License.
// You may obtain a copy of the License at
//
// 	http://www.apache.org/licenses/LICENSE-2.0
//
// Unless required by applicable law or agreed to in writing, software
// distributed under the License is distributed on an "AS IS" BASIS,
// WITHOUT WARRANTIES OR CONDITIONS OF ANY KIND, either express or implied.
// See the License for the specific language governing permissions and
// limitations under the License.

//! Generic implementation of an unchecked (pre-verification) extrinsic.

use crate::{
	generic::CheckedExtrinsic,
	traits::{
		self, Checkable, Extrinsic, ExtrinsicMetadata, Hash, IdentifyAccount,
		IdentifyAccountWithLookup, LookupError, MaybeDisplay, Member, SignaturePayload,
		SignedExtension,
	},
	transaction_validity::{InvalidTransaction, TransactionValidityError},
	OpaqueExtrinsic,
};
use codec::{Compact, Decode, Encode, EncodeLike, Error, Input};
// use ethers_core::types::transaction::eip712::Eip712;
use scale_info::{build::Fields, meta_type, Path, StaticTypeInfo, Type, TypeInfo, TypeParameter};
use sp_io::hashing::blake2_256;
#[cfg(all(not(feature = "std"), feature = "serde"))]
use sp_std::alloc::format;
use sp_std::{fmt, prelude::*};
use sha3::{Digest, Keccak256};

/// Current version of the [`UncheckedExtrinsic`] encoded format.
///
/// This version needs to be bumped if the encoded representation changes.
/// It ensures that if the representation is changed and the format is not known,
/// the decoding fails.
const EXTRINSIC_FORMAT_VERSION: u8 = 4;

/// The `SingaturePayload` of `UncheckedExtrinsic`.
type UncheckedSignaturePayload<Address, Signature, Extra> = (Address, Signature, Extra);

/// A extrinsic right from the external world. This is unchecked and so
/// can contain a signature.
#[derive(PartialEq, Eq, Clone)]
pub struct UncheckedExtrinsic<Address, Call, Signature, Extra>
where
	Extra: SignedExtension,
{
	/// The signature, address, number of extrinsics have come before from
	/// the same signer and an era describing the longevity of this transaction,
	/// if this is a signed extrinsic.
	pub signature: Option<UncheckedSignaturePayload<Address, Signature, Extra>>,
	/// The function that should be called.
	pub function: Call,
}

impl<Address: TypeInfo, Signature: TypeInfo, Extra: TypeInfo> SignaturePayload
	for UncheckedSignaturePayload<Address, Signature, Extra>
{
	type SignatureAddress = Address;
	type Signature = Signature;
	type SignatureExtra = Extra;
}

/// Manual [`TypeInfo`] implementation because of custom encoding. The data is a valid encoded
/// `Vec<u8>`, but requires some logic to extract the signature and payload.
///
/// See [`UncheckedExtrinsic::encode`] and [`UncheckedExtrinsic::decode`].
impl<Address, Call, Signature, Extra> TypeInfo
	for UncheckedExtrinsic<Address, Call, Signature, Extra>
where
	Address: StaticTypeInfo,
	Call: StaticTypeInfo,
	Signature: StaticTypeInfo,
	Extra: SignedExtension + StaticTypeInfo,
{
	type Identity = UncheckedExtrinsic<Address, Call, Signature, Extra>;

	fn type_info() -> Type {
		Type::builder()
			.path(Path::new("UncheckedExtrinsic", module_path!()))
			// Include the type parameter types, even though they are not used directly in any of
			// the described fields. These type definitions can be used by downstream consumers
			// to help construct the custom decoding from the opaque bytes (see below).
			.type_params(vec![
				TypeParameter::new("Address", Some(meta_type::<Address>())),
				TypeParameter::new("Call", Some(meta_type::<Call>())),
				TypeParameter::new("Signature", Some(meta_type::<Signature>())),
				TypeParameter::new("Extra", Some(meta_type::<Extra>())),
			])
			.docs(&["UncheckedExtrinsic raw bytes, requires custom decoding routine"])
			// Because of the custom encoding, we can only accurately describe the encoding as an
			// opaque `Vec<u8>`. Downstream consumers will need to manually implement the codec to
			// encode/decode the `signature` and `function` fields.
			.composite(Fields::unnamed().field(|f| f.ty::<Vec<u8>>()))
	}
}

impl<Address, Call, Signature, Extra: SignedExtension>
	UncheckedExtrinsic<Address, Call, Signature, Extra>
{
	/// New instance of a signed extrinsic aka "transaction".
	pub fn new_signed(function: Call, signed: Address, signature: Signature, extra: Extra) -> Self {
		Self { signature: Some((signed, signature, extra)), function }
	}

	/// New instance of an unsigned extrinsic aka "inherent".
	pub fn new_unsigned(function: Call) -> Self {
		Self { signature: None, function }
	}
}

impl<Address: TypeInfo, Call: TypeInfo, Signature: TypeInfo, Extra: SignedExtension + TypeInfo>
	Extrinsic for UncheckedExtrinsic<Address, Call, Signature, Extra>
{
	type Call = Call;

	type SignaturePayload = UncheckedSignaturePayload<Address, Signature, Extra>;

	fn is_signed(&self) -> Option<bool> {
		Some(self.signature.is_some())
	}

	fn new(function: Call, signed_data: Option<Self::SignaturePayload>) -> Option<Self> {
		Some(if let Some((address, signature, extra)) = signed_data {
			Self::new_signed(function, address, signature, extra)
		} else {
			Self::new_unsigned(function)
		})
	}
}

/// Metamask EIP712 compatible struct
use sp_core::hexdisplay::HexDisplay;
use alloy_primitives::address;
use alloy_sol_types::{sol, SolStruct};
sol! {
	struct Message {
		 string call;
		 string tx;
	}
}

use codec::alloc::string::{String, ToString};
pub use alloy_sol_types::Eip712Domain;
pub use alloy_sol_types::eip712_domain;

pub struct MetamaskSigningCtx{
	pub method: String,
	pub params: String,
	pub eip712: Eip712Domain,
}


pub trait ExtendedCall {
<<<<<<< HEAD
	fn context(&self) -> Option<MetamaskSigningCtx>;
=======
	fn context(&self) -> Option<String>;
>>>>>>> 6dd147cb
}

impl<Address, AccountId, Call, Signature, Extra, Lookup> Checkable<Lookup>
	for UncheckedExtrinsic<Address, Call, Signature, Extra>
where
	Address: Member + MaybeDisplay,
	Call: Encode + Member + ExtendedCall,
	Signature: Member + traits::Verify,
	<Signature as traits::Verify>::Signer: IdentifyAccount<AccountId = AccountId>,
	Extra: SignedExtension<AccountId = AccountId>,
	AccountId: Member + MaybeDisplay,
	Lookup: traits::Lookup<Source = Address, Target = AccountId>,
{
	type Checked = CheckedExtrinsic<AccountId, Call, Extra>;

	fn check(self, lookup: &Lookup) -> Result<Self::Checked, TransactionValidityError> {
		sp_io::init_tracing();

		Ok(match self.signature {
			Some((signed, signature, extra)) => {
				let signed = lookup.lookup(signed)?;

				// TODO: get rid of double verification
				let raw_payload = SignedPayload::new(self.function.clone(), extra.clone())?;

				let mut metamask_signature_validation = false;

<<<<<<< HEAD
				if let Some(MetamaskSigningCtx{method, params, eip712}) = self.function.context() {
=======
				if let Some(call_string) = self.function.context() {
>>>>>>> 6dd147cb
					let msg = Message {
						call: call_string,
						tx: HexDisplay::from(&raw_payload.inner().encode()).to_string(),
					};
<<<<<<< HEAD
					let signing_hash = msg.eip712_signing_hash(&eip712);
=======
					log::debug!(target: "metamask", "Message::call : {:?}", msg.call);
					log::debug!(target: "metamask", "Message::tx     : {:?}", msg.tx);
					log::debug!(target: "metamask", "Message::call_encoded   : {:?}", HexDisplay::from(&self.function.encode()).to_string());
					log::debug!(target: "metamask", "Message::extra   : {:?}", HexDisplay::from(&extra.encode()).to_string());

					let my_domain = alloy_sol_types::eip712_domain!(
						name: "Mangata",
						version: "1",
						chain_id: 5,
						verifying_contract: address!("CcCCccccCCCCcCCCCCCcCcCccCcCCCcCcccccccC"),
					);
					let signing_hash = msg.eip712_signing_hash(&my_domain);
					log::debug!(target: "metamask", "typed_data_hash: {}", signing_hash);
>>>>>>> 6dd147cb
					if signature.verify(signing_hash.as_ref(), &signed) {
						metamask_signature_validation = true;
					}
				}

				// We send the prehashed payload to verify here so that it works with metamask impl
				if !metamask_signature_validation &&
					!raw_payload.using_encoded(|payload| signature.verify(Keccak256::digest(payload).as_slice(), &signed))
				{
					return Err(InvalidTransaction::BadProof.into())
				}

				let (function, extra, _) = raw_payload.deconstruct();
				CheckedExtrinsic { signed: Some((signed, extra)), function }
			},
			None => CheckedExtrinsic { signed: None, function: self.function },
		})
	}

	#[cfg(feature = "try-runtime")]
	fn unchecked_into_checked_i_know_what_i_am_doing(
		self,
		lookup: &Lookup,
	) -> Result<Self::Checked, TransactionValidityError> {
		Ok(match self.signature {
			Some((signed, _, extra)) => {
				let signed = lookup.lookup(signed)?;
				let raw_payload = SignedPayload::new(self.function, extra)?;
				let (function, extra, _) = raw_payload.deconstruct();
				CheckedExtrinsic { signed: Some((signed, extra)), function }
			},
			None => CheckedExtrinsic { signed: None, function: self.function },
		})
	}
}

impl<Address, AccountId, Call, Signature, Extra, Lookup> IdentifyAccountWithLookup<Lookup>
	for UncheckedExtrinsic<Address, Call, Signature, Extra>
where
	Address: Member + MaybeDisplay + Clone,
	Signature: Member + traits::Verify + Clone,
	<Signature as traits::Verify>::Signer: IdentifyAccount<AccountId = AccountId>,
	Extra: SignedExtension<AccountId = AccountId>,
	Lookup: traits::Lookup<Source = Address, Target = AccountId>,
{
	type AccountId = AccountId;
	fn get_account_id(&self, lookup: &Lookup) -> Result<Option<AccountId>, LookupError> {
		match self.signature {
			Some((ref signed, _, _)) => lookup.lookup(signed.clone()).map(|addr| Some(addr)),
			None => Ok(None),
		}
	}
}

impl<Address, Call, Signature, Extra> ExtrinsicMetadata
	for UncheckedExtrinsic<Address, Call, Signature, Extra>
where
	Extra: SignedExtension,
{
	const VERSION: u8 = EXTRINSIC_FORMAT_VERSION;
	type SignedExtensions = Extra;
}

/// A payload that has been signed for an unchecked extrinsics.
///
/// Note that the payload that we sign to produce unchecked extrinsic signature
/// is going to be different than the `SignaturePayload` - so the thing the extrinsic
/// actually contains.
pub struct SignedPayload<Call, Extra: SignedExtension>((Call, Extra, Extra::AdditionalSigned));

impl<Call, Extra> SignedPayload<Call, Extra>
where
	Call: Encode,
	Extra: SignedExtension,
{
	/// Create new `SignedPayload`.
	///
	/// This function may fail if `additional_signed` of `Extra` is not available.
	pub fn new(call: Call, extra: Extra) -> Result<Self, TransactionValidityError> {
		let additional_signed = extra.additional_signed()?;
		let raw_payload = (call, extra, additional_signed);
		Ok(Self(raw_payload))
	}

	/// Create new `SignedPayload` from raw components.
	pub fn from_raw(call: Call, extra: Extra, additional_signed: Extra::AdditionalSigned) -> Self {
		Self((call, extra, additional_signed))
	}

	/// Deconstruct the payload into it's components.
	pub fn deconstruct(self) -> (Call, Extra, Extra::AdditionalSigned) {
		self.0
	}

	pub fn inner(&self) -> &(Call, Extra, Extra::AdditionalSigned) {
		&self.0
	}
}

impl<Call, Extra> Encode for SignedPayload<Call, Extra>
where
	Call: Encode,
	Extra: SignedExtension,
{
	/// Get an encoded version of this payload.
	///
	/// Payloads longer than 256 bytes are going to be `blake2_256`-hashed.
	fn using_encoded<R, F: FnOnce(&[u8]) -> R>(&self, f: F) -> R {
		self.0.using_encoded(|payload| {
			if payload.len() > 256 {
				f(&blake2_256(payload)[..])
			} else {
				f(payload)
			}
		})
	}
}

impl<Call, Extra> EncodeLike for SignedPayload<Call, Extra>
where
	Call: Encode,
	Extra: SignedExtension,
{
}

impl<Address, Call, Signature, Extra> Decode for UncheckedExtrinsic<Address, Call, Signature, Extra>
where
	Address: Decode,
	Signature: Decode,
	Call: Decode,
	Extra: SignedExtension,
{
	fn decode<I: Input>(input: &mut I) -> Result<Self, Error> {
		// This is a little more complicated than usual since the binary format must be compatible
		// with SCALE's generic `Vec<u8>` type. Basically this just means accepting that there
		// will be a prefix of vector length.
		let expected_length: Compact<u32> = Decode::decode(input)?;
		let before_length = input.remaining_len()?;

		let version = input.read_byte()?;

		let is_signed = version & 0b1000_0000 != 0;
		let version = version & 0b0111_1111;
		if version != EXTRINSIC_FORMAT_VERSION {
			return Err("Invalid transaction version".into())
		}

		let signature = is_signed.then(|| Decode::decode(input)).transpose()?;
		let function = Decode::decode(input)?;

		if let Some((before_length, after_length)) =
			input.remaining_len()?.and_then(|a| before_length.map(|b| (b, a)))
		{
			let length = before_length.saturating_sub(after_length);

			if length != expected_length.0 as usize {
				return Err("Invalid length prefix".into())
			}
		}

		Ok(Self { signature, function })
	}
}

impl<Address, Call, Signature, Extra> Encode for UncheckedExtrinsic<Address, Call, Signature, Extra>
where
	Address: Encode,
	Signature: Encode,
	Call: Encode,
	Extra: SignedExtension,
{
	fn encode(&self) -> Vec<u8> {
		let mut tmp = Vec::with_capacity(sp_std::mem::size_of::<Self>());

		// 1 byte version id.
		match self.signature.as_ref() {
			Some(s) => {
				tmp.push(EXTRINSIC_FORMAT_VERSION | 0b1000_0000);
				s.encode_to(&mut tmp);
			},
			None => {
				tmp.push(EXTRINSIC_FORMAT_VERSION & 0b0111_1111);
			},
		}
		self.function.encode_to(&mut tmp);

		let compact_len = codec::Compact::<u32>(tmp.len() as u32);

		// Allocate the output buffer with the correct length
		let mut output = Vec::with_capacity(compact_len.size_hint() + tmp.len());

		compact_len.encode_to(&mut output);
		output.extend(tmp);

		output
	}
}

impl<Address, Call, Signature, Extra> EncodeLike
	for UncheckedExtrinsic<Address, Call, Signature, Extra>
where
	Address: Encode,
	Signature: Encode,
	Call: Encode,
	Extra: SignedExtension,
{
}

#[cfg(feature = "serde")]
impl<Address: Encode, Signature: Encode, Call: Encode, Extra: SignedExtension> serde::Serialize
	for UncheckedExtrinsic<Address, Call, Signature, Extra>
{
	fn serialize<S>(&self, seq: S) -> Result<S::Ok, S::Error>
	where
		S: ::serde::Serializer,
	{
		self.using_encoded(|bytes| seq.serialize_bytes(bytes))
	}
}

#[cfg(feature = "serde")]
impl<'a, Address: Decode, Signature: Decode, Call: Decode, Extra: SignedExtension>
	serde::Deserialize<'a> for UncheckedExtrinsic<Address, Call, Signature, Extra>
{
	fn deserialize<D>(de: D) -> Result<Self, D::Error>
	where
		D: serde::Deserializer<'a>,
	{
		let r = sp_core::bytes::deserialize(de)?;
		Decode::decode(&mut &r[..])
			.map_err(|e| serde::de::Error::custom(format!("Decode error: {}", e)))
	}
}

impl<Address, Call, Signature, Extra> fmt::Debug
	for UncheckedExtrinsic<Address, Call, Signature, Extra>
where
	Address: fmt::Debug,
	Call: fmt::Debug,
	Extra: SignedExtension,
{
	fn fmt(&self, f: &mut fmt::Formatter) -> fmt::Result {
		write!(
			f,
			"UncheckedExtrinsic({:?}, {:?})",
			self.signature.as_ref().map(|x| (&x.0, &x.2)),
			self.function,
		)
	}
}

impl<Address, Call, Signature, Extra> From<UncheckedExtrinsic<Address, Call, Signature, Extra>>
	for OpaqueExtrinsic
where
	Address: Encode,
	Signature: Encode,
	Call: Encode,
	Extra: SignedExtension,
{
	fn from(extrinsic: UncheckedExtrinsic<Address, Call, Signature, Extra>) -> Self {
		Self::from_bytes(extrinsic.encode().as_slice()).expect(
			"both OpaqueExtrinsic and UncheckedExtrinsic have encoding that is compatible with \
				raw Vec<u8> encoding; qed",
		)
	}
}

#[cfg(test)]
mod tests {
	use super::*;
	use crate::{
		codec::{Decode, Encode},
		testing::TestSignature as TestSig,
		traits::{DispatchInfoOf, IdentityLookup, SignedExtension},
	};
	use sp_core::{crypto::UncheckedFrom, keccak_256};
	use sp_io::hashing::blake2_256;
	use codec::alloc::string::String;

	type TestContext = IdentityLookup<u64>;
	type TestAccountId = u64;
	type TestCall = Vec<u8>;

	impl ExtendedCall for TestCall {
<<<<<<< HEAD
		fn context(&self) -> Option<MetamaskSigningCtx>{ None }
=======
		fn context(&self) -> Option<String> {
			None
		}
>>>>>>> 6dd147cb
	}

	const TEST_ACCOUNT: TestAccountId = 0;

	// NOTE: this is demonstration. One can simply use `()` for testing.
	#[derive(Debug, Encode, Decode, Clone, Eq, PartialEq, Ord, PartialOrd, TypeInfo)]
	struct TestExtra;
	impl SignedExtension for TestExtra {
		const IDENTIFIER: &'static str = "TestExtra";
		type AccountId = u64;
		type Call = ();
		type AdditionalSigned = ();
		type Pre = ();

		fn additional_signed(&self) -> sp_std::result::Result<(), TransactionValidityError> {
			Ok(())
		}

		fn pre_dispatch(
			self,
			who: &Self::AccountId,
			call: &Self::Call,
			info: &DispatchInfoOf<Self::Call>,
			len: usize,
		) -> Result<Self::Pre, TransactionValidityError> {
			self.validate(who, call, info, len).map(|_| ())
		}
	}

	type Ex = UncheckedExtrinsic<TestAccountId, TestCall, TestSig, TestExtra>;
	type CEx = CheckedExtrinsic<TestAccountId, TestCall, TestExtra>;

	#[test]
	fn unsigned_codec_should_work() {
		let ux = Ex::new_unsigned(vec![0u8; 0]);
		let encoded = ux.encode();
		assert_eq!(Ex::decode(&mut &encoded[..]), Ok(ux));
	}

	#[test]
	fn invalid_length_prefix_is_detected() {
		let ux = Ex::new_unsigned(vec![0u8; 0]);
		let mut encoded = ux.encode();

		let length = Compact::<u32>::decode(&mut &encoded[..]).unwrap();
		Compact(length.0 + 10).encode_to(&mut &mut encoded[..1]);

		assert_eq!(Ex::decode(&mut &encoded[..]), Err("Invalid length prefix".into()));
	}

	#[test]
	fn signed_codec_should_work() {
		let ux = Ex::new_signed(
			vec![0u8; 0],
			TEST_ACCOUNT,
			TestSig(TEST_ACCOUNT, (vec![0u8; 0], TestExtra).encode()),
			TestExtra,
		);
		let encoded = ux.encode();
		assert_eq!(Ex::decode(&mut &encoded[..]), Ok(ux));
	}

	#[test]
	fn large_signed_codec_should_work() {
		let ux = Ex::new_signed(
			vec![0u8; 0],
			TEST_ACCOUNT,
			TestSig(
				TEST_ACCOUNT,
				(vec![0u8; 257], TestExtra).using_encoded(blake2_256)[..].to_owned(),
			),
			TestExtra,
		);
		let encoded = ux.encode();
		assert_eq!(Ex::decode(&mut &encoded[..]), Ok(ux));
	}

	#[test]
	fn unsigned_check_should_work() {
		let ux = Ex::new_unsigned(vec![0u8; 0]);
		assert!(!ux.is_signed().unwrap_or(false));
		assert!(<Ex as Checkable<TestContext>>::check(ux, &Default::default()).is_ok());
	}

	#[test]
	fn badly_signed_check_should_fail() {
		let ux = Ex::new_signed(
			vec![0u8; 0],
			TEST_ACCOUNT,
			TestSig(TEST_ACCOUNT, vec![0u8; 0]),
			TestExtra,
		);
		assert!(ux.is_signed().unwrap_or(false));
		assert_eq!(
			<Ex as Checkable<TestContext>>::check(ux, &Default::default()),
			Err(InvalidTransaction::BadProof.into()),
		);
	}

	#[test]
	fn signed_check_should_work() {
		let ux = Ex::new_signed(
			vec![0u8; 0],
			TEST_ACCOUNT,
			TestSig(TEST_ACCOUNT, (vec![0u8; 0], TestExtra).encode()),
			TestExtra,
		);
		assert!(ux.is_signed().unwrap_or(false));
		assert_eq!(
			<Ex as Checkable<TestContext>>::check(ux, &Default::default()),
			Ok(CEx { signed: Some((TEST_ACCOUNT, TestExtra)), function: vec![0u8; 0] }),
		);
	}

	#[test]
	fn encoding_matches_vec() {
		let ex = Ex::new_unsigned(vec![0u8; 0]);
		let encoded = ex.encode();
		let decoded = Ex::decode(&mut encoded.as_slice()).unwrap();
		assert_eq!(decoded, ex);
		let as_vec: Vec<u8> = Decode::decode(&mut encoded.as_slice()).unwrap();
		assert_eq!(as_vec.encode(), encoded);
	}

	#[test]
	fn conversion_to_opaque() {
		let ux = Ex::new_unsigned(vec![0u8; 0]);
		let encoded = ux.encode();
		let opaque: OpaqueExtrinsic = ux.into();
		let opaque_encoded = opaque.encode();
		assert_eq!(opaque_encoded, encoded);
	}

	#[test]
	fn large_bad_prefix_should_work() {
		let encoded = Compact::<u32>::from(u32::MAX).encode();
		assert_eq!(
			Ex::decode(&mut &encoded[..]),
			Err(Error::from("Not enough data to fill buffer"))
		);
	}
}<|MERGE_RESOLUTION|>--- conflicted
+++ resolved
@@ -153,18 +153,13 @@
 pub use alloy_sol_types::eip712_domain;
 
 pub struct MetamaskSigningCtx{
-	pub method: String,
-	pub params: String,
+	pub call: String,
 	pub eip712: Eip712Domain,
 }
 
 
 pub trait ExtendedCall {
-<<<<<<< HEAD
 	fn context(&self) -> Option<MetamaskSigningCtx>;
-=======
-	fn context(&self) -> Option<String>;
->>>>>>> 6dd147cb
 }
 
 impl<Address, AccountId, Call, Signature, Extra, Lookup> Checkable<Lookup>
@@ -192,32 +187,12 @@
 
 				let mut metamask_signature_validation = false;
 
-<<<<<<< HEAD
-				if let Some(MetamaskSigningCtx{method, params, eip712}) = self.function.context() {
-=======
-				if let Some(call_string) = self.function.context() {
->>>>>>> 6dd147cb
+				if let Some(MetamaskSigningCtx{call, eip712}) = self.function.context() {
 					let msg = Message {
-						call: call_string,
+						call,
 						tx: HexDisplay::from(&raw_payload.inner().encode()).to_string(),
 					};
-<<<<<<< HEAD
 					let signing_hash = msg.eip712_signing_hash(&eip712);
-=======
-					log::debug!(target: "metamask", "Message::call : {:?}", msg.call);
-					log::debug!(target: "metamask", "Message::tx     : {:?}", msg.tx);
-					log::debug!(target: "metamask", "Message::call_encoded   : {:?}", HexDisplay::from(&self.function.encode()).to_string());
-					log::debug!(target: "metamask", "Message::extra   : {:?}", HexDisplay::from(&extra.encode()).to_string());
-
-					let my_domain = alloy_sol_types::eip712_domain!(
-						name: "Mangata",
-						version: "1",
-						chain_id: 5,
-						verifying_contract: address!("CcCCccccCCCCcCCCCCCcCcCccCcCCCcCcccccccC"),
-					);
-					let signing_hash = msg.eip712_signing_hash(&my_domain);
-					log::debug!(target: "metamask", "typed_data_hash: {}", signing_hash);
->>>>>>> 6dd147cb
 					if signature.verify(signing_hash.as_ref(), &signed) {
 						metamask_signature_validation = true;
 					}
@@ -502,13 +477,7 @@
 	type TestCall = Vec<u8>;
 
 	impl ExtendedCall for TestCall {
-<<<<<<< HEAD
 		fn context(&self) -> Option<MetamaskSigningCtx>{ None }
-=======
-		fn context(&self) -> Option<String> {
-			None
-		}
->>>>>>> 6dd147cb
 	}
 
 	const TEST_ACCOUNT: TestAccountId = 0;
