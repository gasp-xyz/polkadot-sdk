--- conflicted
+++ resolved
@@ -136,8 +136,6 @@
 	}
 }
 
-<<<<<<< HEAD
-use alloy_primitives::address;
 use alloy_sol_types::{sol, SolStruct};
 /// Metamask EIP712 compatible struct
 use sp_core::hexdisplay::HexDisplay;
@@ -152,27 +150,24 @@
 pub use alloy_sol_types::Eip712Domain;
 use codec::alloc::string::{String, ToString};
 
+/// Metamask singer extra data struct
 pub struct MetamaskSigningCtx {
+	/// string call data
 	pub call: String,
+	/// encoded eip712
 	pub eip712: Eip712Domain,
 }
 
+/// Extra context for metamask singer
 pub trait ExtendedCall {
 	fn context(&self) -> Option<MetamaskSigningCtx>;
 }
 
-impl<Address, AccountId, Call, Signature, Extra, Lookup> Checkable<Lookup>
-	for UncheckedExtrinsic<Address, Call, Signature, Extra>
-where
-	Address: Member + MaybeDisplay,
-	Call: Encode + Member + ExtendedCall,
-=======
 impl<LookupSource, AccountId, Call, Signature, Extra, Lookup> Checkable<Lookup>
 	for UncheckedExtrinsic<LookupSource, Call, Signature, Extra>
 where
 	LookupSource: Member + MaybeDisplay,
-	Call: Encode + Member,
->>>>>>> f4bb17cc
+	Call: Encode + Member + ExtendedCall,
 	Signature: Member + traits::Verify,
 	<Signature as traits::Verify>::Signer: IdentifyAccount<AccountId = AccountId>,
 	Extra: SignedExtension<AccountId = AccountId>,
@@ -477,8 +472,6 @@
 		testing::TestSignature as TestSig,
 		traits::{DispatchInfoOf, IdentityLookup, SignedExtension},
 	};
-	use codec::alloc::string::String;
-	use sp_core::{crypto::UncheckedFrom, keccak_256};
 	use sp_io::hashing::blake2_256;
 
 	type TestContext = IdentityLookup<u64>;
