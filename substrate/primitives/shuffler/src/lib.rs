#![cfg_attr(not(feature = "std"), no_std)]
use sp_api::{Encode, HashT};

use sp_runtime::{
	traits::{BlakeTwo256, Block as BlockT},
	AccountId32,
};
use sp_std::{collections::btree_map::BTreeMap, convert::TryInto};

use sp_core::H256;
use sp_std::{collections::vec_deque::VecDeque, vec::Vec};

#[cfg(feature = "std")]
use sp_api::{ApiExt, ApiRef, ProvideRuntimeApi, TransactionOutcome};
#[cfg(feature = "std")]
use sp_core::crypto::Ss58Codec;
#[cfg(feature = "std")]
use sp_runtime::generic::BlockId;
#[cfg(feature = "std")]
use ver_api::VerApi;

pub struct Xoshiro256PlusPlus {
	s: [u64; 4],
}

fn rotl(x: u64, k: u64) -> u64 {
	((x) << (k)) | ((x) >> (64 - (k)))
}

impl Xoshiro256PlusPlus {
	#[inline]
	fn from_seed(seed: [u8; 32]) -> Xoshiro256PlusPlus {
		Xoshiro256PlusPlus {
			s: [
				u64::from_le_bytes(seed[0..8].try_into().unwrap()),
				u64::from_le_bytes(seed[8..16].try_into().unwrap()),
				u64::from_le_bytes(seed[16..24].try_into().unwrap()),
				u64::from_le_bytes(seed[24..32].try_into().unwrap()),
			],
		}
	}

	fn next_u32(&mut self) -> u32 {
		let t: u64 = self.s[1] << 17;

		self.s[2] ^= self.s[0];
		self.s[3] ^= self.s[1];
		self.s[1] ^= self.s[2];
		self.s[0] ^= self.s[3];

		self.s[2] ^= t;

		self.s[3] = rotl(self.s[3], 45);

		(self.s[0].wrapping_add(self.s[3])) as u32
	}

	fn next_u64(&mut self) -> u64 {
		let first = ((self.next_u32()) as u64) << 32;
		let second = self.next_u32() as u64;
		return first | second
	}
}

/// In order to be able to recreate shuffling order anywere lets use
/// explicit algorithms
/// - Xoshiro256StarStar as random number generator
/// - Fisher-Yates variation as shuffling algorithm
///
/// ref https://en.wikipedia.org/wiki/Fisher%E2%80%93Yates_shuffle
///
/// To shuffle an array a of n elements (indices 0..n-1):
///
/// for i from n−1 downto 1 do
///     j ← random integer such that 0 ≤ j ≤ i
///     exchange a[j] and a[i]
struct FisherYates(Xoshiro256PlusPlus);

impl FisherYates {
	fn from_bytes(bytes: [u8; 32]) -> Self {
		Self(Xoshiro256PlusPlus::from_seed(bytes))
	}

	fn shuffle<T>(&mut self, data: &mut [T]) {
		for i in (1..(data.len())).rev() {
			// vec length may be up to 64 bytes so we should use
			// big enought number
			let random = self.0.next_u64();
			let j = random % (i as u64);
			data.swap(i, j as usize);
		}
	}
}

pub fn shuffle_using_seed<A: sp_std::cmp::Ord + Encode + Clone, E: Encode>(
	extrinsics: Vec<(Option<A>, E)>,
	seed: &H256,
) -> Vec<E> {
	log::debug!(target: "block_shuffler", "shuffling extrinsics with seed: {:2X?}", seed.as_bytes());
	log::debug!(target: "block_shuffler", "origin order: [");
	for (_, tx) in extrinsics.iter() {
		log::debug!(target: "block_shuffler", "{:?}", BlakeTwo256::hash_of(tx));
	}
	log::debug!(target: "block_shuffler", "]");

	let mut fy = FisherYates::from_bytes(seed.to_fixed_bytes());

	// generate exact number of slots for each account
	// [ Alice, Alice, Alice, ... , Bob, Bob, Bob, ... ]
<<<<<<< HEAD
	// let mut slots: Vec<Option<_>> =
	// 	extrinsics.iter().map(|(who, _)| who).cloned().collect();
	let mut slots = Vec::with_capacity(extrinsics.len());

	let mut grouped_extrinsics: BTreeMap<Option<_>, VecDeque<_>> =
		extrinsics.into_iter().fold(BTreeMap::new(), |mut groups, (who, tx)| {
			groups.entry(who).or_insert_with(VecDeque::new).push_back(tx);
=======
	let mut slots: Vec<Option<_>> = extrinsics.iter().map(|(who, _)| who).cloned().collect();

	let mut grouped_extrinsics: BTreeMap<Option<_>, VecDeque<_>> =
		extrinsics.into_iter().fold(BTreeMap::new(), |mut groups, (who, tx)| {
			groups
				.entry(who.as_ref().map(BlakeTwo256::hash_of))
				.or_insert_with(VecDeque::new)
				.push_back(tx);
>>>>>>> 64f8aa9c
			groups
		});

	// let mut txs_per_user = grouped_extrinsics.iter().map(|(who,txs)|
	// (who,txs.size())).collect::<BTreeMap<_>>();
	while !grouped_extrinsics.is_empty() {
		let keys = grouped_extrinsics.keys().cloned().collect::<Vec<_>>();
		let from = slots.len();
		for k in keys {
			// TODO remove
			let txs_from_account = grouped_extrinsics.get_mut(&k).unwrap();
			slots.push(txs_from_account.pop_front().unwrap());
			if txs_from_account.is_empty() {
				grouped_extrinsics.remove(&k);
			}
		}
		let to = slots.len();
		fy.shuffle(&mut slots[from..to]);
	}

	// fill slots using extrinsics in order
	// [ Alice, Bob, ... , Alice, Bob ]
	//              ↓↓↓
	// [ AliceExtrinsic1, BobExtrinsic1, ... , AliceExtrinsicN, BobExtrinsicN ]
<<<<<<< HEAD
	// let shuffled_extrinsics: Vec<_> = slots
	// 	.into_iter()
	// 	.map(|who| grouped_extrinsics.get_mut(&who).unwrap().pop_front().unwrap())
	// 	.collect();
=======
	let shuffled_extrinsics: Vec<_> = slots
		.into_iter()
		.map(|who| {
			grouped_extrinsics
				.get_mut(&who.as_ref().map(BlakeTwo256::hash_of))
				.unwrap()
				.pop_front()
				.unwrap()
		})
		.collect();
>>>>>>> 64f8aa9c

	log::debug!(target: "block_shuffler", "shuffled order:[");
	for tx in slots.iter() {
		let tx_hash = BlakeTwo256::hash(&tx.encode());
		log::debug!(target: "block_shuffler", "{:?}", tx_hash);
	}
	log::debug!(target: "block_shuffler", "]");

	slots
}

/// shuffles extrinsics assuring that extrinsics signed by single account will be still evaluated
/// in proper order
#[cfg(feature = "std")]
pub fn shuffle<'a, Block, Api>(
	api: &ApiRef<'a, Api::Api>,
	block_id: &BlockId<Block>,
	extrinsics: Vec<Block::Extrinsic>,
	seed: &H256,
) -> Vec<Block::Extrinsic>
where
	Block: BlockT,
	Api: ProvideRuntimeApi<Block> + 'a,
	Api::Api: VerApi<Block>,
{
	if extrinsics.len() <= 1 {
		return extrinsics
	}
	let extrinsics: Vec<(Option<AccountId32>, Block::Extrinsic)> = extrinsics
		.into_iter()
		.map(|tx| {
			let tx_hash = BlakeTwo256::hash(&tx.encode());
			let who = api.execute_in_transaction(|api| {
				// store deserialized data and revert state modification caused by 'get_info' call
				match api.get_signer(block_id, tx.clone()){
					Ok(result) => TransactionOutcome::Rollback(result),
					Err(_) => TransactionOutcome::Rollback(None)
				}
			});
			log::debug!(target: "block_shuffler", "who:{:48}  extrinsic:{:?}",who.clone().map(|x| x.0.to_ss58check()).unwrap_or_else(|| String::from("None")), tx_hash);
			(who.map(|x| x.0), tx)
		}).collect();

	shuffle_using_seed(extrinsics, seed)
}

#[derive(derive_more::Display, Debug)]
pub enum Error {
	#[display(fmt = "Cannot apply inherents")]
	InherentApplyError,
	#[display(fmt = "Cannot read seed from the runtime api ")]
	SeedFetchingError,
}

#[cfg(test)]
mod tests {
	use super::*;
	use std::{collections::BTreeSet, str::FromStr};

	#[test]
	fn shuffle_using_seed_works() {
		let alice = String::from("Alice");
		let bob = String::from("Bob");
		let charlie = String::from("Charlie");
		let mut txs = BTreeMap::new();
		txs.insert(alice.clone(), (1..9).into_iter().collect::<BTreeSet<_>>());
		txs.insert(bob.clone(), (10..16).into_iter().collect::<BTreeSet<_>>());
		txs.insert(charlie.clone(), (20..23).into_iter().collect::<BTreeSet<_>>());

		let txs_with_author = txs
			.iter()
			.map(|(who, txs)| std::iter::repeat(Some(who)).zip(txs))
			.flatten()
			.collect::<Vec<_>>();
		let origin_order = txs_with_author.iter().map(|(_, tx)| tx).cloned().collect::<Vec<_>>();

		let shuffled_txs = shuffle_using_seed(txs_with_author.clone(), &Default::default());

		assert_ne!(origin_order, shuffled_txs);
		assert_eq!(origin_order.len(), shuffled_txs.len());

		// one tx from tree account
		assert_eq!(
			(&shuffled_txs[0..3]).iter().collect::<BTreeSet<_>>(),
			[&1, &10, &20].iter().collect::<BTreeSet<_>>()
		);
		assert_eq!(
			(&shuffled_txs[3..6]).iter().collect::<BTreeSet<_>>(),
			[&2, &11, &21].iter().collect::<BTreeSet<_>>()
		);
		assert_eq!(
			(&shuffled_txs[6..9]).iter().collect::<BTreeSet<_>>(),
			[&3, &12, &22].iter().collect::<BTreeSet<_>>()
		);

		// one tx from two account
		assert_eq!(
			(&shuffled_txs[9..11]).iter().collect::<BTreeSet<_>>(),
			[&4, &13].iter().collect::<BTreeSet<_>>()
		);
		assert_eq!(
			(&shuffled_txs[11..13]).iter().collect::<BTreeSet<_>>(),
			[&5, &14].iter().collect::<BTreeSet<_>>()
		);
		assert_eq!(
			(&shuffled_txs[13..15]).iter().collect::<BTreeSet<_>>(),
			[&6, &15].iter().collect::<BTreeSet<_>>()
		);

		// tx from remaining account
		assert_eq!(
			(&shuffled_txs[15..]).iter().collect::<BTreeSet<_>>(),
			[&7, &8].iter().collect::<BTreeSet<_>>()
		);
	}

	#[test]
	fn shuffle_using_different_seed_produces_different_results() {
		let input = vec![
			(Some("A"), 1),
			(Some("A"), 2),
			(Some("A"), 3),
			(Some("A"), 4),
			(Some("A"), 5),
			(Some("B"), 11),
			(Some("B"), 12),
			(Some("C"), 21),
		];

		let shuffled1 = shuffle_using_seed(
			input.clone(),
			&H256::from_str("0xff8611a4d212fc161dae19dd57f0f1ba9309f45d6207da13f2d3eab4c6839e91")
				.unwrap(),
		);
		let shuffled2 = shuffle_using_seed(
			input.clone(),
			&H256::from_str("0x0876d51dc2c109b2e9bca322e8706879d68984a8031a537d76d0b21693a3dbd0")
				.unwrap(),
		);
		assert_ne!(shuffled1, shuffled2);
	}
}<|MERGE_RESOLUTION|>--- conflicted
+++ resolved
@@ -1,10 +1,8 @@
 #![cfg_attr(not(feature = "std"), no_std)]
 use sp_api::{Encode, HashT};
 
-use sp_runtime::{
-	traits::{BlakeTwo256, Block as BlockT},
-	AccountId32,
-};
+use sp_runtime::traits::BlakeTwo256;
+
 use sp_std::{collections::btree_map::BTreeMap, convert::TryInto};
 
 use sp_core::H256;
@@ -15,7 +13,7 @@
 #[cfg(feature = "std")]
 use sp_core::crypto::Ss58Codec;
 #[cfg(feature = "std")]
-use sp_runtime::generic::BlockId;
+use sp_runtime::{AccountId32, generic::BlockId, traits::Block as BlockT};
 #[cfg(feature = "std")]
 use ver_api::VerApi;
 
@@ -107,7 +105,6 @@
 
 	// generate exact number of slots for each account
 	// [ Alice, Alice, Alice, ... , Bob, Bob, Bob, ... ]
-<<<<<<< HEAD
 	// let mut slots: Vec<Option<_>> =
 	// 	extrinsics.iter().map(|(who, _)| who).cloned().collect();
 	let mut slots = Vec::with_capacity(extrinsics.len());
@@ -115,16 +112,6 @@
 	let mut grouped_extrinsics: BTreeMap<Option<_>, VecDeque<_>> =
 		extrinsics.into_iter().fold(BTreeMap::new(), |mut groups, (who, tx)| {
 			groups.entry(who).or_insert_with(VecDeque::new).push_back(tx);
-=======
-	let mut slots: Vec<Option<_>> = extrinsics.iter().map(|(who, _)| who).cloned().collect();
-
-	let mut grouped_extrinsics: BTreeMap<Option<_>, VecDeque<_>> =
-		extrinsics.into_iter().fold(BTreeMap::new(), |mut groups, (who, tx)| {
-			groups
-				.entry(who.as_ref().map(BlakeTwo256::hash_of))
-				.or_insert_with(VecDeque::new)
-				.push_back(tx);
->>>>>>> 64f8aa9c
 			groups
 		});
 
@@ -149,23 +136,10 @@
 	// [ Alice, Bob, ... , Alice, Bob ]
 	//              ↓↓↓
 	// [ AliceExtrinsic1, BobExtrinsic1, ... , AliceExtrinsicN, BobExtrinsicN ]
-<<<<<<< HEAD
 	// let shuffled_extrinsics: Vec<_> = slots
 	// 	.into_iter()
 	// 	.map(|who| grouped_extrinsics.get_mut(&who).unwrap().pop_front().unwrap())
 	// 	.collect();
-=======
-	let shuffled_extrinsics: Vec<_> = slots
-		.into_iter()
-		.map(|who| {
-			grouped_extrinsics
-				.get_mut(&who.as_ref().map(BlakeTwo256::hash_of))
-				.unwrap()
-				.pop_front()
-				.unwrap()
-		})
-		.collect();
->>>>>>> 64f8aa9c
 
 	log::debug!(target: "block_shuffler", "shuffled order:[");
 	for tx in slots.iter() {
