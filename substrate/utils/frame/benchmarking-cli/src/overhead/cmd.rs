--- conflicted
+++ resolved
@@ -18,24 +18,16 @@
 //! Contains the [`OverheadCmd`] as entry point for the CLI to execute
 //! the *overhead* benchmarks.
 
-<<<<<<< HEAD
 use crate::extrinsic::bench::BenchmarkVer;
-use sc_block_builder::{BlockBuilderApi, BlockBuilderProvider};
-use sc_block_builder_ver::{
-	BlockBuilderApi as BlockBuilderApiVer, BlockBuilderProvider as BlockBuilderProviderVer,
-};
-use sc_cli::{CliConfiguration, ImportParams, Result, SharedParams};
-use sc_client_api::Backend as ClientBackend;
-use sc_consensus::BlockImport;
-=======
 use sc_block_builder::BlockBuilderApi;
+use sc_block_builder_ver::BlockBuilderApi as BlockBuilderApiVer;
 use sc_cli::{CliConfiguration, ImportParams, Result, SharedParams};
 use sc_client_api::UsageProvider;
->>>>>>> f4bb17cc
+use sc_consensus::BlockImport;
 use sc_service::Configuration;
 use sp_api::{ApiExt, CallApiAt, ProvideRuntimeApi};
 use sp_runtime::{traits::Block as BlockT, DigestItem, OpaqueExtrinsic};
-use std::{cell::RefCell, rc::Rc, sync::Mutex};
+use std::sync::Mutex;
 use ver_api::VerApi;
 
 use clap::{Args, Parser};
@@ -148,7 +140,7 @@
 
 		Ok(())
 	}
-	pub fn run_ver<Block, BA, C>(
+	pub fn run_ver<Block, C>(
 		&self,
 		cfg: Configuration,
 		client: Arc<Mutex<C>>,
@@ -157,9 +149,9 @@
 	) -> Result<()>
 	where
 		Block: BlockT<Extrinsic = OpaqueExtrinsic>,
-		BA: ClientBackend<Block>,
-		C: BlockBuilderProviderVer<BA, Block, C>
-			+ ProvideRuntimeApi<Block>
+		C: ProvideRuntimeApi<Block>
+			+ CallApiAt<Block>
+			+ UsageProvider<Block>
 			+ sp_blockchain::HeaderBackend<Block>
 			+ BlockImport<Block>,
 		C::Api: ApiExt<Block> + BlockBuilderApiVer<Block> + VerApi<Block>,
