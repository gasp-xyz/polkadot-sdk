--- conflicted
+++ resolved
@@ -17,16 +17,11 @@
 
 //! Contains the root [`BenchmarkCmd`] command and exports its sub-commands.
 
-<<<<<<< HEAD
-use sc_cli::{ExecutionStrategy, WasmExecutionMethod, DEFAULT_WASM_EXECUTION_METHOD};
-use std::{fmt::Debug, path::PathBuf};
-=======
 mod block;
 mod overhead;
 mod pallet;
 mod shared;
 mod storage;
->>>>>>> 54b61c99
 
 pub use block::BlockCmd;
 pub use overhead::{ExtrinsicBuilder, OverheadCmd};
@@ -46,121 +41,6 @@
 	Block(BlockCmd),
 }
 
-<<<<<<< HEAD
-/// The `benchmark` command used to benchmark FRAME Pallets.
-#[derive(Debug, clap::Parser)]
-pub struct BenchmarkCmd {
-	/// Select a FRAME Pallet to benchmark, or `*` for all (in which case `extrinsic` must be `*`).
-	#[clap(short, long, parse(from_str = parse_pallet_name), required_unless_present = "list")]
-	pub pallet: Option<String>,
-
-	/// Select an extrinsic inside the pallet to benchmark, or `*` for all.
-	#[clap(short, long, required_unless_present = "list")]
-	pub extrinsic: Option<String>,
-
-	/// Select how many samples we should take across the variable components.
-	#[clap(short, long, default_value = "1")]
-	pub steps: u32,
-
-	/// Indicates lowest values for each of the component ranges.
-	#[clap(long = "low", use_value_delimiter = true)]
-	pub lowest_range_values: Vec<u32>,
-
-	/// Indicates highest values for each of the component ranges.
-	#[clap(long = "high", use_value_delimiter = true)]
-	pub highest_range_values: Vec<u32>,
-
-	/// Select how many repetitions of this benchmark should run from within the wasm.
-	#[clap(short, long, default_value = "1")]
-	pub repeat: u32,
-
-	/// Select how many repetitions of this benchmark should run from the client.
-	///
-	/// NOTE: Using this alone may give slower results, but will afford you maximum Wasm memory.
-	#[clap(long, default_value = "1")]
-	pub external_repeat: u32,
-
-	/// Print the raw results in JSON format.
-	#[clap(long = "json")]
-	pub json_output: bool,
-
-	/// Write the raw results in JSON format into the give file.
-	#[clap(long, conflicts_with = "json-output")]
-	pub json_file: Option<PathBuf>,
-
-	/// Don't print the median-slopes linear regression analysis.
-	#[clap(long)]
-	pub no_median_slopes: bool,
-
-	/// Don't print the min-squares linear regression analysis.
-	#[clap(long)]
-	pub no_min_squares: bool,
-
-	/// Output the benchmarks to a Rust file at the given path.
-	#[clap(long)]
-	pub output: Option<PathBuf>,
-
-	/// Add a header file to your outputted benchmarks
-	#[clap(long)]
-	pub header: Option<PathBuf>,
-
-	/// Path to Handlebars template file used for outputting benchmark results. (Optional)
-	#[clap(long)]
-	pub template: Option<PathBuf>,
-
-	/// Which analysis function to use when outputting benchmarks:
-	/// * min-squares (default)
-	/// * median-slopes
-	/// * max (max of min squares and median slopes for each value)
-	#[clap(long)]
-	pub output_analysis: Option<String>,
-
-	/// Set the heap pages while running benchmarks. If not set, the default value from the client
-	/// is used.
-	#[clap(long)]
-	pub heap_pages: Option<u64>,
-
-	/// Disable verification logic when running benchmarks.
-	#[clap(long)]
-	pub no_verify: bool,
-
-	/// Display and run extra benchmarks that would otherwise not be needed for weight
-	/// construction.
-	#[clap(long)]
-	pub extra: bool,
-
-	/// Estimate PoV size.
-	#[clap(long)]
-	pub record_proof: bool,
-
-	#[allow(missing_docs)]
-	#[clap(flatten)]
-	pub shared_params: sc_cli::SharedParams,
-
-	/// The execution strategy that should be used for benchmarks
-	#[clap(long, value_name = "STRATEGY", arg_enum, ignore_case = true)]
-	pub execution: Option<ExecutionStrategy>,
-
-	/// Method for executing Wasm runtime code.
-	#[clap(
-		long = "wasm-execution",
-		value_name = "METHOD",
-		possible_values = WasmExecutionMethod::variants(),
-		ignore_case = true,
-		default_value = DEFAULT_WASM_EXECUTION_METHOD,
-	)]
-	pub wasm_method: WasmExecutionMethod,
-
-	/// Limit the memory the database cache can use.
-	#[clap(long = "db-cache", value_name = "MiB", default_value = "1024")]
-	pub database_cache_size: u32,
-
-	/// List the benchmarks that match your query rather than running them.
-	///
-	/// When nothing is provided, we list all benchmarks.
-	#[clap(long)]
-	pub list: bool,
-=======
 /// Unwraps a [`BenchmarkCmd`] into its concrete sub-command.
 macro_rules! unwrap_cmd {
 	{
@@ -176,7 +56,6 @@
 		}
 	}
 }
->>>>>>> 54b61c99
 
 /// Forward the [`CliConfiguration`] trait implementation.
 ///
