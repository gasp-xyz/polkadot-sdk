--- conflicted
+++ resolved
@@ -21,17 +21,9 @@
 handlebars = "4.2.2"
 Inflector = "0.11.4"
 itertools = "0.10.3"
-<<<<<<< HEAD
 lazy_static = "1.4.0"
 linked-hash-map = "0.5.4"
 log = "0.4.17"
-=======
-kvdb = "0.13.0"
-lazy_static = "1.4.0"
-linked-hash-map = "0.5.4"
-log = "0.4.17"
-memory-db = "0.31.0"
->>>>>>> 6797cd00
 rand = { version = "0.8.4", features = ["small_rng"] }
 rand_pcg = "0.3.1"
 serde = "1.0.136"
