[package]
name = "substrate-test-runtime"
version = "2.0.0"
authors = ["Parity Technologies <admin@parity.io>"]
edition = "2021"
build = "build.rs"
license = "Apache-2.0"
homepage = "https://substrate.io"
repository = "https://github.com/paritytech/substrate/"
publish = false

[package.metadata.docs.rs]
targets = ["x86_64-unknown-linux-gnu"]

[dependencies]
sp-application-crypto = { path = "../../primitives/application-crypto", default-features = false, features = ["serde"]  }
sp-consensus-aura = { path = "../../primitives/consensus/aura", default-features = false, features = ["serde"] }
sp-consensus-babe = { path = "../../primitives/consensus/babe", default-features = false, features = ["serde"] }
sp-genesis-builder = { path = "../../primitives/genesis-builder", default-features = false}
sp-block-builder = { path = "../../primitives/block-builder", default-features = false}
codec = { package = "parity-scale-codec", version = "3.6.1", default-features = false, features = ["derive"] }
scale-info = { version = "2.5.0", default-features = false, features = ["derive"] }
sp-inherents = { path = "../../primitives/inherents", default-features = false}
sp-keyring = { path = "../../primitives/keyring", optional = true}
sp-offchain = { path = "../../primitives/offchain", default-features = false}
sp-core = { path = "../../primitives/core", default-features = false}
sp-std = { path = "../../primitives/std", default-features = false}
sp-io = { path = "../../primitives/io", default-features = false}
frame-support = { path = "../../frame/support", default-features = false}
sp-version = { path = "../../primitives/version", default-features = false}
sp-session = { path = "../../primitives/session", default-features = false}
sp-api = { path = "../../primitives/api", default-features = false}
sp-runtime = { path = "../../primitives/runtime", default-features = false, features = ["serde"] }
pallet-babe = { path = "../../frame/babe", default-features = false}
pallet-balances = { path = "../../frame/balances", default-features = false}
frame-executive = { path = "../../frame/executive", default-features = false}
frame-system = { path = "../../frame/system", default-features = false}
frame-system-rpc-runtime-api = { path = "../../frame/system/rpc/runtime-api", default-features = false}
pallet-timestamp = { path = "../../frame/timestamp", default-features = false}
sp-consensus-grandpa = { path = "../../primitives/consensus/grandpa", default-features = false, features = ["serde"] }
sp-trie = { path = "../../primitives/trie", default-features = false}
sp-transaction-pool = { path = "../../primitives/transaction-pool", default-features = false}
trie-db = { version = "0.27.0", default-features = false }
<<<<<<< HEAD
sc-service = { version = "0.10.0-dev", default-features = false, optional = true, features = ["test-helpers"], path = "../../client/service" }
sp-state-machine = { version = "0.28.0", default-features = false, path = "../../primitives/state-machine" }
sp-externalities = { version = "0.19.0", default-features = false, path = "../../primitives/externalities" }
ver-api = { path = '../../primitives/ver-api', default-features = false, version = '4.0.0-dev' }
=======
sc-service = { path = "../../client/service", default-features = false, features = ["test-helpers"], optional = true}
sp-state-machine = { path = "../../primitives/state-machine", default-features = false}
sp-externalities = { path = "../../primitives/externalities", default-features = false}
>>>>>>> be62fbbb

# 3rd party
array-bytes = { version = "6.1", optional = true }
log = { version = "0.4.17", default-features = false }
serde = { version = "1.0.163", features = ["alloc", "derive"], default-features = false }
serde_json = { version = "1.0.85", default-features = false, features = ["alloc"] }

[dev-dependencies]
futures = "0.3.21"
sc-block-builder = { path = "../../client/block-builder" }
sc-executor = { path = "../../client/executor" }
sc-executor-common = { path = "../../client/executor/common" }
sp-consensus = { path = "../../primitives/consensus/common" }
substrate-test-runtime-client = { path = "client" }
sp-tracing = { path = "../../primitives/tracing" }
json-patch = { version = "1.0.0", default-features = false }

[build-dependencies]
substrate-wasm-builder = { path = "../../utils/wasm-builder", optional = true }

[features]
default = [ "std" ]

std = [
	"array-bytes",
	"codec/std",
	"frame-executive/std",
	"frame-support/std",
	"frame-system-rpc-runtime-api/std",
	"frame-system/std",
	"log/std",
	"pallet-babe/std",
	"pallet-balances/std",
	"pallet-timestamp/std",
	"sc-executor/std",
	"sc-service",
	"scale-info/std",
	"sp-api/std",
	"sp-application-crypto/std",
	"sp-block-builder/std",
	"sp-consensus-aura/std",
	"sp-consensus-babe/std",
	"sp-consensus-grandpa/std",
	"sp-core/std",
	"sp-externalities/std",
	"sp-genesis-builder/std",
	"sp-inherents/std",
	"sp-io/std",
	"sp-keyring",
	"sp-offchain/std",
	"sp-runtime/std",
	"sp-session/std",
	"sp-state-machine/std",
	"ver-api/std",
	"sp-std/std",
	"sp-tracing/std",
	"sp-transaction-pool/std",
	"sp-trie/std",
	"sp-version/std",
	"substrate-wasm-builder",
	"trie-db/std",
]
# Special feature to disable logging
disable-logging = [ "sp-api/disable-logging" ]

#Enabling this flag will disable GenesisBuilder API implementation in runtime.
disable-genesis-builder = []<|MERGE_RESOLUTION|>--- conflicted
+++ resolved
@@ -41,16 +41,10 @@
 sp-trie = { path = "../../primitives/trie", default-features = false}
 sp-transaction-pool = { path = "../../primitives/transaction-pool", default-features = false}
 trie-db = { version = "0.27.0", default-features = false }
-<<<<<<< HEAD
-sc-service = { version = "0.10.0-dev", default-features = false, optional = true, features = ["test-helpers"], path = "../../client/service" }
-sp-state-machine = { version = "0.28.0", default-features = false, path = "../../primitives/state-machine" }
-sp-externalities = { version = "0.19.0", default-features = false, path = "../../primitives/externalities" }
-ver-api = { path = '../../primitives/ver-api', default-features = false, version = '4.0.0-dev' }
-=======
 sc-service = { path = "../../client/service", default-features = false, features = ["test-helpers"], optional = true}
 sp-state-machine = { path = "../../primitives/state-machine", default-features = false}
 sp-externalities = { path = "../../primitives/externalities", default-features = false}
->>>>>>> be62fbbb
+ver-api = { path = '../../primitives/ver-api', default-features = false }
 
 # 3rd party
 array-bytes = { version = "6.1", optional = true }
