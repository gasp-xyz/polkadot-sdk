--- conflicted
+++ resolved
@@ -164,7 +164,7 @@
 	OffchainIndexSet(Vec<u8>, Vec<u8>),
 	OffchainIndexClear(Vec<u8>),
 	Store(Vec<u8>),
-<<<<<<< HEAD
+	EnqueueTxs(u64),
 	/// Read X times from the state some data and then panic!
 	///
 	/// Returns `Ok` if it didn't read anything.
@@ -173,9 +173,6 @@
 	///
 	/// Panics if it can not read `X` times.
 	Read(u32),
-=======
-	EnqueueTxs(u64),
->>>>>>> 6797cd00
 }
 
 #[cfg(feature = "std")]
@@ -222,12 +219,9 @@
 			Extrinsic::OffchainIndexSet(key, value) => Ok(Extrinsic::OffchainIndexSet(key, value)),
 			Extrinsic::OffchainIndexClear(key) => Ok(Extrinsic::OffchainIndexClear(key)),
 			Extrinsic::Store(data) => Ok(Extrinsic::Store(data)),
-<<<<<<< HEAD
+			Extrinsic::EnqueueTxs(data) => Ok(Extrinsic::EnqueueTxs(data)),
 			Extrinsic::ReadAndPanic(i) => Ok(Extrinsic::ReadAndPanic(i)),
 			Extrinsic::Read(i) => Ok(Extrinsic::Read(i)),
-=======
-			Extrinsic::EnqueueTxs(data) => Ok(Extrinsic::EnqueueTxs(data)),
->>>>>>> 6797cd00
 		}
 	}
 }
@@ -1014,13 +1008,8 @@
 				}
 			}
 
-<<<<<<< HEAD
 			impl sp_consensus_beefy::BeefyApi<Block> for Runtime {
 				fn beefy_genesis() -> Option<BlockNumber> {
-=======
-			impl beefy_primitives::BeefyApi<Block> for Runtime {
-				fn validator_set() -> Option<beefy_primitives::ValidatorSet<beefy_primitives::crypto::AuthorityId>> {
->>>>>>> 6797cd00
 					None
 				}
 
@@ -1043,13 +1032,8 @@
 				) -> Option<sp_consensus_beefy::OpaqueKeyOwnershipProof> { None }
 			}
 
-<<<<<<< HEAD
 			impl pallet_beefy_mmr::BeefyMmrApi<Block, sp_consensus_beefy::MmrRootHash> for Runtime {
 				fn authority_set_proof() -> sp_consensus_beefy::mmr::BeefyAuthoritySet<sp_consensus_beefy::MmrRootHash> {
-=======
-			impl beefy_merkle_tree::BeefyMmrApi<Block, beefy_primitives::MmrRootHash> for Runtime {
-				fn authority_set_proof() -> beefy_primitives::mmr::BeefyAuthoritySet<beefy_primitives::MmrRootHash> {
->>>>>>> 6797cd00
 					Default::default()
 				}
 
@@ -1451,11 +1435,11 @@
 
 		futures::executor::block_on(client.import(BlockOrigin::Own, block)).unwrap();
 
-		let (new_block_id, block) = {
-			let builder = client.new_block_at(&new_block_id, Default::default(), false).unwrap();
+		let (new_at_hash, block) = {
+			let builder = client.new_block_at(new_at_hash, Default::default(), false).unwrap();
 			let block = builder.build().unwrap().block;
 			let hash = block.header.hash();
-			(BlockId::Hash(hash), block)
+			(hash, block)
 		};
 		futures::executor::block_on(client.import(BlockOrigin::Own, block)).unwrap();
 
