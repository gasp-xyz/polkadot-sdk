--- conflicted
+++ resolved
@@ -133,122 +133,15 @@
 pub struct TransferData {
 	pub from: AccountId,
 	pub to: AccountId,
-<<<<<<< HEAD
-	pub amount: u64,
-	pub nonce: u64,
-}
-
-impl Transfer {
-	/// Convert into a signed extrinsic.
-	#[cfg(feature = "std")]
-	pub fn into_signed_tx(self) -> Extrinsic {
-		let signature = sp_keyring::AccountKeyring::from_public(&self.from)
-			.expect("Creates keyring from public key.")
-			.sign(&self.encode());
-		Extrinsic::Transfer { transfer: self, signature, exhaust_resources_when_not_first: false }
-	}
-
-	/// Convert into a signed extrinsic, which will only end up included in the block
-	/// if it's the first transaction. Otherwise it will cause `ResourceExhaustion` error
-	/// which should be considered as block being full.
-	#[cfg(feature = "std")]
-	pub fn into_resources_exhausting_tx(self) -> Extrinsic {
-		let signature = sp_keyring::AccountKeyring::from_public(&self.from)
-			.expect("Creates keyring from public key.")
-			.sign(&self.encode());
-		Extrinsic::Transfer { transfer: self, signature, exhaust_resources_when_not_first: true }
-	}
-}
-
-/// Extrinsic for test-runtime.
-#[derive(Clone, PartialEq, Eq, Encode, Decode, RuntimeDebug, TypeInfo)]
-pub enum Extrinsic {
-	AuthoritiesChange(Vec<AuthorityId>),
-	Transfer {
-		transfer: Transfer,
-		signature: AccountSignature,
-		exhaust_resources_when_not_first: bool,
-	},
-	IncludeData(Vec<u8>),
-	StorageChange(Vec<u8>, Option<Vec<u8>>),
-	OffchainIndexSet(Vec<u8>, Vec<u8>),
-	OffchainIndexClear(Vec<u8>),
-	Store(Vec<u8>),
-	EnqueueTxs(u64),
-	/// Read X times from the state some data and then panic!
-	///
-	/// Returns `Ok` if it didn't read anything.
-	ReadAndPanic(u32),
-	/// Read X times from the state some data.
-	///
-	/// Panics if it can not read `X` times.
-	Read(u32),
-}
-
-#[cfg(feature = "std")]
-impl serde::Serialize for Extrinsic {
-	fn serialize<S>(&self, seq: S) -> Result<S::Ok, S::Error>
-	where
-		S: serde::Serializer,
-	{
-		self.using_encoded(|bytes| seq.serialize_bytes(bytes))
-	}
-=======
 	pub amount: Balance,
 	pub nonce: Nonce,
->>>>>>> 1b2c50f1
 }
 
 /// The address format for describing accounts.
 pub type Address = sp_core::sr25519::Public;
 pub type Signature = sr25519::Signature;
 #[cfg(feature = "std")]
-<<<<<<< HEAD
-impl<'a> serde::Deserialize<'a> for Extrinsic {
-	fn deserialize<D>(de: D) -> Result<Self, D::Error>
-	where
-		D: serde::Deserializer<'a>,
-	{
-		let r = sp_core::bytes::deserialize(de)?;
-		Decode::decode(&mut &r[..])
-			.map_err(|e| serde::de::Error::custom(format!("Decode error: {}", e)))
-	}
-}
-
-impl BlindCheckable for Extrinsic {
-	type Checked = Self;
-
-	fn check(self) -> Result<Self, TransactionValidityError> {
-		match self {
-			Extrinsic::AuthoritiesChange(new_auth) => Ok(Extrinsic::AuthoritiesChange(new_auth)),
-			Extrinsic::Transfer { transfer, signature, exhaust_resources_when_not_first } =>
-				if sp_runtime::verify_encoded_lazy(&signature, &transfer, &transfer.from) {
-					Ok(Extrinsic::Transfer {
-						transfer,
-						signature,
-						exhaust_resources_when_not_first,
-					})
-				} else {
-					Err(InvalidTransaction::BadProof.into())
-				},
-			Extrinsic::IncludeData(v) => Ok(Extrinsic::IncludeData(v)),
-			Extrinsic::StorageChange(key, value) => Ok(Extrinsic::StorageChange(key, value)),
-			Extrinsic::OffchainIndexSet(key, value) => Ok(Extrinsic::OffchainIndexSet(key, value)),
-			Extrinsic::OffchainIndexClear(key) => Ok(Extrinsic::OffchainIndexClear(key)),
-			Extrinsic::Store(data) => Ok(Extrinsic::Store(data)),
-			Extrinsic::EnqueueTxs(data) => Ok(Extrinsic::EnqueueTxs(data)),
-			Extrinsic::ReadAndPanic(i) => Ok(Extrinsic::ReadAndPanic(i)),
-			Extrinsic::Read(i) => Ok(Extrinsic::Read(i)),
-		}
-	}
-}
-
-impl ExtrinsicT for Extrinsic {
-	type Call = Extrinsic;
-	type SignaturePayload = ();
-=======
 pub type Pair = sp_core::sr25519::Pair;
->>>>>>> 1b2c50f1
 
 /// The SignedExtension to the basic transaction logic.
 pub type SignedExtra = (CheckNonce<Runtime>, CheckWeight<Runtime>, CheckSubstrateCall);
@@ -275,32 +168,7 @@
 /// A test block.
 pub type Block = sp_runtime::generic::Block<Header, Extrinsic>;
 /// A test block's header.
-<<<<<<< HEAD
 pub type Header = sp_runtime::generic::HeaderVer<BlockNumber, Hashing>;
-
-/// Run whatever tests we have.
-pub fn run_tests(mut input: &[u8]) -> Vec<u8> {
-	use sp_runtime::print;
-
-	print("run_tests...");
-	let block = Block::decode(&mut input).unwrap();
-	print("deserialized block.");
-	let stxs = block.extrinsics.iter().map(Encode::encode);
-	print("reserialized transactions.");
-	[stxs.count() as u8].encode()
-}
-
-/// A type that can not be decoded.
-#[derive(PartialEq, TypeInfo)]
-pub struct DecodeFails<B: BlockT> {
-	_phantom: PhantomData<B>,
-}
-
-impl<B: BlockT> Encode for DecodeFails<B> {
-	fn encode(&self) -> Vec<u8> {
-		Vec::new()
-=======
-pub type Header = sp_runtime::generic::Header<BlockNumber, Hashing>;
 /// Balance of an account.
 pub type Balance = u64;
 
@@ -355,7 +223,6 @@
 		fn verify_ed25519(sig: ed25519::Signature, public: ed25519::Public, message: Vec<u8>) -> bool;
 		/// Write the given `value` under the given `key` into the storage and then optional panic.
 		fn write_key_value(key: Vec<u8>, value: Vec<u8>, panic: bool);
->>>>>>> 1b2c50f1
 	}
 }
 
@@ -597,196 +464,11 @@
 	}
 }
 
-<<<<<<< HEAD
-cfg_if! {
-	if #[cfg(feature = "std")] {
-		impl_runtime_apis! {
-			impl sp_api::Core<Block> for Runtime {
-				fn version() -> RuntimeVersion {
-					version()
-				}
-
-				fn execute_block(block: Block) {
-					system::execute_block(block);
-				}
-
-				fn initialize_block(header: &<Block as BlockT>::Header) {
-					system::initialize_block(header)
-				}
-			}
-
-			impl ver_api::VerApi<Block> for Runtime {
-				fn get_signer(
-					_tx: <Block as BlockT>::Extrinsic,
-				) -> Option<(sp_runtime::AccountId32, u32)> {
-					None
-				}
-
-				fn is_storage_migration_scheduled() -> bool{
-					false
-				}
-
-				fn store_seed(_seed: sp_core::H256){
-				}
-
-				fn can_enqueue_txs() -> bool {
-					true
-				}
-
-
-			  fn create_enqueue_txs_inherent(txs: Vec<<Block as BlockT>::Extrinsic>) -> <Block as BlockT>::Extrinsic{
-				  //just return some garbage
-					Extrinsic::EnqueueTxs(txs.len() as u64)
-			  }
-				fn pop_txs(_count: u64) -> sp_application_crypto::Vec<sp_application_crypto::Vec<u8>> { Default::default() }
-				fn get_previous_block_txs() -> Vec<Vec<u8>>{Default::default()}
-				fn start_prevalidation() {}
-			}
-
-			impl sp_api::Metadata<Block> for Runtime {
-				fn metadata() -> OpaqueMetadata {
-					unimplemented!()
-				}
-
-				fn metadata_at_version(_version: u32) -> Option<OpaqueMetadata> {
-						unimplemented!()
-				}
-
-				fn metadata_versions() -> sp_std::vec::Vec<u32> {
-						unimplemented!()
-				}
-			}
-
-			impl sp_transaction_pool::runtime_api::TaggedTransactionQueue<Block> for Runtime {
-				fn validate_transaction(
-					_source: TransactionSource,
-					utx: <Block as BlockT>::Extrinsic,
-					_: <Block as BlockT>::Hash,
-				) -> TransactionValidity {
-					if let Extrinsic::IncludeData(data) = utx {
-						return Ok(ValidTransaction {
-							priority: data.len() as u64,
-							requires: vec![],
-							provides: vec![data],
-							longevity: 1,
-							propagate: false,
-						});
-					}
-
-					system::validate_transaction(utx)
-				}
-			}
-
-			impl sp_block_builder::BlockBuilder<Block> for Runtime {
-				fn apply_extrinsic(extrinsic: <Block as BlockT>::Extrinsic) -> ApplyExtrinsicResult {
-					system::execute_transaction(extrinsic)
-				}
-
-				fn finalize_block() -> <Block as BlockT>::Header {
-					system::finalize_block()
-				}
-
-				fn inherent_extrinsics(_data: InherentData) -> Vec<<Block as BlockT>::Extrinsic> {
-					vec![]
-				}
-
-				fn check_inherents(_block: Block, _data: InherentData) -> CheckInherentsResult {
-					CheckInherentsResult::new()
-				}
-			}
-
-			impl self::TestAPI<Block> for Runtime {
-				fn balance_of(id: AccountId) -> u64 {
-					system::balance_of(id)
-				}
-
-				fn benchmark_add_one(val: &u64) -> u64 {
-					val + 1
-				}
-
-				fn benchmark_vector_add_one(vec: &Vec<u64>) -> Vec<u64> {
-					let mut vec = vec.clone();
-					vec.iter_mut().for_each(|v| *v += 1);
-					vec
-				}
-
-				fn fail_convert_parameter(_: DecodeFails<Block>) {}
-
-				fn fail_convert_return_value() -> DecodeFails<Block> {
-					DecodeFails::default()
-				}
-
-				fn function_signature_changed() -> u64 {
-					1
-				}
-
-				fn fail_on_native() -> u64 {
-					panic!("Failing because we are on native")
-				}
-				fn fail_on_wasm() -> u64 {
-					1
-				}
-
-				fn use_trie() -> u64 {
-					code_using_trie()
-				}
-
-				fn benchmark_indirect_call() -> u64 {
-					let function = benchmark_add_one;
-					(0..1000).fold(0, |p, i| p + function(i))
-				}
-				fn benchmark_direct_call() -> u64 {
-					(0..1000).fold(0, |p, i| p + benchmark_add_one(i))
-				}
-
-				fn vec_with_capacity(_size: u32) -> Vec<u8> {
-					unimplemented!("is not expected to be invoked from non-wasm builds");
-				}
-
-				fn get_block_number() -> u64 {
-					system::get_block_number().expect("Block number is initialized")
-				}
-
-				fn take_block_number() -> Option<u64> {
-					system::take_block_number()
-				}
-
-				fn test_ed25519_crypto() -> (ed25519::AppSignature, ed25519::AppPublic) {
-					test_ed25519_crypto()
-				}
-
-				fn test_sr25519_crypto() -> (sr25519::AppSignature, sr25519::AppPublic) {
-					test_sr25519_crypto()
-				}
-
-				fn test_ecdsa_crypto() -> (ecdsa::AppSignature, ecdsa::AppPublic) {
-					test_ecdsa_crypto()
-				}
-
-				fn test_storage() {
-					test_read_storage();
-					test_read_child_storage();
-				}
-
-				fn test_witness(proof: StorageProof, root: crate::Hash) {
-					test_witness(proof, root);
-				}
-
-				fn test_multiple_arguments(data: Vec<u8>, other: Vec<u8>, num: u32) {
-					assert_eq!(&data[..], &other[..]);
-					assert_eq!(data.len(), num as usize);
-				}
-
-				fn do_trace_log() {
-					log::trace!("Hey I'm runtime");
-				}
-=======
 pub(crate) const TEST_RUNTIME_BABE_EPOCH_CONFIGURATION: BabeEpochConfiguration =
 	BabeEpochConfiguration {
 		c: (3, 10),
 		allowed_slots: AllowedSlots::PrimaryAndSecondaryPlainSlots,
 	};
->>>>>>> 1b2c50f1
 
 impl_runtime_apis! {
 	impl sp_api::Core<Block> for Runtime {
@@ -802,6 +484,43 @@
 		fn initialize_block(header: &<Block as BlockT>::Header) {
 			log::trace!(target: LOG_TARGET, "initialize_block: {header:#?}");
 			Executive::initialize_block(header);
+		}
+	}
+
+	impl ver_api::VerApi<Block> for Runtime {
+		fn get_signer(
+			_tx: <Block as BlockT>::Extrinsic,
+		) -> Option<(sp_runtime::AccountId32, u32)> {
+			None
+		}
+
+		fn is_storage_migration_scheduled() -> bool{
+			false
+		}
+
+		fn store_seed(_seed: sp_core::H256){
+		}
+
+		fn can_enqueue_txs() -> bool {
+			true
+		}
+
+
+		fn create_enqueue_txs_inherent(txs: Vec<<Block as BlockT>::Extrinsic>) -> <Block as BlockT>::Extrinsic{
+			Extrinsic::new_unsigned(
+				substrate_test_pallet::pallet::Call::enqueue { count: txs.len() as u64 }.into(),
+			)
+		}
+
+		fn pop_txs(_count: u64) -> sp_application_crypto::Vec<sp_application_crypto::Vec<u8>> {
+			Default::default()
+		}
+
+		fn get_previous_block_txs() -> Vec<Vec<u8>>{
+			Default::default()
+		}
+
+		fn start_prevalidation() {
 		}
 	}
 
@@ -1195,6 +914,7 @@
 			vec![b"System", b"ParentHash"],
 			vec![b"System", b"UpgradedToTripleRefCount"],
 			vec![b"System", b"UpgradedToU32RefCount"],
+			vec![b"System", b"BlockSeed"],
 		];
 
 		let mut expected_keys = keys.iter().map(concat_hashes).collect::<Vec<String>>();
@@ -1260,6 +980,8 @@
 			"26aa394eea5630e07c48ae0c9558cef74e7b9012096b41c4eb3aaf947f6ea429",
 			//System|UpgradedToU32RefCount
 			"26aa394eea5630e07c48ae0c9558cef75684a022a34dd8bfa2baaf44f172b710",
+			//System|BlockSeed
+			"26aa394eea5630e07c48ae0c9558cef75c540941fbb0902735b83365f9a5c62f",
 			//System|ParentHash
 			"26aa394eea5630e07c48ae0c9558cef78a42f33323cb5ced3b44dd825fda9fcc",
 			//System::BlockHash|0
@@ -1579,6 +1301,8 @@
 				"1cb6f36e027abb2091cfb5110ab5087fdc6b171b77304263c292cc3ea5ed31ef",
 				//System|UpgradedToU32RefCount
 				"26aa394eea5630e07c48ae0c9558cef75684a022a34dd8bfa2baaf44f172b710",
+				//System|BlockSeed
+			    "26aa394eea5630e07c48ae0c9558cef75c540941fbb0902735b83365f9a5c62f",
 				//System|ParentHash
 				"26aa394eea5630e07c48ae0c9558cef78a42f33323cb5ced3b44dd825fda9fcc",
 				//System::BlockHash|0
