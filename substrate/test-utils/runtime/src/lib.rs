--- conflicted
+++ resolved
@@ -309,13 +309,7 @@
 use sp_runtime::generic::{ExtendedCall, MetamaskSigningCtx};
 use codec::alloc::string::String;
 impl ExtendedCall for RuntimeCall {
-<<<<<<< HEAD
 		fn context(&self) -> Option<MetamaskSigningCtx>{ None }
-=======
-	fn context(&self) -> Option<String> {
-		None
-	}
->>>>>>> 6dd147cb
 }
 
 /// We assume that ~10% of the block weight is consumed by `on_initialize` handlers.
