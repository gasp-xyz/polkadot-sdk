// This file is part of Substrate.

// Copyright (C) Parity Technologies (UK) Ltd.
// SPDX-License-Identifier: GPL-3.0-or-later WITH Classpath-exception-2.0

// This program is free software: you can redistribute it and/or modify
// it under the terms of the GNU General Public License as published by
// the Free Software Foundation, either version 3 of the License, or
// (at your option) any later version.

// This program is distributed in the hope that it will be useful,
// but WITHOUT ANY WARRANTY; without even the implied warranty of
// MERCHANTABILITY or FITNESS FOR A PARTICULAR PURPOSE. See the
// GNU General Public License for more details.

// You should have received a copy of the GNU General Public License
// along with this program. If not, see <https://www.gnu.org/licenses/>.

//! Substrate Client

use super::block_rules::{BlockRules, LookupResult as BlockLookupResult};
use futures::{FutureExt, StreamExt};
use log::{error, info, trace, warn};
use parking_lot::{Mutex, RwLock};
use prometheus_endpoint::Registry;
use rand::Rng;
use sc_block_builder::{BlockBuilderApi, BlockBuilderProvider, RecordProof};
<<<<<<< HEAD
use sc_chain_spec::{resolve_state_version_from_wasm, BuildGenesisBlock};
=======
use sc_block_builder_ver::{
	BlockBuilderApi as BlockBuilderApiVer, BlockBuilderProvider as BlockBuilderProviderVer,
	RecordProof as RecordProofVer,
};
>>>>>>> 6797cd00
use sc_client_api::{
	backend::{
		self, apply_aux, BlockImportOperation, ClientImportOperation, FinalizeSummary, Finalizer,
		ImportNotificationAction, ImportSummary, LockImportRun, NewBlockState, StorageProvider,
	},
	client::{
		BadBlocks, BlockBackend, BlockImportNotification, BlockOf, BlockchainEvents, ClientInfo,
		FinalityNotification, FinalityNotifications, ForkBlocks, ImportNotifications,
		PreCommitActions, ProvideUncles,
	},
	execution_extensions::ExecutionExtensions,
	notifications::{StorageEventStream, StorageNotifications},
	CallExecutor, ExecutorProvider, KeysIter, OnFinalityAction, OnImportAction, PairsIter,
	ProofProvider, UsageProvider,
};
use sc_consensus::{
	BlockCheckParams, BlockImportParams, ForkChoiceStrategy, ImportResult, StateAction,
};
use sc_executor::RuntimeVersion;
use sc_telemetry::{telemetry, TelemetryHandle, SUBSTRATE_INFO};
use sp_api::{
	ApiExt, ApiRef, CallApiAt, CallApiAtParams, ConstructRuntimeApi, Core as CoreApi,
	ProvideRuntimeApi,
};
use sp_blockchain::{
	self as blockchain, Backend as ChainBackend, CachedHeaderMetadata, Error,
	HeaderBackend as ChainHeaderBackend, HeaderMetadata,
};
use sp_consensus::{BlockOrigin, BlockStatus, Error as ConsensusError};
use ver_api::VerApi;

use sc_utils::mpsc::{tracing_unbounded, TracingUnboundedSender};
use sp_core::{
	storage::{
		well_known_keys, ChildInfo, ChildType, PrefixedStorageKey, StorageChild, StorageData,
		StorageKey,
	},
	traits::SpawnNamed,
};
#[cfg(feature = "test-helpers")]
use sp_keystore::KeystorePtr;
use sp_runtime::{
	generic::{BlockId, SignedBlock},
	traits::{
		Block as BlockT, BlockIdTo, HashFor, Header as HeaderT, NumberFor, One,
		SaturatedConversion, Zero,
	},
	Digest, Justification, Justifications, StateVersion,
};
use sp_state_machine::{
	prove_child_read, prove_range_read_with_child_with_size, prove_read,
	read_range_proof_check_with_child_on_proving_backend, Backend as StateBackend,
	ChildStorageCollection, KeyValueStates, KeyValueStorageLevel, StorageCollection,
	MAX_NESTED_TRIE_DEPTH,
};
use sp_trie::{CompactProof, StorageProof};
use std::{
	collections::{HashMap, HashSet},
	marker::PhantomData,
	path::PathBuf,
	sync::Arc,
};

#[cfg(feature = "test-helpers")]
use {
	super::call_executor::LocalCallExecutor, sc_client_api::in_mem, sp_core::traits::CodeExecutor,
};

type NotificationSinks<T> = Mutex<Vec<TracingUnboundedSender<T>>>;

/// Substrate Client
pub struct Client<B, E, Block, RA>
where
	Block: BlockT,
{
	backend: Arc<B>,
	executor: E,
	storage_notifications: StorageNotifications<Block>,
	import_notification_sinks: NotificationSinks<BlockImportNotification<Block>>,
	every_import_notification_sinks: NotificationSinks<BlockImportNotification<Block>>,
	finality_notification_sinks: NotificationSinks<FinalityNotification<Block>>,
	// Collects auxiliary operations to be performed atomically together with
	// block import operations.
	import_actions: Mutex<Vec<OnImportAction<Block>>>,
	// Collects auxiliary operations to be performed atomically together with
	// block finalization operations.
	finality_actions: Mutex<Vec<OnFinalityAction<Block>>>,
	// Holds the block hash currently being imported. TODO: replace this with block queue.
	importing_block: RwLock<Option<Block::Hash>>,
	block_rules: BlockRules<Block>,
	config: ClientConfig<Block>,
	telemetry: Option<TelemetryHandle>,
	unpin_worker_sender: TracingUnboundedSender<Block::Hash>,
	_phantom: PhantomData<RA>,
}

/// Used in importing a block, where additional changes are made after the runtime
/// executed.
enum PrePostHeader<H> {
	/// they are the same: no post-runtime digest items.
	Same(H),
	/// different headers (pre, post).
	Different(H, H),
}

impl<H> PrePostHeader<H> {
	/// get a reference to the "post-header" -- the header as it should be
	/// after all changes are applied.
	fn post(&self) -> &H {
		match *self {
			PrePostHeader::Same(ref h) => h,
			PrePostHeader::Different(_, ref h) => h,
		}
	}

	/// convert to the "post-header" -- the header as it should be after
	/// all changes are applied.
	fn into_post(self) -> H {
		match self {
			PrePostHeader::Same(h) => h,
			PrePostHeader::Different(_, h) => h,
		}
	}
}

enum PrepareStorageChangesResult<B: backend::Backend<Block>, Block: BlockT> {
	Discard(ImportResult),
	Import(Option<sc_consensus::StorageChanges<Block, backend::TransactionFor<B, Block>>>),
}

/// Create an instance of in-memory client.
#[cfg(feature = "test-helpers")]
pub fn new_in_mem<E, Block, G, RA>(
	backend: Arc<in_mem::Backend<Block>>,
	executor: E,
	genesis_block_builder: G,
	keystore: Option<KeystorePtr>,
	prometheus_registry: Option<Registry>,
	telemetry: Option<TelemetryHandle>,
	spawn_handle: Box<dyn SpawnNamed>,
	config: ClientConfig<Block>,
) -> sp_blockchain::Result<
	Client<in_mem::Backend<Block>, LocalCallExecutor<Block, in_mem::Backend<Block>, E>, Block, RA>,
>
where
	E: CodeExecutor + sc_executor::RuntimeVersionOf,
	Block: BlockT,
	G: BuildGenesisBlock<
			Block,
			BlockImportOperation = <in_mem::Backend<Block> as backend::Backend<Block>>::BlockImportOperation,
		>,
{
	new_with_backend(
		backend,
		executor,
		genesis_block_builder,
		keystore,
		spawn_handle,
		prometheus_registry,
		telemetry,
		config,
	)
}

/// Relevant client configuration items relevant for the client.
#[derive(Debug, Clone)]
pub struct ClientConfig<Block: BlockT> {
	/// Enable the offchain worker db.
	pub offchain_worker_enabled: bool,
	/// If true, allows access from the runtime to write into offchain worker db.
	pub offchain_indexing_api: bool,
	/// Path where WASM files exist to override the on-chain WASM.
	pub wasm_runtime_overrides: Option<PathBuf>,
	/// Skip writing genesis state on first start.
	pub no_genesis: bool,
	/// Map of WASM runtime substitute starting at the child of the given block until the runtime
	/// version doesn't match anymore.
	pub wasm_runtime_substitutes: HashMap<NumberFor<Block>, Vec<u8>>,
}

impl<Block: BlockT> Default for ClientConfig<Block> {
	fn default() -> Self {
		Self {
			offchain_worker_enabled: false,
			offchain_indexing_api: false,
			wasm_runtime_overrides: None,
			no_genesis: false,
			wasm_runtime_substitutes: HashMap::new(),
		}
	}
}

/// Create a client with the explicitly provided backend.
/// This is useful for testing backend implementations.
#[cfg(feature = "test-helpers")]
pub fn new_with_backend<B, E, Block, G, RA>(
	backend: Arc<B>,
	executor: E,
	genesis_block_builder: G,
	keystore: Option<KeystorePtr>,
	spawn_handle: Box<dyn SpawnNamed>,
	prometheus_registry: Option<Registry>,
	telemetry: Option<TelemetryHandle>,
	config: ClientConfig<Block>,
) -> sp_blockchain::Result<Client<B, LocalCallExecutor<Block, B, E>, Block, RA>>
where
	E: CodeExecutor + sc_executor::RuntimeVersionOf,
	G: BuildGenesisBlock<
		Block,
		BlockImportOperation = <B as backend::Backend<Block>>::BlockImportOperation,
	>,
	Block: BlockT,
	B: backend::LocalBackend<Block> + 'static,
{
	let extensions = ExecutionExtensions::new(
		Default::default(),
		keystore,
		sc_offchain::OffchainDb::factory_from_backend(&*backend),
		Arc::new(executor.clone()),
	);

<<<<<<< HEAD
	let call_executor =
		LocalCallExecutor::new(backend.clone(), executor, config.clone(), extensions)?;
=======
	let call_executor = LocalCallExecutor::new(
		backend.clone(),
		executor,
		spawn_handle,
		config.clone(),
		extensions,
	)?;
>>>>>>> 6797cd00

	Client::new(
		backend,
		call_executor,
		spawn_handle,
		genesis_block_builder,
		Default::default(),
		Default::default(),
		prometheus_registry,
		telemetry,
		config,
	)
}

impl<B, E, Block, RA> BlockOf for Client<B, E, Block, RA>
where
	B: backend::Backend<Block>,
	E: CallExecutor<Block>,
	Block: BlockT,
{
	type Type = Block;
}

impl<B, E, Block, RA> LockImportRun<Block, B> for Client<B, E, Block, RA>
where
	B: backend::Backend<Block>,
	E: CallExecutor<Block>,
	Block: BlockT,
{
	fn lock_import_and_run<R, Err, F>(&self, f: F) -> Result<R, Err>
	where
		F: FnOnce(&mut ClientImportOperation<Block, B>) -> Result<R, Err>,
		Err: From<sp_blockchain::Error>,
	{
		let inner = || {
			let _import_lock = self.backend.get_import_lock().write();

			let mut op = ClientImportOperation {
				op: self.backend.begin_operation()?,
				notify_imported: None,
				notify_finalized: None,
			};

			let r = f(&mut op)?;

			let ClientImportOperation { mut op, notify_imported, notify_finalized } = op;

			let finality_notification = notify_finalized.map(|summary| {
				FinalityNotification::from_summary(summary, self.unpin_worker_sender.clone())
			});

			let (import_notification, storage_changes, import_notification_action) =
				match notify_imported {
					Some(mut summary) => {
						let import_notification_action = summary.import_notification_action;
						let storage_changes = summary.storage_changes.take();
						(
							Some(BlockImportNotification::from_summary(
								summary,
								self.unpin_worker_sender.clone(),
							)),
							storage_changes,
							import_notification_action,
						)
					},
					None => (None, None, ImportNotificationAction::None),
				};

			if let Some(ref notification) = finality_notification {
				for action in self.finality_actions.lock().iter_mut() {
					op.insert_aux(action(notification))?;
				}
			}
			if let Some(ref notification) = import_notification {
				for action in self.import_actions.lock().iter_mut() {
					op.insert_aux(action(notification))?;
				}
			}

			self.backend.commit_operation(op)?;

			// We need to pin the block in the backend once
			// for each notification. Once all notifications are
			// dropped, the block will be unpinned automatically.
			if let Some(ref notification) = finality_notification {
				if let Err(err) = self.backend.pin_block(notification.hash) {
					error!(
						"Unable to pin block for finality notification. hash: {}, Error: {}",
						notification.hash, err
					);
				};
			}

			if let Some(ref notification) = import_notification {
				if let Err(err) = self.backend.pin_block(notification.hash) {
					error!(
						"Unable to pin block for import notification. hash: {}, Error: {}",
						notification.hash, err
					);
				};
			}

			self.notify_finalized(finality_notification)?;
			self.notify_imported(import_notification, import_notification_action, storage_changes)?;

			Ok(r)
		};

		let result = inner();
		*self.importing_block.write() = None;

		result
	}
}

impl<B, E, Block, RA> LockImportRun<Block, B> for &Client<B, E, Block, RA>
where
	Block: BlockT,
	B: backend::Backend<Block>,
	E: CallExecutor<Block>,
{
	fn lock_import_and_run<R, Err, F>(&self, f: F) -> Result<R, Err>
	where
		F: FnOnce(&mut ClientImportOperation<Block, B>) -> Result<R, Err>,
		Err: From<sp_blockchain::Error>,
	{
		(**self).lock_import_and_run(f)
	}
}

impl<B, E, Block, RA> Client<B, E, Block, RA>
where
	B: backend::Backend<Block>,
	E: CallExecutor<Block>,
	Block: BlockT,
	Block::Header: Clone,
{
	/// Creates new Substrate Client with given blockchain and code executor.
	pub fn new<G>(
		backend: Arc<B>,
		executor: E,
		spawn_handle: Box<dyn SpawnNamed>,
		genesis_block_builder: G,
		fork_blocks: ForkBlocks<Block>,
		bad_blocks: BadBlocks<Block>,
		prometheus_registry: Option<Registry>,
		telemetry: Option<TelemetryHandle>,
		config: ClientConfig<Block>,
	) -> sp_blockchain::Result<Self>
	where
		G: BuildGenesisBlock<
			Block,
			BlockImportOperation = <B as backend::Backend<Block>>::BlockImportOperation,
		>,
		B: 'static,
	{
		let info = backend.blockchain().info();
		if info.finalized_state.is_none() {
			let (genesis_block, mut op) = genesis_block_builder.build_genesis_block()?;
			info!(
				"🔨 Initializing Genesis block/state (state: {}, header-hash: {})",
				genesis_block.header().state_root(),
				genesis_block.header().hash()
			);
			// Genesis may be written after some blocks have been imported and finalized.
			// So we only finalize it when the database is empty.
			let block_state = if info.best_hash == Default::default() {
				NewBlockState::Final
			} else {
				NewBlockState::Normal
			};
			let (header, body) = genesis_block.deconstruct();
			op.set_block_data(header, Some(body), None, None, block_state)?;
			backend.commit_operation(op)?;
		}

		let (unpin_worker_sender, mut rx) =
			tracing_unbounded::<Block::Hash>("unpin-worker-channel", 10_000);
		let task_backend = Arc::downgrade(&backend);
		spawn_handle.spawn(
			"unpin-worker",
			None,
			async move {
				while let Some(message) = rx.next().await {
					if let Some(backend) = task_backend.upgrade() {
						backend.unpin_block(message);
					} else {
						log::debug!("Terminating unpin-worker, backend reference was dropped.");
						return
					}
				}
				log::debug!("Terminating unpin-worker, stream terminated.")
			}
			.boxed(),
		);

		Ok(Client {
			backend,
			executor,
			storage_notifications: StorageNotifications::new(prometheus_registry),
			import_notification_sinks: Default::default(),
			every_import_notification_sinks: Default::default(),
			finality_notification_sinks: Default::default(),
			import_actions: Default::default(),
			finality_actions: Default::default(),
			importing_block: Default::default(),
			block_rules: BlockRules::new(fork_blocks, bad_blocks),
			config,
			telemetry,
			unpin_worker_sender,
			_phantom: Default::default(),
		})
	}

	/// returns a reference to the block import notification sinks
	/// useful for test environments.
	pub fn import_notification_sinks(&self) -> &NotificationSinks<BlockImportNotification<Block>> {
		&self.import_notification_sinks
	}

	/// returns a reference to the finality notification sinks
	/// useful for test environments.
	pub fn finality_notification_sinks(&self) -> &NotificationSinks<FinalityNotification<Block>> {
		&self.finality_notification_sinks
	}

	/// Get a reference to the state at a given block.
	pub fn state_at(&self, hash: Block::Hash) -> sp_blockchain::Result<B::State> {
		self.backend.state_at(hash)
	}

	/// Get the code at a given block.
<<<<<<< HEAD
	pub fn code_at(&self, hash: Block::Hash) -> sp_blockchain::Result<Vec<u8>> {
=======
	pub fn code_at(&self, id: &BlockId<Block>) -> sp_blockchain::Result<Vec<u8>> {
		let hash = self.backend.blockchain().expect_block_hash_from_id(id)?;
>>>>>>> 6797cd00
		Ok(StorageProvider::storage(self, hash, &StorageKey(well_known_keys::CODE.to_vec()))?
			.expect(
				"None is returned if there's no value stored for the given key;\
				':code' key is always defined; qed",
			)
			.0)
	}

	/// Get the RuntimeVersion at a given block.
	pub fn runtime_version_at(&self, hash: Block::Hash) -> sp_blockchain::Result<RuntimeVersion> {
		CallExecutor::runtime_version(&self.executor, hash)
	}

	/// Apply a checked and validated block to an operation. If a justification is provided
	/// then `finalized` *must* be true.
	fn apply_block(
		&self,
		operation: &mut ClientImportOperation<Block, B>,
		import_block: BlockImportParams<Block, backend::TransactionFor<B, Block>>,
		storage_changes: Option<
			sc_consensus::StorageChanges<Block, backend::TransactionFor<B, Block>>,
		>,
	) -> sp_blockchain::Result<ImportResult>
	where
		Self: ProvideRuntimeApi<Block>,
		<Self as ProvideRuntimeApi<Block>>::Api:
			CoreApi<Block> + ApiExt<Block, StateBackend = B::State>,
	{
		let BlockImportParams {
			origin,
			header,
			justifications,
			post_digests,
			body,
			indexed_body,
			finalized,
			auxiliary,
			fork_choice,
			intermediates,
			import_existing,
			..
		} = import_block;

		if !intermediates.is_empty() {
			return Err(Error::IncompletePipeline)
		}

		let fork_choice = fork_choice.ok_or(Error::IncompletePipeline)?;

		let import_headers = if post_digests.is_empty() {
			PrePostHeader::Same(header)
		} else {
			let mut post_header = header.clone();
			for item in post_digests {
				post_header.digest_mut().push(item);
			}
			PrePostHeader::Different(header, post_header)
		};

		let hash = import_headers.post().hash();
		let height = (*import_headers.post().number()).saturated_into::<u64>();

		*self.importing_block.write() = Some(hash);

		let result = self.execute_and_import_block(
			operation,
			origin,
			hash,
			import_headers,
			justifications,
			body,
			indexed_body,
			storage_changes,
			finalized,
			auxiliary,
			fork_choice,
			import_existing,
		);

		if let Ok(ImportResult::Imported(ref aux)) = result {
			if aux.is_new_best {
				// don't send telemetry block import events during initial sync for every
				// block to avoid spamming the telemetry server, these events will be randomly
				// sent at a rate of 1/10.
				if origin != BlockOrigin::NetworkInitialSync || rand::thread_rng().gen_bool(0.1) {
					telemetry!(
						self.telemetry;
						SUBSTRATE_INFO;
						"block.import";
						"height" => height,
						"best" => ?hash,
						"origin" => ?origin
					);
				}
			}
		}

		result
	}

	fn execute_and_import_block(
		&self,
		operation: &mut ClientImportOperation<Block, B>,
		origin: BlockOrigin,
		hash: Block::Hash,
		import_headers: PrePostHeader<Block::Header>,
		justifications: Option<Justifications>,
		body: Option<Vec<Block::Extrinsic>>,
		indexed_body: Option<Vec<Vec<u8>>>,
		storage_changes: Option<
			sc_consensus::StorageChanges<Block, backend::TransactionFor<B, Block>>,
		>,
		finalized: bool,
		aux: Vec<(Vec<u8>, Option<Vec<u8>>)>,
		fork_choice: ForkChoiceStrategy,
		import_existing: bool,
	) -> sp_blockchain::Result<ImportResult>
	where
		Self: ProvideRuntimeApi<Block>,
		<Self as ProvideRuntimeApi<Block>>::Api:
			CoreApi<Block> + ApiExt<Block, StateBackend = B::State>,
	{
		let parent_hash = *import_headers.post().parent_hash();
		let status = self.backend.blockchain().status(hash)?;
		let parent_exists =
			self.backend.blockchain().status(parent_hash)? == blockchain::BlockStatus::InChain;
		match (import_existing, status) {
			(false, blockchain::BlockStatus::InChain) => return Ok(ImportResult::AlreadyInChain),
			(false, blockchain::BlockStatus::Unknown) => {},
			(true, blockchain::BlockStatus::InChain) => {},
			(true, blockchain::BlockStatus::Unknown) => {},
		}

		let info = self.backend.blockchain().info();
		let gap_block = info
			.block_gap
			.map_or(false, |(start, _)| *import_headers.post().number() == start);

		assert!(justifications.is_some() && finalized || justifications.is_none() || gap_block);

		// the block is lower than our last finalized block so it must revert
		// finality, refusing import.
		if status == blockchain::BlockStatus::Unknown &&
			*import_headers.post().number() <= info.finalized_number &&
			!gap_block
		{
			return Err(sp_blockchain::Error::NotInFinalizedChain)
		}

		// this is a fairly arbitrary choice of where to draw the line on making notifications,
		// but the general goal is to only make notifications when we are already fully synced
		// and get a new chain head.
		let make_notifications = match origin {
			BlockOrigin::NetworkBroadcast | BlockOrigin::Own | BlockOrigin::ConsensusBroadcast =>
				true,
			BlockOrigin::Genesis | BlockOrigin::NetworkInitialSync | BlockOrigin::File => false,
		};

		let storage_changes = match storage_changes {
			Some(storage_changes) => {
				let storage_changes = match storage_changes {
					sc_consensus::StorageChanges::Changes(storage_changes) => {
						self.backend.begin_state_operation(&mut operation.op, parent_hash)?;
						let (main_sc, child_sc, offchain_sc, tx, _, tx_index) =
							storage_changes.into_inner();

						if self.config.offchain_indexing_api {
							operation.op.update_offchain_storage(offchain_sc)?;
						}

						operation.op.update_db_storage(tx)?;
						operation.op.update_storage(main_sc.clone(), child_sc.clone())?;
						operation.op.update_transaction_index(tx_index)?;

						Some((main_sc, child_sc))
					},
					sc_consensus::StorageChanges::Import(changes) => {
						let mut storage = sp_storage::Storage::default();
						for state in changes.state.0.into_iter() {
							if state.parent_storage_keys.is_empty() && state.state_root.is_empty() {
								for (key, value) in state.key_values.into_iter() {
									storage.top.insert(key, value);
								}
							} else {
								for parent_storage in state.parent_storage_keys {
									let storage_key = PrefixedStorageKey::new_ref(&parent_storage);
									let storage_key =
										match ChildType::from_prefixed_key(storage_key) {
											Some((ChildType::ParentKeyId, storage_key)) =>
												storage_key,
											None =>
												return Err(Error::Backend(
													"Invalid child storage key.".to_string(),
												)),
										};
									let entry = storage
										.children_default
										.entry(storage_key.to_vec())
										.or_insert_with(|| StorageChild {
											data: Default::default(),
											child_info: ChildInfo::new_default(storage_key),
										});
									for (key, value) in state.key_values.iter() {
										entry.data.insert(key.clone(), value.clone());
									}
								}
							}
						}

						// This is use by fast sync for runtime version to be resolvable from
						// changes.
						let state_version =
							resolve_state_version_from_wasm(&storage, &self.executor)?;
						let state_root = operation.op.reset_storage(storage, state_version)?;
						if state_root != *import_headers.post().state_root() {
							// State root mismatch when importing state. This should not happen in
							// safe fast sync mode, but may happen in unsafe mode.
							warn!("Error importing state: State root mismatch.");
							return Err(Error::InvalidStateRoot)
						}
						None
					},
				};

				storage_changes
			},
			None => None,
		};

		// Ensure parent chain is finalized to maintain invariant that finality is called
		// sequentially.
		if finalized && parent_exists && info.finalized_hash != parent_hash {
			self.apply_finality_with_block_hash(
				operation,
				parent_hash,
				None,
				info.best_hash,
				make_notifications,
			)?;
		}

		let is_new_best = !gap_block &&
			(finalized ||
				match fork_choice {
					ForkChoiceStrategy::LongestChain =>
						import_headers.post().number() > &info.best_number,
					ForkChoiceStrategy::Custom(v) => v,
				});

		let leaf_state = if finalized {
			NewBlockState::Final
		} else if is_new_best {
			NewBlockState::Best
		} else {
			NewBlockState::Normal
		};

		let tree_route = if is_new_best && info.best_hash != parent_hash && parent_exists {
			let route_from_best =
				sp_blockchain::tree_route(self.backend.blockchain(), info.best_hash, parent_hash)?;
			Some(route_from_best)
		} else {
			None
		};

		trace!(
			"Imported {}, (#{}), best={}, origin={:?}",
			hash,
			import_headers.post().number(),
			is_new_best,
			origin,
		);

		operation.op.set_block_data(
			import_headers.post().clone(),
			body,
			indexed_body,
			justifications,
			leaf_state,
		)?;

		operation.op.insert_aux(aux)?;

		let should_notify_every_block = !self.every_import_notification_sinks.lock().is_empty();

		// Notify when we are already synced to the tip of the chain
		// or if this import triggers a re-org
		let should_notify_recent_block = make_notifications || tree_route.is_some();

		if should_notify_every_block || should_notify_recent_block {
			let header = import_headers.into_post();
			if finalized && should_notify_recent_block {
				let mut summary = match operation.notify_finalized.take() {
					Some(mut summary) => {
						summary.header = header.clone();
						summary.finalized.push(hash);
						summary
					},
					None => FinalizeSummary {
						header: header.clone(),
						finalized: vec![hash],
						stale_heads: Vec::new(),
					},
				};

				if parent_exists {
					// Add to the stale list all heads that are branching from parent besides our
					// current `head`.
					for head in self
						.backend
						.blockchain()
						.leaves()?
						.into_iter()
						.filter(|h| *h != parent_hash)
					{
						let route_from_parent = sp_blockchain::tree_route(
							self.backend.blockchain(),
							parent_hash,
							head,
						)?;
						if route_from_parent.retracted().is_empty() {
							summary.stale_heads.push(head);
						}
					}
				}
				operation.notify_finalized = Some(summary);
			}

			let import_notification_action = if should_notify_every_block {
				if should_notify_recent_block {
					ImportNotificationAction::Both
				} else {
					ImportNotificationAction::EveryBlock
				}
			} else {
				ImportNotificationAction::RecentBlock
			};

			operation.notify_imported = Some(ImportSummary {
				hash,
				origin,
				header,
				is_new_best,
				storage_changes,
				tree_route,
				import_notification_action,
			})
		}

		Ok(ImportResult::imported(is_new_best))
	}

	/// Prepares the storage changes for a block.
	///
	/// It checks if the state should be enacted and if the `import_block` maybe already provides
	/// the required storage changes. If the state should be enacted and the storage changes are not
	/// provided, the block is re-executed to get the storage changes.
	fn prepare_block_storage_changes(
		&self,
		import_block: &mut BlockImportParams<Block, backend::TransactionFor<B, Block>>,
	) -> sp_blockchain::Result<PrepareStorageChangesResult<B, Block>>
	where
		Self: ProvideRuntimeApi<Block>,
		<Self as ProvideRuntimeApi<Block>>::Api:
			CoreApi<Block> + ApiExt<Block, StateBackend = B::State>,
	{
		let parent_hash = import_block.header.parent_hash();
		let state_action = std::mem::replace(&mut import_block.state_action, StateAction::Skip);
		let (enact_state, storage_changes) = match (self.block_status(*parent_hash)?, state_action)
		{
			(BlockStatus::KnownBad, _) =>
				return Ok(PrepareStorageChangesResult::Discard(ImportResult::KnownBad)),
			(
				BlockStatus::InChainPruned,
				StateAction::ApplyChanges(sc_consensus::StorageChanges::Changes(_)),
			) => return Ok(PrepareStorageChangesResult::Discard(ImportResult::MissingState)),
			(_, StateAction::ApplyChanges(changes)) => (true, Some(changes)),
			(BlockStatus::Unknown, _) =>
				return Ok(PrepareStorageChangesResult::Discard(ImportResult::UnknownParent)),
			(_, StateAction::Skip) => (false, None),
			(BlockStatus::InChainPruned, StateAction::Execute) =>
				return Ok(PrepareStorageChangesResult::Discard(ImportResult::MissingState)),
			(BlockStatus::InChainPruned, StateAction::ExecuteIfPossible) => (false, None),
			(_, StateAction::Execute) => (true, None),
			(_, StateAction::ExecuteIfPossible) => (true, None),
		};

		let storage_changes = match (enact_state, storage_changes, &import_block.body) {
			// We have storage changes and should enact the state, so we don't need to do anything
			// here
			(true, changes @ Some(_), _) => changes,
			// We should enact state, but don't have any storage changes, so we need to execute the
			// block.
			(true, None, Some(ref body)) => {
				let runtime_api = self.runtime_api();
				let execution_context = import_block.origin.into();

				runtime_api.execute_block_with_context(
					*parent_hash,
					execution_context,
					Block::new(import_block.header.clone(), body.clone()),
				)?;

				let state = self.backend.state_at(*parent_hash)?;
				let gen_storage_changes = runtime_api
					.into_storage_changes(&state, *parent_hash)
					.map_err(sp_blockchain::Error::Storage)?;

				if import_block.header.state_root() != &gen_storage_changes.transaction_storage_root
				{
					return Err(Error::InvalidStateRoot)
				}
				Some(sc_consensus::StorageChanges::Changes(gen_storage_changes))
			},
			// No block body, no storage changes
			(true, None, None) => None,
			// We should not enact the state, so we set the storage changes to `None`.
			(false, _, _) => None,
		};

		Ok(PrepareStorageChangesResult::Import(storage_changes))
	}

	fn apply_finality_with_block_hash(
		&self,
		operation: &mut ClientImportOperation<Block, B>,
		block: Block::Hash,
		justification: Option<Justification>,
		best_block: Block::Hash,
		notify: bool,
	) -> sp_blockchain::Result<()> {
		// find tree route from last finalized to given block.
		let last_finalized = self.backend.blockchain().last_finalized()?;

		if block == last_finalized {
			warn!(
				"Possible safety violation: attempted to re-finalize last finalized block {:?} ",
				last_finalized
			);
			return Ok(())
		}

		let route_from_finalized =
			sp_blockchain::tree_route(self.backend.blockchain(), last_finalized, block)?;

		if let Some(retracted) = route_from_finalized.retracted().get(0) {
			warn!(
				"Safety violation: attempted to revert finalized block {:?} which is not in the \
				same chain as last finalized {:?}",
				retracted, last_finalized
			);

			return Err(sp_blockchain::Error::NotInFinalizedChain)
		}

		let route_from_best =
			sp_blockchain::tree_route(self.backend.blockchain(), best_block, block)?;

		// if the block is not a direct ancestor of the current best chain,
		// then some other block is the common ancestor.
		if route_from_best.common_block().hash != block {
			// NOTE: we're setting the finalized block as best block, this might
			// be slightly inaccurate since we might have a "better" block
			// further along this chain, but since best chain selection logic is
			// plugable we cannot make a better choice here. usages that need
			// an accurate "best" block need to go through `SelectChain`
			// instead.
			operation.op.mark_head(block)?;
		}

		let enacted = route_from_finalized.enacted();
		assert!(enacted.len() > 0);
		for finalize_new in &enacted[..enacted.len() - 1] {
			operation.op.mark_finalized(finalize_new.hash, None)?;
		}

		assert_eq!(enacted.last().map(|e| e.hash), Some(block));
		operation.op.mark_finalized(block, justification)?;

		if notify {
			let finalized =
				route_from_finalized.enacted().iter().map(|elem| elem.hash).collect::<Vec<_>>();

			let block_number = route_from_finalized
				.last()
				.expect(
					"The block to finalize is always the latest \
						block in the route to the finalized block; qed",
				)
				.number;

			// The stale heads are the leaves that will be displaced after the
			// block is finalized.
			let stale_heads =
				self.backend.blockchain().displaced_leaves_after_finalizing(block_number)?;

			let header = self
				.backend
				.blockchain()
				.header(block)?
				.expect("Block to finalize expected to be onchain; qed");

			operation.notify_finalized = Some(FinalizeSummary { header, finalized, stale_heads });
		}

		Ok(())
	}

	fn notify_finalized(
		&self,
		notification: Option<FinalityNotification<Block>>,
	) -> sp_blockchain::Result<()> {
		let mut sinks = self.finality_notification_sinks.lock();

		let notification = match notification {
			Some(notify_finalized) => notify_finalized,
			None => {
				// Cleanup any closed finality notification sinks
				// since we won't be running the loop below which
				// would also remove any closed sinks.
				sinks.retain(|sink| !sink.is_closed());
				return Ok(())
			},
		};

		telemetry!(
			self.telemetry;
			SUBSTRATE_INFO;
			"notify.finalized";
			"height" => format!("{}", notification.header.number()),
			"best" => ?notification.hash,
		);

		sinks.retain(|sink| sink.unbounded_send(notification.clone()).is_ok());

		Ok(())
	}

	fn notify_imported(
		&self,
		notification: Option<BlockImportNotification<Block>>,
		import_notification_action: ImportNotificationAction,
		storage_changes: Option<(StorageCollection, ChildStorageCollection)>,
	) -> sp_blockchain::Result<()> {
		let notification = match notification {
			Some(notify_import) => notify_import,
			None => {
				// Cleanup any closed import notification sinks since we won't
				// be sending any notifications below which would remove any
				// closed sinks. this is necessary since during initial sync we
				// won't send any import notifications which could lead to a
				// temporary leak of closed/discarded notification sinks (e.g.
				// from consensus code).
				self.import_notification_sinks.lock().retain(|sink| !sink.is_closed());

				self.every_import_notification_sinks.lock().retain(|sink| !sink.is_closed());

				return Ok(())
			},
		};

		let trigger_storage_changes_notification = || {
			if let Some(storage_changes) = storage_changes {
				// TODO [ToDr] How to handle re-orgs? Should we re-emit all storage changes?
				self.storage_notifications.trigger(
					&notification.hash,
					storage_changes.0.into_iter(),
					storage_changes.1.into_iter().map(|(sk, v)| (sk, v.into_iter())),
				);
			}
		};

		match import_notification_action {
			ImportNotificationAction::Both => {
				trigger_storage_changes_notification();
				self.import_notification_sinks
					.lock()
					.retain(|sink| sink.unbounded_send(notification.clone()).is_ok());

				self.every_import_notification_sinks
					.lock()
					.retain(|sink| sink.unbounded_send(notification.clone()).is_ok());
			},
			ImportNotificationAction::RecentBlock => {
				trigger_storage_changes_notification();
				self.import_notification_sinks
					.lock()
					.retain(|sink| sink.unbounded_send(notification.clone()).is_ok());

				self.every_import_notification_sinks.lock().retain(|sink| !sink.is_closed());
			},
			ImportNotificationAction::EveryBlock => {
				self.every_import_notification_sinks
					.lock()
					.retain(|sink| sink.unbounded_send(notification.clone()).is_ok());

				self.import_notification_sinks.lock().retain(|sink| !sink.is_closed());
			},
			ImportNotificationAction::None => {
				// This branch is unreachable in fact because the block import notification must be
				// Some(_) instead of None (it's already handled at the beginning of this function)
				// at this point.
				self.import_notification_sinks.lock().retain(|sink| !sink.is_closed());

				self.every_import_notification_sinks.lock().retain(|sink| !sink.is_closed());
			},
		}

		Ok(())
	}

	/// Attempts to revert the chain by `n` blocks guaranteeing that no block is
	/// reverted past the last finalized block. Returns the number of blocks
	/// that were successfully reverted.
	pub fn revert(&self, n: NumberFor<Block>) -> sp_blockchain::Result<NumberFor<Block>> {
		let (number, _) = self.backend.revert(n, false)?;
		Ok(number)
	}

	/// Attempts to revert the chain by `n` blocks disregarding finality. This method will revert
	/// any finalized blocks as requested and can potentially leave the node in an inconsistent
	/// state. Other modules in the system that persist data and that rely on finality
	/// (e.g. consensus parts) will be unaffected by the revert. Use this method with caution and
	/// making sure that no other data needs to be reverted for consistency aside from the block
	/// data. If `blacklist` is set to true, will also blacklist reverted blocks from finalizing
	/// again. The blacklist is reset upon client restart.
	///
	/// Returns the number of blocks that were successfully reverted.
	pub fn unsafe_revert(
		&mut self,
		n: NumberFor<Block>,
		blacklist: bool,
	) -> sp_blockchain::Result<NumberFor<Block>> {
		let (number, reverted) = self.backend.revert(n, true)?;
		if blacklist {
			for b in reverted {
				self.block_rules.mark_bad(b);
			}
		}
		Ok(number)
	}

	/// Get blockchain info.
	pub fn chain_info(&self) -> blockchain::Info<Block> {
		self.backend.blockchain().info()
	}

	/// Get block status.
	pub fn block_status(&self, hash: Block::Hash) -> sp_blockchain::Result<BlockStatus> {
		// this can probably be implemented more efficiently
		if self
			.importing_block
			.read()
			.as_ref()
			.map_or(false, |importing| &hash == importing)
		{
			return Ok(BlockStatus::Queued)
		}

		let hash_and_number = self.backend.blockchain().number(hash)?.map(|n| (hash, n));
		match hash_and_number {
			Some((hash, number)) =>
				if self.backend.have_state_at(hash, number) {
					Ok(BlockStatus::InChainWithState)
				} else {
					Ok(BlockStatus::InChainPruned)
				},
			None => Ok(BlockStatus::Unknown),
		}
	}

	/// Get block header by id.
	pub fn header(
		&self,
		hash: Block::Hash,
	) -> sp_blockchain::Result<Option<<Block as BlockT>::Header>> {
		self.backend.blockchain().header(hash)
	}

	/// Get block body by id.
	pub fn body(
		&self,
		hash: Block::Hash,
	) -> sp_blockchain::Result<Option<Vec<<Block as BlockT>::Extrinsic>>> {
		self.backend.blockchain().body(hash)
	}

	/// Gets the uncles of the block with `target_hash` going back `max_generation` ancestors.
	pub fn uncles(
		&self,
		target_hash: Block::Hash,
		max_generation: NumberFor<Block>,
	) -> sp_blockchain::Result<Vec<Block::Hash>> {
		let load_header = |hash: Block::Hash| -> sp_blockchain::Result<Block::Header> {
			self.backend
				.blockchain()
				.header(hash)?
				.ok_or_else(|| Error::UnknownBlock(format!("{:?}", hash)))
		};

		let genesis_hash = self.backend.blockchain().info().genesis_hash;
		if genesis_hash == target_hash {
			return Ok(Vec::new())
		}

		let mut current_hash = target_hash;
		let mut current = load_header(current_hash)?;
		let mut ancestor_hash = *current.parent_hash();
		let mut ancestor = load_header(ancestor_hash)?;
		let mut uncles = Vec::new();

		let mut generation: NumberFor<Block> = Zero::zero();
		while generation < max_generation {
			let children = self.backend.blockchain().children(ancestor_hash)?;
			uncles.extend(children.into_iter().filter(|h| h != &current_hash));
			current_hash = ancestor_hash;

			if genesis_hash == current_hash {
				break
			}

			current = ancestor;
			ancestor_hash = *current.parent_hash();
			ancestor = load_header(ancestor_hash)?;
			generation += One::one();
		}
		trace!("Collected {} uncles", uncles.len());
		Ok(uncles)
	}
}

impl<B, E, Block, RA> UsageProvider<Block> for Client<B, E, Block, RA>
where
	B: backend::Backend<Block>,
	E: CallExecutor<Block>,
	Block: BlockT,
{
	/// Get usage info about current client.
	fn usage_info(&self) -> ClientInfo<Block> {
		ClientInfo { chain: self.chain_info(), usage: self.backend.usage_info() }
	}
}

impl<B, E, Block, RA> ProofProvider<Block> for Client<B, E, Block, RA>
where
	B: backend::Backend<Block>,
	E: CallExecutor<Block>,
	Block: BlockT,
{
	fn read_proof(
		&self,
		hash: Block::Hash,
		keys: &mut dyn Iterator<Item = &[u8]>,
	) -> sp_blockchain::Result<StorageProof> {
		self.state_at(hash)
			.and_then(|state| prove_read(state, keys).map_err(Into::into))
	}

	fn read_child_proof(
		&self,
		hash: Block::Hash,
		child_info: &ChildInfo,
		keys: &mut dyn Iterator<Item = &[u8]>,
	) -> sp_blockchain::Result<StorageProof> {
		self.state_at(hash)
			.and_then(|state| prove_child_read(state, child_info, keys).map_err(Into::into))
	}

	fn execution_proof(
		&self,
		hash: Block::Hash,
		method: &str,
		call_data: &[u8],
	) -> sp_blockchain::Result<(Vec<u8>, StorageProof)> {
<<<<<<< HEAD
		self.executor.prove_execution(hash, method, call_data)
=======
		self.executor.prove_execution(&BlockId::Hash(hash), method, call_data)
>>>>>>> 6797cd00
	}

	fn read_proof_collection(
		&self,
		hash: Block::Hash,
		start_key: &[Vec<u8>],
		size_limit: usize,
	) -> sp_blockchain::Result<(CompactProof, u32)> {
		let state = self.state_at(hash)?;
		// this is a read proof, using version V0 or V1 is equivalent.
		let root = state.storage_root(std::iter::empty(), StateVersion::V0).0;

		let (proof, count) = prove_range_read_with_child_with_size::<_, HashFor<Block>>(
			state, size_limit, start_key,
		)?;
		let proof = proof
			.into_compact_proof::<HashFor<Block>>(root)
			.map_err(|e| sp_blockchain::Error::from_state(Box::new(e)))?;
		Ok((proof, count))
	}

	fn storage_collection(
		&self,
		hash: Block::Hash,
		start_key: &[Vec<u8>],
		size_limit: usize,
	) -> sp_blockchain::Result<Vec<(KeyValueStorageLevel, bool)>> {
		if start_key.len() > MAX_NESTED_TRIE_DEPTH {
			return Err(Error::Backend("Invalid start key.".to_string()))
		}
		let state = self.state_at(hash)?;
		let child_info = |storage_key: &Vec<u8>| -> sp_blockchain::Result<ChildInfo> {
			let storage_key = PrefixedStorageKey::new_ref(storage_key);
			match ChildType::from_prefixed_key(storage_key) {
				Some((ChildType::ParentKeyId, storage_key)) =>
					Ok(ChildInfo::new_default(storage_key)),
				None => Err(Error::Backend("Invalid child storage key.".to_string())),
			}
		};
		let mut current_child = if start_key.len() == 2 {
			let start_key = start_key.get(0).expect("checked len");
			if let Some(child_root) = state
				.storage(start_key)
				.map_err(|e| sp_blockchain::Error::from_state(Box::new(e)))?
			{
				Some((child_info(start_key)?, child_root))
			} else {
				return Err(Error::Backend("Invalid root start key.".to_string()))
			}
		} else {
			None
		};
		let mut current_key = start_key.last().map(Clone::clone).unwrap_or_default();
		let mut total_size = 0;
		let mut result = vec![(
			KeyValueStorageLevel {
				state_root: Vec::new(),
				key_values: Vec::new(),
				parent_storage_keys: Vec::new(),
			},
			false,
		)];

		let mut child_roots = HashSet::new();
		loop {
			let mut entries = Vec::new();
			let mut complete = true;
			let mut switch_child_key = None;
			while let Some(next_key) = if let Some(child) = current_child.as_ref() {
				state
					.next_child_storage_key(&child.0, &current_key)
					.map_err(|e| sp_blockchain::Error::from_state(Box::new(e)))?
			} else {
				state
					.next_storage_key(&current_key)
					.map_err(|e| sp_blockchain::Error::from_state(Box::new(e)))?
			} {
				let value = if let Some(child) = current_child.as_ref() {
					state
						.child_storage(&child.0, next_key.as_ref())
						.map_err(|e| sp_blockchain::Error::from_state(Box::new(e)))?
						.unwrap_or_default()
				} else {
					state
						.storage(next_key.as_ref())
						.map_err(|e| sp_blockchain::Error::from_state(Box::new(e)))?
						.unwrap_or_default()
				};
				let size = value.len() + next_key.len();
				if total_size + size > size_limit && !entries.is_empty() {
					complete = false;
					break
				}
				total_size += size;

				if current_child.is_none() &&
					sp_core::storage::well_known_keys::is_child_storage_key(next_key.as_slice()) &&
					!child_roots.contains(value.as_slice())
				{
					child_roots.insert(value.clone());
					switch_child_key = Some((next_key.clone(), value.clone()));
					entries.push((next_key.clone(), value));
					break
				}
				entries.push((next_key.clone(), value));
				current_key = next_key;
			}
			if let Some((child, child_root)) = switch_child_key.take() {
				result[0].0.key_values.extend(entries.into_iter());
				current_child = Some((child_info(&child)?, child_root));
				current_key = Vec::new();
			} else if let Some((child, child_root)) = current_child.take() {
				current_key = child.into_prefixed_storage_key().into_inner();
				result.push((
					KeyValueStorageLevel {
						state_root: child_root,
						key_values: entries,
						parent_storage_keys: Vec::new(),
					},
					complete,
				));
				if !complete {
					break
				}
			} else {
				result[0].0.key_values.extend(entries.into_iter());
				result[0].1 = complete;
				break
			}
		}
		Ok(result)
	}

	fn verify_range_proof(
		&self,
		root: Block::Hash,
		proof: CompactProof,
		start_key: &[Vec<u8>],
	) -> sp_blockchain::Result<(KeyValueStates, usize)> {
		let mut db = sp_state_machine::MemoryDB::<HashFor<Block>>::new(&[]);
		// Compact encoding
		let _ = sp_trie::decode_compact::<sp_state_machine::LayoutV0<HashFor<Block>>, _, _>(
			&mut db,
			proof.iter_compact_encoded_nodes(),
			Some(&root),
		)
		.map_err(|e| sp_blockchain::Error::from_state(Box::new(e)))?;
		let proving_backend = sp_state_machine::TrieBackendBuilder::new(db, root).build();
		let state = read_range_proof_check_with_child_on_proving_backend::<HashFor<Block>>(
			&proving_backend,
			start_key,
		)?;

		Ok(state)
	}
}

impl<B, E, Block, RA> BlockBuilderProvider<B, Block, Self> for Client<B, E, Block, RA>
where
	B: backend::Backend<Block> + Send + Sync + 'static,
	E: CallExecutor<Block> + Send + Sync + 'static,
	Block: BlockT,
	Self: ChainHeaderBackend<Block> + ProvideRuntimeApi<Block>,
	<Self as ProvideRuntimeApi<Block>>::Api:
		ApiExt<Block, StateBackend = backend::StateBackendFor<B, Block>> + BlockBuilderApi<Block>,
{
	fn new_block_at<R: Into<RecordProof>>(
		&self,
		parent: Block::Hash,
		inherent_digests: Digest,
		record_proof: R,
	) -> sp_blockchain::Result<sc_block_builder::BlockBuilder<Block, Self, B>> {
		sc_block_builder::BlockBuilder::new(
			self,
			parent,
			self.expect_block_number_from_id(&BlockId::Hash(parent))?,
			record_proof.into(),
			inherent_digests,
			&self.backend,
		)
	}

	fn new_block(
		&self,
		inherent_digests: Digest,
	) -> sp_blockchain::Result<sc_block_builder::BlockBuilder<Block, Self, B>> {
		let info = self.chain_info();
		sc_block_builder::BlockBuilder::new(
			self,
			info.best_hash,
			info.best_number,
			RecordProof::No,
			inherent_digests,
			&self.backend,
		)
	}
}

impl<B, E, Block, RA> BlockBuilderProviderVer<B, Block, Self> for Client<B, E, Block, RA>
where
	B: backend::Backend<Block> + Send + Sync + 'static,
	E: CallExecutor<Block> + Send + Sync + 'static,
	Block: BlockT,
	Self: ChainHeaderBackend<Block> + ProvideRuntimeApi<Block>,
	<Self as ProvideRuntimeApi<Block>>::Api: ApiExt<Block, StateBackend = backend::StateBackendFor<B, Block>>
		+ BlockBuilderApiVer<Block>
		+ VerApi<Block>,
{
	fn new_block_at<R: Into<RecordProofVer>>(
		&self,
		parent: &BlockId<Block>,
		inherent_digests: Digest,
		record_proof: R,
	) -> sp_blockchain::Result<sc_block_builder_ver::BlockBuilder<Block, Self, B>> {
		sc_block_builder_ver::BlockBuilder::new(
			self,
			self.expect_block_hash_from_id(parent)?,
			self.expect_block_number_from_id(parent)?,
			record_proof.into(),
			inherent_digests,
			&self.backend,
		)
	}

	fn new_block(
		&self,
		inherent_digests: Digest,
	) -> sp_blockchain::Result<sc_block_builder_ver::BlockBuilder<Block, Self, B>> {
		let info = self.chain_info();
		sc_block_builder_ver::BlockBuilder::new(
			self,
			info.best_hash,
			info.best_number,
			RecordProofVer::No,
			inherent_digests,
			&self.backend,
		)
	}
}

impl<B, E, Block, RA> ExecutorProvider<Block> for Client<B, E, Block, RA>
where
	B: backend::Backend<Block>,
	E: CallExecutor<Block>,
	Block: BlockT,
{
	type Executor = E;

	fn executor(&self) -> &Self::Executor {
		&self.executor
	}

	fn execution_extensions(&self) -> &ExecutionExtensions<Block> {
		self.executor.execution_extensions()
	}
}

impl<B, E, Block, RA> StorageProvider<Block, B> for Client<B, E, Block, RA>
where
	B: backend::Backend<Block>,
	E: CallExecutor<Block>,
	Block: BlockT,
{
	fn storage_keys(
		&self,
<<<<<<< HEAD
		hash: <Block as BlockT>::Hash,
		prefix: Option<&StorageKey>,
		start_key: Option<&StorageKey>,
	) -> sp_blockchain::Result<KeysIter<B::State, Block>> {
=======
		hash: Block::Hash,
		key_prefix: &StorageKey,
	) -> sp_blockchain::Result<Vec<StorageKey>> {
		let keys = self.state_at(hash)?.keys(&key_prefix.0).into_iter().map(StorageKey).collect();
		Ok(keys)
	}

	fn storage_pairs(
		&self,
		hash: <Block as BlockT>::Hash,
		key_prefix: &StorageKey,
	) -> sp_blockchain::Result<Vec<(StorageKey, StorageData)>> {
>>>>>>> 6797cd00
		let state = self.state_at(hash)?;
		KeysIter::new(state, prefix, start_key)
			.map_err(|e| sp_blockchain::Error::from_state(Box::new(e)))
	}

	fn child_storage_keys(
		&self,
		hash: <Block as BlockT>::Hash,
<<<<<<< HEAD
		child_info: ChildInfo,
		prefix: Option<&StorageKey>,
=======
		prefix: Option<&'a StorageKey>,
>>>>>>> 6797cd00
		start_key: Option<&StorageKey>,
	) -> sp_blockchain::Result<KeysIter<B::State, Block>> {
		let state = self.state_at(hash)?;
		KeysIter::new_child(state, child_info, prefix, start_key)
			.map_err(|e| sp_blockchain::Error::from_state(Box::new(e)))
	}

	fn storage_pairs(
		&self,
		hash: <Block as BlockT>::Hash,
<<<<<<< HEAD
		prefix: Option<&StorageKey>,
=======
		child_info: ChildInfo,
		prefix: Option<&'a StorageKey>,
>>>>>>> 6797cd00
		start_key: Option<&StorageKey>,
	) -> sp_blockchain::Result<PairsIter<B::State, Block>> {
		let state = self.state_at(hash)?;
		PairsIter::new(state, prefix, start_key)
			.map_err(|e| sp_blockchain::Error::from_state(Box::new(e)))
	}

	fn storage(
		&self,
		hash: Block::Hash,
		key: &StorageKey,
	) -> sp_blockchain::Result<Option<StorageData>> {
		Ok(self
			.state_at(hash)?
			.storage(&key.0)
			.map_err(|e| sp_blockchain::Error::from_state(Box::new(e)))?
			.map(StorageData))
	}

	fn storage_hash(
		&self,
		hash: <Block as BlockT>::Hash,
		key: &StorageKey,
	) -> sp_blockchain::Result<Option<Block::Hash>> {
		self.state_at(hash)?
			.storage_hash(&key.0)
			.map_err(|e| sp_blockchain::Error::from_state(Box::new(e)))
	}

<<<<<<< HEAD
=======
	fn child_storage_keys(
		&self,
		hash: <Block as BlockT>::Hash,
		child_info: &ChildInfo,
		key_prefix: &StorageKey,
	) -> sp_blockchain::Result<Vec<StorageKey>> {
		let keys = self
			.state_at(hash)?
			.child_keys(child_info, &key_prefix.0)
			.into_iter()
			.map(StorageKey)
			.collect();
		Ok(keys)
	}

>>>>>>> 6797cd00
	fn child_storage(
		&self,
		hash: <Block as BlockT>::Hash,
		child_info: &ChildInfo,
		key: &StorageKey,
	) -> sp_blockchain::Result<Option<StorageData>> {
		Ok(self
			.state_at(hash)?
			.child_storage(child_info, &key.0)
			.map_err(|e| sp_blockchain::Error::from_state(Box::new(e)))?
			.map(StorageData))
	}

	fn child_storage_hash(
		&self,
		hash: <Block as BlockT>::Hash,
		child_info: &ChildInfo,
		key: &StorageKey,
	) -> sp_blockchain::Result<Option<Block::Hash>> {
		self.state_at(hash)?
			.child_storage_hash(child_info, &key.0)
			.map_err(|e| sp_blockchain::Error::from_state(Box::new(e)))
	}
}

impl<B, E, Block, RA> HeaderMetadata<Block> for Client<B, E, Block, RA>
where
	B: backend::Backend<Block>,
	E: CallExecutor<Block>,
	Block: BlockT,
{
	type Error = sp_blockchain::Error;

	fn header_metadata(
		&self,
		hash: Block::Hash,
	) -> Result<CachedHeaderMetadata<Block>, Self::Error> {
		self.backend.blockchain().header_metadata(hash)
	}

	fn insert_header_metadata(&self, hash: Block::Hash, metadata: CachedHeaderMetadata<Block>) {
		self.backend.blockchain().insert_header_metadata(hash, metadata)
	}

	fn remove_header_metadata(&self, hash: Block::Hash) {
		self.backend.blockchain().remove_header_metadata(hash)
	}
}

impl<B, E, Block, RA> ProvideUncles<Block> for Client<B, E, Block, RA>
where
	B: backend::Backend<Block>,
	E: CallExecutor<Block>,
	Block: BlockT,
{
	fn uncles(
		&self,
		target_hash: Block::Hash,
		max_generation: NumberFor<Block>,
	) -> sp_blockchain::Result<Vec<Block::Header>> {
		Ok(Client::uncles(self, target_hash, max_generation)?
			.into_iter()
			.filter_map(|hash| Client::header(self, hash).unwrap_or(None))
			.collect())
	}
}

impl<B, E, Block, RA> ChainHeaderBackend<Block> for Client<B, E, Block, RA>
where
	B: backend::Backend<Block>,
	E: CallExecutor<Block> + Send + Sync,
	Block: BlockT,
	RA: Send + Sync,
{
	fn header(&self, hash: Block::Hash) -> sp_blockchain::Result<Option<Block::Header>> {
		self.backend.blockchain().header(hash)
	}

	fn info(&self) -> blockchain::Info<Block> {
		self.backend.blockchain().info()
	}

	fn status(&self, hash: Block::Hash) -> sp_blockchain::Result<blockchain::BlockStatus> {
		self.backend.blockchain().status(hash)
	}

	fn number(
		&self,
		hash: Block::Hash,
	) -> sp_blockchain::Result<Option<<<Block as BlockT>::Header as HeaderT>::Number>> {
		self.backend.blockchain().number(hash)
	}

	fn hash(&self, number: NumberFor<Block>) -> sp_blockchain::Result<Option<Block::Hash>> {
		self.backend.blockchain().hash(number)
	}
}

impl<B, E, Block, RA> BlockIdTo<Block> for Client<B, E, Block, RA>
where
	B: backend::Backend<Block>,
	E: CallExecutor<Block> + Send + Sync,
	Block: BlockT,
	RA: Send + Sync,
{
	type Error = Error;

	fn to_hash(&self, block_id: &BlockId<Block>) -> sp_blockchain::Result<Option<Block::Hash>> {
		self.block_hash_from_id(block_id)
	}

	fn to_number(
		&self,
		block_id: &BlockId<Block>,
	) -> sp_blockchain::Result<Option<NumberFor<Block>>> {
		self.block_number_from_id(block_id)
	}
}

impl<B, E, Block, RA> ChainHeaderBackend<Block> for &Client<B, E, Block, RA>
where
	B: backend::Backend<Block>,
	E: CallExecutor<Block> + Send + Sync,
	Block: BlockT,
	RA: Send + Sync,
{
	fn header(&self, hash: Block::Hash) -> sp_blockchain::Result<Option<Block::Header>> {
		self.backend.blockchain().header(hash)
	}

	fn info(&self) -> blockchain::Info<Block> {
		self.backend.blockchain().info()
	}

	fn status(&self, hash: Block::Hash) -> sp_blockchain::Result<blockchain::BlockStatus> {
		(**self).status(hash)
	}

	fn number(
		&self,
		hash: Block::Hash,
	) -> sp_blockchain::Result<Option<<<Block as BlockT>::Header as HeaderT>::Number>> {
		(**self).number(hash)
	}

	fn hash(&self, number: NumberFor<Block>) -> sp_blockchain::Result<Option<Block::Hash>> {
		(**self).hash(number)
	}
}

impl<B, E, Block, RA> ProvideRuntimeApi<Block> for Client<B, E, Block, RA>
where
	B: backend::Backend<Block>,
	E: CallExecutor<Block, Backend = B> + Send + Sync,
	Block: BlockT,
	RA: ConstructRuntimeApi<Block, Self> + Send + Sync,
{
	type Api = <RA as ConstructRuntimeApi<Block, Self>>::RuntimeApi;

	fn runtime_api(&self) -> ApiRef<Self::Api> {
		RA::construct_runtime_api(self)
	}
}

impl<B, E, Block, RA> CallApiAt<Block> for Client<B, E, Block, RA>
where
	B: backend::Backend<Block>,
	E: CallExecutor<Block, Backend = B> + Send + Sync,
	Block: BlockT,
	RA: Send + Sync,
{
	type StateBackend = B::State;

	fn call_api_at(
		&self,
		params: CallApiAtParams<Block, B::State>,
	) -> Result<Vec<u8>, sp_api::ApiError> {
		self.executor
			.contextual_call(
				params.at,
				params.function,
				&params.arguments,
				params.overlayed_changes,
				Some(params.storage_transaction_cache),
				params.recorder,
				params.context,
			)
			.map_err(Into::into)
	}

	fn runtime_version_at(&self, hash: Block::Hash) -> Result<RuntimeVersion, sp_api::ApiError> {
		CallExecutor::runtime_version(&self.executor, hash).map_err(Into::into)
	}

<<<<<<< HEAD
	fn state_at(&self, at: Block::Hash) -> Result<Self::StateBackend, sp_api::ApiError> {
		self.state_at(at).map_err(Into::into)
=======
	fn state_at(&self, at: &BlockId<Block>) -> Result<Self::StateBackend, sp_api::ApiError> {
		let hash = self.backend.blockchain().expect_block_hash_from_id(at)?;
		self.state_at(hash).map_err(Into::into)
>>>>>>> 6797cd00
	}
}

/// NOTE: only use this implementation when you are sure there are NO consensus-level BlockImport
/// objects. Otherwise, importing blocks directly into the client would be bypassing
/// important verification work.
#[async_trait::async_trait]
impl<B, E, Block, RA> sc_consensus::BlockImport<Block> for &Client<B, E, Block, RA>
where
	B: backend::Backend<Block>,
	E: CallExecutor<Block> + Send + Sync,
	Block: BlockT,
	Client<B, E, Block, RA>: ProvideRuntimeApi<Block>,
	<Client<B, E, Block, RA> as ProvideRuntimeApi<Block>>::Api:
		CoreApi<Block> + ApiExt<Block, StateBackend = B::State>,
	RA: Sync + Send,
	backend::TransactionFor<B, Block>: Send + 'static,
{
	type Error = ConsensusError;
	type Transaction = backend::TransactionFor<B, Block>;

	/// Import a checked and validated block. If a justification is provided in
	/// `BlockImportParams` then `finalized` *must* be true.
	///
	/// NOTE: only use this implementation when there are NO consensus-level BlockImport
	/// objects. Otherwise, importing blocks directly into the client would be bypassing
	/// important verification work.
	///
	/// If you are not sure that there are no BlockImport objects provided by the consensus
	/// algorithm, don't use this function.
	async fn import_block(
		&mut self,
		mut import_block: BlockImportParams<Block, backend::TransactionFor<B, Block>>,
	) -> Result<ImportResult, Self::Error> {
		let span = tracing::span!(tracing::Level::DEBUG, "import_block");
		let _enter = span.enter();

		let storage_changes =
			match self.prepare_block_storage_changes(&mut import_block).map_err(|e| {
				warn!("Block prepare storage changes error: {}", e);
				ConsensusError::ClientImport(e.to_string())
			})? {
				PrepareStorageChangesResult::Discard(res) => return Ok(res),
				PrepareStorageChangesResult::Import(storage_changes) => storage_changes,
			};

		self.lock_import_and_run(|operation| {
			self.apply_block(operation, import_block, storage_changes)
		})
		.map_err(|e| {
			warn!("Block import error: {}", e);
			ConsensusError::ClientImport(e.to_string())
		})
	}

	/// Check block preconditions.
	async fn check_block(
		&mut self,
		block: BlockCheckParams<Block>,
	) -> Result<ImportResult, Self::Error> {
		let BlockCheckParams {
			hash,
			number,
			parent_hash,
			allow_missing_state,
			import_existing,
			allow_missing_parent,
		} = block;

		// Check the block against white and black lists if any are defined
		// (i.e. fork blocks and bad blocks respectively)
		match self.block_rules.lookup(number, &hash) {
			BlockLookupResult::KnownBad => {
				trace!("Rejecting known bad block: #{} {:?}", number, hash);
				return Ok(ImportResult::KnownBad)
			},
			BlockLookupResult::Expected(expected_hash) => {
				trace!(
					"Rejecting block from known invalid fork. Got {:?}, expected: {:?} at height {}",
					hash,
					expected_hash,
					number
				);
				return Ok(ImportResult::KnownBad)
			},
			BlockLookupResult::NotSpecial => {},
		}

		// Own status must be checked first. If the block and ancestry is pruned
		// this function must return `AlreadyInChain` rather than `MissingState`
		match self
			.block_status(hash)
			.map_err(|e| ConsensusError::ClientImport(e.to_string()))?
		{
			BlockStatus::InChainWithState | BlockStatus::Queued =>
				return Ok(ImportResult::AlreadyInChain),
			BlockStatus::InChainPruned if !import_existing =>
				return Ok(ImportResult::AlreadyInChain),
			BlockStatus::InChainPruned => {},
			BlockStatus::Unknown => {},
			BlockStatus::KnownBad => return Ok(ImportResult::KnownBad),
		}

		match self
			.block_status(parent_hash)
			.map_err(|e| ConsensusError::ClientImport(e.to_string()))?
		{
			BlockStatus::InChainWithState | BlockStatus::Queued => {},
			BlockStatus::Unknown if allow_missing_parent => {},
			BlockStatus::Unknown => return Ok(ImportResult::UnknownParent),
			BlockStatus::InChainPruned if allow_missing_state => {},
			BlockStatus::InChainPruned => return Ok(ImportResult::MissingState),
			BlockStatus::KnownBad => return Ok(ImportResult::KnownBad),
		}

		Ok(ImportResult::imported(false))
	}
}

#[async_trait::async_trait]
impl<B, E, Block, RA> sc_consensus::BlockImport<Block> for Client<B, E, Block, RA>
where
	B: backend::Backend<Block>,
	E: CallExecutor<Block> + Send + Sync,
	Block: BlockT,
	Self: ProvideRuntimeApi<Block>,
	<Self as ProvideRuntimeApi<Block>>::Api:
		CoreApi<Block> + ApiExt<Block, StateBackend = B::State>,
	RA: Sync + Send,
	backend::TransactionFor<B, Block>: Send + 'static,
{
	type Error = ConsensusError;
	type Transaction = backend::TransactionFor<B, Block>;

	async fn import_block(
		&mut self,
		import_block: BlockImportParams<Block, Self::Transaction>,
	) -> Result<ImportResult, Self::Error> {
		(&*self).import_block(import_block).await
	}

	async fn check_block(
		&mut self,
		block: BlockCheckParams<Block>,
	) -> Result<ImportResult, Self::Error> {
		(&*self).check_block(block).await
	}
}

impl<B, E, Block, RA> Finalizer<Block, B> for Client<B, E, Block, RA>
where
	B: backend::Backend<Block>,
	E: CallExecutor<Block>,
	Block: BlockT,
{
	fn apply_finality(
		&self,
		operation: &mut ClientImportOperation<Block, B>,
		hash: Block::Hash,
		justification: Option<Justification>,
		notify: bool,
	) -> sp_blockchain::Result<()> {
		let last_best = self.backend.blockchain().info().best_hash;
		self.apply_finality_with_block_hash(operation, hash, justification, last_best, notify)
	}

	fn finalize_block(
		&self,
		hash: Block::Hash,
		justification: Option<Justification>,
		notify: bool,
	) -> sp_blockchain::Result<()> {
		self.lock_import_and_run(|operation| {
			self.apply_finality(operation, hash, justification, notify)
		})
	}
}

impl<B, E, Block, RA> Finalizer<Block, B> for &Client<B, E, Block, RA>
where
	B: backend::Backend<Block>,
	E: CallExecutor<Block>,
	Block: BlockT,
{
	fn apply_finality(
		&self,
		operation: &mut ClientImportOperation<Block, B>,
		hash: Block::Hash,
		justification: Option<Justification>,
		notify: bool,
	) -> sp_blockchain::Result<()> {
		(**self).apply_finality(operation, hash, justification, notify)
	}

	fn finalize_block(
		&self,
		hash: Block::Hash,
		justification: Option<Justification>,
		notify: bool,
	) -> sp_blockchain::Result<()> {
		(**self).finalize_block(hash, justification, notify)
	}
}

impl<B, E, Block, RA> PreCommitActions<Block> for Client<B, E, Block, RA>
where
	Block: BlockT,
{
	fn register_import_action(&self, action: OnImportAction<Block>) {
		self.import_actions.lock().push(action);
	}

	fn register_finality_action(&self, action: OnFinalityAction<Block>) {
		self.finality_actions.lock().push(action);
	}
}

impl<B, E, Block, RA> BlockchainEvents<Block> for Client<B, E, Block, RA>
where
	E: CallExecutor<Block>,
	Block: BlockT,
{
	/// Get block import event stream.
	fn import_notification_stream(&self) -> ImportNotifications<Block> {
		let (sink, stream) = tracing_unbounded("mpsc_import_notification_stream", 100_000);
		self.import_notification_sinks.lock().push(sink);
		stream
	}

	fn every_import_notification_stream(&self) -> ImportNotifications<Block> {
		let (sink, stream) = tracing_unbounded("mpsc_every_import_notification_stream", 100_000);
		self.every_import_notification_sinks.lock().push(sink);
		stream
	}

	fn finality_notification_stream(&self) -> FinalityNotifications<Block> {
		let (sink, stream) = tracing_unbounded("mpsc_finality_notification_stream", 100_000);
		self.finality_notification_sinks.lock().push(sink);
		stream
	}

	/// Get storage changes event stream.
	fn storage_changes_notification_stream(
		&self,
		filter_keys: Option<&[StorageKey]>,
		child_filter_keys: Option<&[(StorageKey, Option<Vec<StorageKey>>)]>,
	) -> sp_blockchain::Result<StorageEventStream<Block::Hash>> {
		Ok(self.storage_notifications.listen(filter_keys, child_filter_keys))
	}
}

impl<B, E, Block, RA> BlockBackend<Block> for Client<B, E, Block, RA>
where
	B: backend::Backend<Block>,
	E: CallExecutor<Block>,
	Block: BlockT,
{
	fn block_body(
		&self,
		hash: Block::Hash,
	) -> sp_blockchain::Result<Option<Vec<<Block as BlockT>::Extrinsic>>> {
		self.body(hash)
	}

<<<<<<< HEAD
	fn block(&self, hash: Block::Hash) -> sp_blockchain::Result<Option<SignedBlock<Block>>> {
		Ok(match (self.header(hash)?, self.body(hash)?, self.justifications(hash)?) {
			(Some(header), Some(extrinsics), justifications) =>
				Some(SignedBlock { block: Block::new(header, extrinsics), justifications }),
			_ => None,
=======
	fn block(&self, id: &BlockId<Block>) -> sp_blockchain::Result<Option<SignedBlock<Block>>> {
		Ok(match self.header(id)? {
			Some(header) => {
				let hash = header.hash();
				match (self.body(hash)?, self.justifications(hash)?) {
					(Some(extrinsics), justifications) =>
						Some(SignedBlock { block: Block::new(header, extrinsics), justifications }),
					_ => None,
				}
			},
			None => None,
>>>>>>> 6797cd00
		})
	}

	fn block_status(&self, hash: Block::Hash) -> sp_blockchain::Result<BlockStatus> {
		Client::block_status(self, hash)
	}

	fn justifications(&self, hash: Block::Hash) -> sp_blockchain::Result<Option<Justifications>> {
		self.backend.blockchain().justifications(hash)
	}

	fn block_hash(&self, number: NumberFor<Block>) -> sp_blockchain::Result<Option<Block::Hash>> {
		self.backend.blockchain().hash(number)
	}

	fn indexed_transaction(&self, hash: Block::Hash) -> sp_blockchain::Result<Option<Vec<u8>>> {
		self.backend.blockchain().indexed_transaction(hash)
	}

	fn has_indexed_transaction(&self, hash: Block::Hash) -> sp_blockchain::Result<bool> {
		self.backend.blockchain().has_indexed_transaction(hash)
	}

	fn block_indexed_body(&self, hash: Block::Hash) -> sp_blockchain::Result<Option<Vec<Vec<u8>>>> {
		self.backend.blockchain().block_indexed_body(hash)
	}

	fn requires_full_sync(&self) -> bool {
		self.backend.requires_full_sync()
	}
}

impl<B, E, Block, RA> backend::AuxStore for Client<B, E, Block, RA>
where
	B: backend::Backend<Block>,
	E: CallExecutor<Block>,
	Block: BlockT,
	Self: ProvideRuntimeApi<Block>,
	<Self as ProvideRuntimeApi<Block>>::Api: CoreApi<Block>,
{
	/// Insert auxiliary data into key-value store.
	fn insert_aux<
		'a,
		'b: 'a,
		'c: 'a,
		I: IntoIterator<Item = &'a (&'c [u8], &'c [u8])>,
		D: IntoIterator<Item = &'a &'b [u8]>,
	>(
		&self,
		insert: I,
		delete: D,
	) -> sp_blockchain::Result<()> {
		// Import is locked here because we may have other block import
		// operations that tries to set aux data. Note that for consensus
		// layer, one can always use atomic operations to make sure
		// import is only locked once.
		self.lock_import_and_run(|operation| apply_aux(operation, insert, delete))
	}
	/// Query auxiliary data from key-value store.
	fn get_aux(&self, key: &[u8]) -> sp_blockchain::Result<Option<Vec<u8>>> {
		backend::AuxStore::get_aux(&*self.backend, key)
	}
}

impl<B, E, Block, RA> backend::AuxStore for &Client<B, E, Block, RA>
where
	B: backend::Backend<Block>,
	E: CallExecutor<Block>,
	Block: BlockT,
	Client<B, E, Block, RA>: ProvideRuntimeApi<Block>,
	<Client<B, E, Block, RA> as ProvideRuntimeApi<Block>>::Api: CoreApi<Block>,
{
	fn insert_aux<
		'a,
		'b: 'a,
		'c: 'a,
		I: IntoIterator<Item = &'a (&'c [u8], &'c [u8])>,
		D: IntoIterator<Item = &'a &'b [u8]>,
	>(
		&self,
		insert: I,
		delete: D,
	) -> sp_blockchain::Result<()> {
		(**self).insert_aux(insert, delete)
	}

	fn get_aux(&self, key: &[u8]) -> sp_blockchain::Result<Option<Vec<u8>>> {
		(**self).get_aux(key)
	}
}

impl<BE, E, B, RA> sp_consensus::block_validation::Chain<B> for Client<BE, E, B, RA>
where
	BE: backend::Backend<B>,
	E: CallExecutor<B>,
	B: BlockT,
{
	fn block_status(
		&self,
		hash: B::Hash,
	) -> Result<BlockStatus, Box<dyn std::error::Error + Send>> {
		Client::block_status(self, hash).map_err(|e| Box::new(e) as Box<_>)
	}
}

impl<BE, E, B, RA> sp_transaction_storage_proof::IndexedBody<B> for Client<BE, E, B, RA>
where
	BE: backend::Backend<B>,
	E: CallExecutor<B>,
	B: BlockT,
{
	fn block_indexed_body(
		&self,
		number: NumberFor<B>,
	) -> Result<Option<Vec<Vec<u8>>>, sp_transaction_storage_proof::Error> {
		let hash = match self
			.backend
			.blockchain()
			.block_hash_from_id(&BlockId::Number(number))
			.map_err(|e| sp_transaction_storage_proof::Error::Application(Box::new(e)))?
		{
			Some(hash) => hash,
			None => return Ok(None),
		};

		self.backend
			.blockchain()
			.block_indexed_body(hash)
			.map_err(|e| sp_transaction_storage_proof::Error::Application(Box::new(e)))
	}

	fn number(
		&self,
		hash: B::Hash,
	) -> Result<Option<NumberFor<B>>, sp_transaction_storage_proof::Error> {
		self.backend
			.blockchain()
			.number(hash)
			.map_err(|e| sp_transaction_storage_proof::Error::Application(Box::new(e)))
	}
}<|MERGE_RESOLUTION|>--- conflicted
+++ resolved
@@ -25,14 +25,11 @@
 use prometheus_endpoint::Registry;
 use rand::Rng;
 use sc_block_builder::{BlockBuilderApi, BlockBuilderProvider, RecordProof};
-<<<<<<< HEAD
 use sc_chain_spec::{resolve_state_version_from_wasm, BuildGenesisBlock};
-=======
 use sc_block_builder_ver::{
 	BlockBuilderApi as BlockBuilderApiVer, BlockBuilderProvider as BlockBuilderProviderVer,
 	RecordProof as RecordProofVer,
 };
->>>>>>> 6797cd00
 use sc_client_api::{
 	backend::{
 		self, apply_aux, BlockImportOperation, ClientImportOperation, FinalizeSummary, Finalizer,
@@ -254,18 +251,8 @@
 		Arc::new(executor.clone()),
 	);
 
-<<<<<<< HEAD
 	let call_executor =
 		LocalCallExecutor::new(backend.clone(), executor, config.clone(), extensions)?;
-=======
-	let call_executor = LocalCallExecutor::new(
-		backend.clone(),
-		executor,
-		spawn_handle,
-		config.clone(),
-		extensions,
-	)?;
->>>>>>> 6797cd00
 
 	Client::new(
 		backend,
@@ -498,12 +485,7 @@
 	}
 
 	/// Get the code at a given block.
-<<<<<<< HEAD
 	pub fn code_at(&self, hash: Block::Hash) -> sp_blockchain::Result<Vec<u8>> {
-=======
-	pub fn code_at(&self, id: &BlockId<Block>) -> sp_blockchain::Result<Vec<u8>> {
-		let hash = self.backend.blockchain().expect_block_hash_from_id(id)?;
->>>>>>> 6797cd00
 		Ok(StorageProvider::storage(self, hash, &StorageKey(well_known_keys::CODE.to_vec()))?
 			.expect(
 				"None is returned if there's no value stored for the given key;\
@@ -1278,11 +1260,7 @@
 		method: &str,
 		call_data: &[u8],
 	) -> sp_blockchain::Result<(Vec<u8>, StorageProof)> {
-<<<<<<< HEAD
 		self.executor.prove_execution(hash, method, call_data)
-=======
-		self.executor.prove_execution(&BlockId::Hash(hash), method, call_data)
->>>>>>> 6797cd00
 	}
 
 	fn read_proof_collection(
@@ -1493,14 +1471,14 @@
 {
 	fn new_block_at<R: Into<RecordProofVer>>(
 		&self,
-		parent: &BlockId<Block>,
+		parent: Block::Hash,
 		inherent_digests: Digest,
 		record_proof: R,
 	) -> sp_blockchain::Result<sc_block_builder_ver::BlockBuilder<Block, Self, B>> {
 		sc_block_builder_ver::BlockBuilder::new(
 			self,
-			self.expect_block_hash_from_id(parent)?,
-			self.expect_block_number_from_id(parent)?,
+			parent,
+			self.expect_block_number_from_id(&BlockId::Hash(parent))?,
 			record_proof.into(),
 			inherent_digests,
 			&self.backend,
@@ -1548,25 +1526,10 @@
 {
 	fn storage_keys(
 		&self,
-<<<<<<< HEAD
 		hash: <Block as BlockT>::Hash,
 		prefix: Option<&StorageKey>,
 		start_key: Option<&StorageKey>,
 	) -> sp_blockchain::Result<KeysIter<B::State, Block>> {
-=======
-		hash: Block::Hash,
-		key_prefix: &StorageKey,
-	) -> sp_blockchain::Result<Vec<StorageKey>> {
-		let keys = self.state_at(hash)?.keys(&key_prefix.0).into_iter().map(StorageKey).collect();
-		Ok(keys)
-	}
-
-	fn storage_pairs(
-		&self,
-		hash: <Block as BlockT>::Hash,
-		key_prefix: &StorageKey,
-	) -> sp_blockchain::Result<Vec<(StorageKey, StorageData)>> {
->>>>>>> 6797cd00
 		let state = self.state_at(hash)?;
 		KeysIter::new(state, prefix, start_key)
 			.map_err(|e| sp_blockchain::Error::from_state(Box::new(e)))
@@ -1575,12 +1538,8 @@
 	fn child_storage_keys(
 		&self,
 		hash: <Block as BlockT>::Hash,
-<<<<<<< HEAD
 		child_info: ChildInfo,
 		prefix: Option<&StorageKey>,
-=======
-		prefix: Option<&'a StorageKey>,
->>>>>>> 6797cd00
 		start_key: Option<&StorageKey>,
 	) -> sp_blockchain::Result<KeysIter<B::State, Block>> {
 		let state = self.state_at(hash)?;
@@ -1591,12 +1550,7 @@
 	fn storage_pairs(
 		&self,
 		hash: <Block as BlockT>::Hash,
-<<<<<<< HEAD
 		prefix: Option<&StorageKey>,
-=======
-		child_info: ChildInfo,
-		prefix: Option<&'a StorageKey>,
->>>>>>> 6797cd00
 		start_key: Option<&StorageKey>,
 	) -> sp_blockchain::Result<PairsIter<B::State, Block>> {
 		let state = self.state_at(hash)?;
@@ -1626,24 +1580,6 @@
 			.map_err(|e| sp_blockchain::Error::from_state(Box::new(e)))
 	}
 
-<<<<<<< HEAD
-=======
-	fn child_storage_keys(
-		&self,
-		hash: <Block as BlockT>::Hash,
-		child_info: &ChildInfo,
-		key_prefix: &StorageKey,
-	) -> sp_blockchain::Result<Vec<StorageKey>> {
-		let keys = self
-			.state_at(hash)?
-			.child_keys(child_info, &key_prefix.0)
-			.into_iter()
-			.map(StorageKey)
-			.collect();
-		Ok(keys)
-	}
-
->>>>>>> 6797cd00
 	fn child_storage(
 		&self,
 		hash: <Block as BlockT>::Hash,
@@ -1838,14 +1774,8 @@
 		CallExecutor::runtime_version(&self.executor, hash).map_err(Into::into)
 	}
 
-<<<<<<< HEAD
 	fn state_at(&self, at: Block::Hash) -> Result<Self::StateBackend, sp_api::ApiError> {
 		self.state_at(at).map_err(Into::into)
-=======
-	fn state_at(&self, at: &BlockId<Block>) -> Result<Self::StateBackend, sp_api::ApiError> {
-		let hash = self.backend.blockchain().expect_block_hash_from_id(at)?;
-		self.state_at(hash).map_err(Into::into)
->>>>>>> 6797cd00
 	}
 }
 
@@ -2110,25 +2040,11 @@
 		self.body(hash)
 	}
 
-<<<<<<< HEAD
 	fn block(&self, hash: Block::Hash) -> sp_blockchain::Result<Option<SignedBlock<Block>>> {
 		Ok(match (self.header(hash)?, self.body(hash)?, self.justifications(hash)?) {
 			(Some(header), Some(extrinsics), justifications) =>
 				Some(SignedBlock { block: Block::new(header, extrinsics), justifications }),
 			_ => None,
-=======
-	fn block(&self, id: &BlockId<Block>) -> sp_blockchain::Result<Option<SignedBlock<Block>>> {
-		Ok(match self.header(id)? {
-			Some(header) => {
-				let hash = header.hash();
-				match (self.body(hash)?, self.justifications(hash)?) {
-					(Some(extrinsics), justifications) =>
-						Some(SignedBlock { block: Block::new(header, extrinsics), justifications }),
-					_ => None,
-				}
-			},
-			None => None,
->>>>>>> 6797cd00
 		})
 	}
 
