--- conflicted
+++ resolved
@@ -24,14 +24,6 @@
 use parking_lot::{Mutex, RwLock};
 use prometheus_endpoint::Registry;
 use rand::Rng;
-<<<<<<< HEAD
-use sc_block_builder::{BlockBuilderApi, BlockBuilderProvider, RecordProof};
-use sc_block_builder_ver::{
-	BlockBuilderApi as BlockBuilderApiVer, BlockBuilderProvider as BlockBuilderProviderVer,
-	RecordProof as RecordProofVer,
-};
-=======
->>>>>>> f4bb17cc
 use sc_chain_spec::{resolve_state_version_from_wasm, BuildGenesisBlock};
 use sc_client_api::{
 	backend::{
@@ -62,7 +54,6 @@
 	HeaderBackend as ChainHeaderBackend, HeaderMetadata, Info as BlockchainInfo,
 };
 use sp_consensus::{BlockOrigin, BlockStatus, Error as ConsensusError};
-use ver_api::VerApi;
 
 use sc_utils::mpsc::{tracing_unbounded, TracingUnboundedSender};
 use sp_core::{
@@ -1410,90 +1401,6 @@
 	}
 }
 
-<<<<<<< HEAD
-impl<B, E, Block, RA> BlockBuilderProvider<B, Block, Self> for Client<B, E, Block, RA>
-where
-	B: backend::Backend<Block> + Send + Sync + 'static,
-	E: CallExecutor<Block> + Send + Sync + 'static,
-	Block: BlockT,
-	Self: ChainHeaderBackend<Block> + ProvideRuntimeApi<Block>,
-	<Self as ProvideRuntimeApi<Block>>::Api: ApiExt<Block> + BlockBuilderApi<Block>,
-{
-	fn new_block_at<R: Into<RecordProof>>(
-		&self,
-		parent: Block::Hash,
-		inherent_digests: Digest,
-		record_proof: R,
-	) -> sp_blockchain::Result<sc_block_builder::BlockBuilder<Block, Self, B>> {
-		sc_block_builder::BlockBuilder::new(
-			self,
-			parent,
-			self.expect_block_number_from_id(&BlockId::Hash(parent))?,
-			record_proof.into(),
-			inherent_digests,
-			&self.backend,
-		)
-	}
-
-	fn new_block(
-		&self,
-		inherent_digests: Digest,
-	) -> sp_blockchain::Result<sc_block_builder::BlockBuilder<Block, Self, B>> {
-		let info = self.chain_info();
-		sc_block_builder::BlockBuilder::new(
-			self,
-			info.best_hash,
-			info.best_number,
-			RecordProof::No,
-			inherent_digests,
-			&self.backend,
-		)
-	}
-}
-
-impl<B, E, Block, RA> BlockBuilderProviderVer<B, Block, Self> for Client<B, E, Block, RA>
-where
-	B: backend::Backend<Block> + Send + Sync + 'static,
-	E: CallExecutor<Block> + Send + Sync + 'static,
-	Block: BlockT,
-	Self: ChainHeaderBackend<Block> + ProvideRuntimeApi<Block>,
-	<Self as ProvideRuntimeApi<Block>>::Api:
-		ApiExt<Block> + BlockBuilderApiVer<Block> + VerApi<Block>,
-{
-	fn new_block_at<R: Into<RecordProofVer>>(
-		&self,
-		parent: Block::Hash,
-		inherent_digests: Digest,
-		record_proof: R,
-	) -> sp_blockchain::Result<sc_block_builder_ver::BlockBuilder<Block, Self, B>> {
-		sc_block_builder_ver::BlockBuilder::new(
-			self,
-			parent,
-			self.expect_block_number_from_id(&BlockId::Hash(parent))?,
-			record_proof.into(),
-			inherent_digests,
-			&self.backend,
-		)
-	}
-
-	fn new_block(
-		&self,
-		inherent_digests: Digest,
-	) -> sp_blockchain::Result<sc_block_builder_ver::BlockBuilder<Block, Self, B>> {
-		let info = self.chain_info();
-		sc_block_builder_ver::BlockBuilder::new(
-			self,
-			info.best_hash,
-			info.best_number,
-			RecordProofVer::No,
-			inherent_digests,
-			&self.backend,
-		)
-	}
-}
-
-=======
->>>>>>> f4bb17cc
 impl<B, E, Block, RA> ExecutorProvider<Block> for Client<B, E, Block, RA>
 where
 	B: backend::Backend<Block>,
