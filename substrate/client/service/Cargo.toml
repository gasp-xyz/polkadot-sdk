--- conflicted
+++ resolved
@@ -70,11 +70,6 @@
 sc-rpc-server = { path = "../rpc-servers" }
 sc-rpc = { path = "../rpc" }
 sc-rpc-spec-v2 = { path = "../rpc-spec-v2" }
-<<<<<<< HEAD
-sc-block-builder = { path = "../block-builder" }
-sc-block-builder-ver = { path = "../block-builder-ver" }
-=======
->>>>>>> f4bb17cc
 sc-informant = { path = "../informant" }
 sc-telemetry = { path = "../telemetry" }
 prometheus-endpoint = { package = "substrate-prometheus-endpoint", path = "../../utils/prometheus" }
