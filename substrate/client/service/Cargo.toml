[package]
name = "sc-service"
version = "0.10.0-dev"
authors = ["Parity Technologies <admin@parity.io>"]
edition = "2021"
license = "GPL-3.0-or-later WITH Classpath-exception-2.0"
homepage = "https://substrate.io"
repository = "https://github.com/paritytech/substrate/"
description = "Substrate service. Starts a thread that spins up the network, client, and extrinsic pool. Manages communication between them."
readme = "README.md"

[package.metadata.docs.rs]
targets = ["x86_64-unknown-linux-gnu"]

[features]
default = [ "rocksdb" ]
# The RocksDB feature activates the RocksDB database backend. If it is not activated, and you pass
# a path to a database, an error will be produced at runtime.
rocksdb = [ "sc-client-db/rocksdb" ]
# exposes the client type
test-helpers = []
runtime-benchmarks = [
	"sc-client-db/runtime-benchmarks",
	"sp-runtime/runtime-benchmarks",
]

[dependencies]
jsonrpsee = { version = "0.16.2", features = ["server"] }
thiserror = "1.0.30"
futures = "0.3.21"
rand = "0.8.5"
parking_lot = "0.12.1"
log = "0.4.17"
futures-timer = "3.0.1"
exit-future = "0.2.0"
pin-project = "1.0.12"
serde = "1.0.163"
serde_json = "1.0.85"
sc-keystore = { path = "../keystore" }
sp-runtime = { path = "../../primitives/runtime" }
sp-trie = { path = "../../primitives/trie" }
sp-externalities = { path = "../../primitives/externalities" }
sc-utils = { path = "../utils" }
sp-version = { path = "../../primitives/version" }
sp-blockchain = { path = "../../primitives/blockchain" }
sp-core = { path = "../../primitives/core" }
sp-keystore = { path = "../../primitives/keystore" }
sp-session = { path = "../../primitives/session" }
sp-state-machine = { path = "../../primitives/state-machine" }
sp-consensus = { path = "../../primitives/consensus/common" }
sc-consensus = { path = "../consensus/common" }
sp-storage = { path = "../../primitives/storage" }
sc-network = { path = "../network" }
sc-network-bitswap = { path = "../network/bitswap" }
sc-network-common = { path = "../network/common" }
sc-network-light = { path = "../network/light" }
sc-network-sync = { path = "../network/sync" }
sc-network-transactions = { path = "../network/transactions" }
sc-chain-spec = { path = "../chain-spec" }
sc-client-api = { path = "../api" }
sp-api = { path = "../../primitives/api" }
sc-client-db = { path = "../db", default-features = false}
codec = { package = "parity-scale-codec", version = "3.6.1" }
<<<<<<< HEAD
sc-executor = { version = "0.10.0-dev", path = "../executor" }
sc-transaction-pool = { version = "4.0.0-dev", path = "../transaction-pool" }
sp-transaction-pool = { version = "4.0.0-dev", path = "../../primitives/transaction-pool" }
sc-transaction-pool-api = { version = "4.0.0-dev", path = "../transaction-pool/api" }
sp-transaction-storage-proof = { version = "4.0.0-dev", path = "../../primitives/transaction-storage-proof" }
ver-api = { version = "4.0.0-dev", path = "../../primitives/ver-api" }
sc-rpc-server = { version = "4.0.0-dev", path = "../rpc-servers" }
sc-rpc = { version = "4.0.0-dev", path = "../rpc" }
sc-rpc-spec-v2 = { version = "0.10.0-dev", path = "../rpc-spec-v2" }
sc-block-builder = { version = "0.10.0-dev", path = "../block-builder" }
sc-block-builder-ver = { version = "0.10.0-dev", path = "../block-builder-ver" }
sc-informant = { version = "0.10.0-dev", path = "../informant" }
sc-telemetry = { version = "4.0.0-dev", path = "../telemetry" }
prometheus-endpoint = { package = "substrate-prometheus-endpoint", path = "../../utils/prometheus", version = "0.10.0-dev" }
sc-tracing = { version = "4.0.0-dev", path = "../tracing" }
sc-sysinfo = { version = "6.0.0-dev", path = "../sysinfo" }
=======
sc-executor = { path = "../executor" }
sc-transaction-pool = { path = "../transaction-pool" }
sp-transaction-pool = { path = "../../primitives/transaction-pool" }
sc-transaction-pool-api = { path = "../transaction-pool/api" }
sp-transaction-storage-proof = { path = "../../primitives/transaction-storage-proof" }
sc-rpc-server = { path = "../rpc-servers" }
sc-rpc = { path = "../rpc" }
sc-rpc-spec-v2 = { path = "../rpc-spec-v2" }
sc-block-builder = { path = "../block-builder" }
sc-informant = { path = "../informant" }
sc-telemetry = { path = "../telemetry" }
prometheus-endpoint = { package = "substrate-prometheus-endpoint", path = "../../utils/prometheus" }
sc-tracing = { path = "../tracing" }
sc-sysinfo = { path = "../sysinfo" }
>>>>>>> be62fbbb
tracing = "0.1.29"
tracing-futures = { version = "0.2.4" }
async-trait = "0.1.57"
tokio = { version = "1.22.0", features = ["time", "rt-multi-thread", "parking_lot"] }
tempfile = "3.1.0"
directories = "4.0.1"
static_init = "1.0.3"

[dev-dependencies]
substrate-test-runtime-client = { path = "../../test-utils/runtime/client" }
substrate-test-runtime = { path = "../../test-utils/runtime" }<|MERGE_RESOLUTION|>--- conflicted
+++ resolved
@@ -61,39 +61,22 @@
 sp-api = { path = "../../primitives/api" }
 sc-client-db = { path = "../db", default-features = false}
 codec = { package = "parity-scale-codec", version = "3.6.1" }
-<<<<<<< HEAD
-sc-executor = { version = "0.10.0-dev", path = "../executor" }
-sc-transaction-pool = { version = "4.0.0-dev", path = "../transaction-pool" }
-sp-transaction-pool = { version = "4.0.0-dev", path = "../../primitives/transaction-pool" }
-sc-transaction-pool-api = { version = "4.0.0-dev", path = "../transaction-pool/api" }
-sp-transaction-storage-proof = { version = "4.0.0-dev", path = "../../primitives/transaction-storage-proof" }
-ver-api = { version = "4.0.0-dev", path = "../../primitives/ver-api" }
-sc-rpc-server = { version = "4.0.0-dev", path = "../rpc-servers" }
-sc-rpc = { version = "4.0.0-dev", path = "../rpc" }
-sc-rpc-spec-v2 = { version = "0.10.0-dev", path = "../rpc-spec-v2" }
-sc-block-builder = { version = "0.10.0-dev", path = "../block-builder" }
-sc-block-builder-ver = { version = "0.10.0-dev", path = "../block-builder-ver" }
-sc-informant = { version = "0.10.0-dev", path = "../informant" }
-sc-telemetry = { version = "4.0.0-dev", path = "../telemetry" }
-prometheus-endpoint = { package = "substrate-prometheus-endpoint", path = "../../utils/prometheus", version = "0.10.0-dev" }
-sc-tracing = { version = "4.0.0-dev", path = "../tracing" }
-sc-sysinfo = { version = "6.0.0-dev", path = "../sysinfo" }
-=======
 sc-executor = { path = "../executor" }
 sc-transaction-pool = { path = "../transaction-pool" }
 sp-transaction-pool = { path = "../../primitives/transaction-pool" }
 sc-transaction-pool-api = { path = "../transaction-pool/api" }
 sp-transaction-storage-proof = { path = "../../primitives/transaction-storage-proof" }
+ver-api = { path = "../../primitives/ver-api" }
 sc-rpc-server = { path = "../rpc-servers" }
 sc-rpc = { path = "../rpc" }
 sc-rpc-spec-v2 = { path = "../rpc-spec-v2" }
 sc-block-builder = { path = "../block-builder" }
+sc-block-builder-ver = { path = "../block-builder-ver" }
 sc-informant = { path = "../informant" }
 sc-telemetry = { path = "../telemetry" }
 prometheus-endpoint = { package = "substrate-prometheus-endpoint", path = "../../utils/prometheus" }
 sc-tracing = { path = "../tracing" }
 sc-sysinfo = { path = "../sysinfo" }
->>>>>>> be62fbbb
 tracing = "0.1.29"
 tracing-futures = { version = "0.2.4" }
 async-trait = "0.1.57"
