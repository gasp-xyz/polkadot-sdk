--- conflicted
+++ resolved
@@ -743,13 +743,8 @@
 					justification_sync_link: (),
 					create_inherent_data_providers: |_, _| async {
 						let slot = InherentDataProvider::from_timestamp_and_slot_duration(
-<<<<<<< HEAD
-							*timestamp,
-							SlotDuration::from_millis(12000),
-=======
 							Timestamp::current(),
 							SlotDuration::from_millis(SLOT_DURATION_MS),
->>>>>>> 44500fc9
 						);
 
 						Ok((slot,))
