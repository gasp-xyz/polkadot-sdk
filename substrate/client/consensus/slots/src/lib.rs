// This file is part of Substrate.

// Copyright (C) 2019-2022 Parity Technologies (UK) Ltd.
// SPDX-License-Identifier: GPL-3.0-or-later WITH Classpath-exception-2.0

// This program is free software: you can redistribute it and/or modify
// it under the terms of the GNU General Public License as published by
// the Free Software Foundation, either version 3 of the License, or
// (at your option) any later version.

// This program is distributed in the hope that it will be useful,
// but WITHOUT ANY WARRANTY; without even the implied warranty of
// MERCHANTABILITY or FITNESS FOR A PARTICULAR PURPOSE. See the
// GNU General Public License for more details.

// You should have received a copy of the GNU General Public License
// along with this program. If not, see <https://www.gnu.org/licenses/>.

//! Slots functionality for Substrate.
//!
//! Some consensus algorithms have a concept of *slots*, which are intervals in
//! time during which certain events can and/or must occur.  This crate
//! provides generic functionality for slots.

#![forbid(unsafe_code)]
#![warn(missing_docs)]

mod aux_schema;
mod slots;

pub use aux_schema::{check_equivocation, MAX_SLOT_CAPACITY, PRUNING_BOUND};
pub use slots::SlotInfo;
use slots::Slots;

use futures::{future::Either, Future, TryFutureExt};
use futures_timer::Delay;
use log::{debug, info, warn};
use sc_consensus::{BlockImport, JustificationSyncLink};
use sc_telemetry::{telemetry, TelemetryHandle, CONSENSUS_DEBUG, CONSENSUS_INFO, CONSENSUS_WARN};
use sp_arithmetic::traits::BaseArithmetic;
use sp_consensus::{Proposal, Proposer, SelectChain, SyncOracle};
use sp_consensus_slots::{Slot, SlotDuration};
<<<<<<< HEAD
use sp_core::{crypto::key_types::AURA, sr25519, ShufflingSeed};
use sp_inherents::{CreateInherentDataProviders, InherentDataProvider};
use sp_keystore::{vrf, SyncCryptoStore, SyncCryptoStorePtr};
use sp_runtime::{
	generic::BlockId,
	traits::{Block as BlockT, HashFor, Header as HeaderT},
};
use sp_timestamp::Timestamp;
use sp_ver::RandomSeedInherentDataProvider;
=======
use sp_inherents::CreateInherentDataProviders;
use sp_runtime::traits::{Block as BlockT, HashFor, Header as HeaderT};
>>>>>>> 44500fc9
use std::{fmt::Debug, ops::Deref, time::Duration};

/// The changes that need to applied to the storage to create the state for a block.
///
/// See [`sp_state_machine::StorageChanges`] for more information.
pub type StorageChanges<Transaction, Block> =
	sp_state_machine::StorageChanges<Transaction, HashFor<Block>>;

/// The result of [`SlotWorker::on_slot`].
#[derive(Debug, Clone)]
pub struct SlotResult<Block: BlockT, Proof> {
	/// The block that was built.
	pub block: Block,
	/// The storage proof that was recorded while building the block.
	pub storage_proof: Proof,
}

/// A worker that should be invoked at every new slot.
///
/// The implementation should not make any assumptions of the slot being bound to the time or
/// similar. The only valid assumption is that the slot number is always increasing.
#[async_trait::async_trait]
pub trait SlotWorker<B: BlockT, Proof> {
	/// Called when a new slot is triggered.
	///
	/// Returns a future that resolves to a [`SlotResult`] iff a block was successfully built in
	/// the slot. Otherwise `None` is returned.
	async fn on_slot(&mut self, slot_info: SlotInfo<B>) -> Option<SlotResult<B, Proof>>;
}

fn create_shuffling_seed_input_data<'a>(prev_seed: &'a ShufflingSeed) -> vrf::VRFTranscriptData {
	vrf::VRFTranscriptData {
		label: b"shuffling_seed",
		items: vec![(
			"prev_seed",
			vrf::VRFTranscriptValue::Bytes(prev_seed.seed.as_bytes().iter().cloned().collect()),
		)],
	}
}

fn inject_inherents<'a, B: BlockT>(
	keystore: SyncCryptoStorePtr,
	public: &'a sr25519::Public,
	slot_info: &'a mut SlotInfo<B>,
) -> Result<(), sp_consensus::Error> {
	let prev_seed = slot_info.chain_head.seed();
	let transcript_data = create_shuffling_seed_input_data(&prev_seed);

	if let Ok(Some(signature)) =
		SyncCryptoStore::sr25519_vrf_sign(&(*keystore), AURA, public, transcript_data)
	{
		RandomSeedInherentDataProvider(ShufflingSeed {
			seed: signature.output.to_bytes().into(),
			proof: signature.proof.to_bytes().into(),
		})
		.provide_inherent_data(&mut slot_info.inherent_data)
		.map_err(|_| {
			sp_consensus::Error::StateUnavailable(String::from(
				"cannot inject RandomSeed inherent data",
			))
		})?;
	} else {
		return Err(sp_consensus::Error::StateUnavailable(String::from("signing seed failure")))
	};

	// let signature =
	// 	.map_err(|_| sp_consensus::Error::StateUnavailable(String::from("signing seed failure")))?;
	//

	Ok(())
}

/// A skeleton implementation for `SlotWorker` which tries to claim a slot at
/// its beginning and tries to produce a block if successfully claimed, timing
/// out if block production takes too long.
#[async_trait::async_trait]
pub trait SimpleSlotWorker<B: BlockT> {
	/// A handle to a `BlockImport`.
	type BlockImport: BlockImport<B, Transaction = <Self::Proposer as Proposer<B>>::Transaction>
		+ Send
		+ 'static;

	/// A handle to a `SyncOracle`.
	type SyncOracle: SyncOracle;

	/// A handle to a `JustificationSyncLink`, allows hooking into the sync module to control the
	/// justification sync process.
	type JustificationSyncLink: JustificationSyncLink<B>;

	/// The type of future resolving to the proposer.
	type CreateProposer: Future<Output = Result<Self::Proposer, sp_consensus::Error>>
		+ Send
		+ Unpin
		+ 'static;

	/// The type of proposer to use to build blocks.
	type Proposer: Proposer<B> + Send;

	/// Data associated with a slot claim.
	type Claim: Send + Sync + 'static;

	/// Auxiliary data necessary for authoring.
	type AuxData: Send + Sync + 'static;

	/// The logging target to use when logging messages.
	fn logging_target(&self) -> &'static str;

	/// A handle to a `BlockImport`.
	fn block_import(&mut self) -> &mut Self::BlockImport;

	/// Returns the auxiliary data necessary for authoring.
	fn aux_data(
		&self,
		header: &B::Header,
		slot: Slot,
	) -> Result<Self::AuxData, sp_consensus::Error>;

	/// Returns the number of authorities.
	/// None indicate that the authorities information is incomplete.
	fn authorities_len(&self, aux_data: &Self::AuxData) -> Option<usize>;

	/// Tries to claim the given slot, returning an object with claim data if successful.
	async fn claim_slot(
		&self,
		header: &B::Header,
		slot: Slot,
		aux_data: &Self::AuxData,
	) -> Option<Self::Claim>;

	/// reads key required for signing shuffling seed
	fn get_key(&self, claim: &Self::Claim) -> sr25519::Public;

	/// Notifies the given slot. Similar to `claim_slot`, but will be called no matter whether we
	/// need to author blocks or not.
	fn notify_slot(&self, _header: &B::Header, _slot: Slot, _aux_data: &Self::AuxData) {}

	/// Return the pre digest data to include in a block authored with the given claim.
	fn pre_digest_data(&self, slot: Slot, claim: &Self::Claim) -> Vec<sp_runtime::DigestItem>;

	/// Returns a function which produces a `BlockImportParams`.
	async fn block_import_params(
		&self,
		header: B::Header,
		header_hash: &B::Hash,
		body: Vec<B::Extrinsic>,
		storage_changes: StorageChanges<<Self::BlockImport as BlockImport<B>>::Transaction, B>,
		public: Self::Claim,
		epoch: Self::AuxData,
	) -> Result<
		sc_consensus::BlockImportParams<B, <Self::BlockImport as BlockImport<B>>::Transaction>,
		sp_consensus::Error,
	>;

	/// Whether to force authoring if offline.
	fn force_authoring(&self) -> bool;

	/// Returns whether the block production should back off.
	///
	/// By default this function always returns `false`.
	///
	/// An example strategy that back offs if the finalized head is lagging too much behind the tip
	/// is implemented by [`BackoffAuthoringOnFinalizedHeadLagging`].
	fn should_backoff(&self, _slot: Slot, _chain_head: &B::Header) -> bool {
		false
	}

	/// Returns a handle to a `SyncOracle`.
	fn sync_oracle(&mut self) -> &mut Self::SyncOracle;

	/// Returns a handle to a `JustificationSyncLink`.
	fn justification_sync_link(&mut self) -> &mut Self::JustificationSyncLink;

	/// Returns a `Proposer` to author on top of the given block.
	fn proposer(&mut self, block: &B::Header) -> Self::CreateProposer;

	/// Returns a [`TelemetryHandle`] if any.
	fn telemetry(&self) -> Option<TelemetryHandle>;

	/// Remaining duration for proposing.
	fn proposing_remaining_duration(&self, slot_info: &SlotInfo<B>) -> Duration;

	/// Propose a block by `Proposer`.
	async fn propose(
		&mut self,
		proposer: Self::Proposer,
		claim: &Self::Claim,
		slot_info: SlotInfo<B>,
		proposing_remaining: Delay,
	) -> Option<
		Proposal<
			B,
			<Self::Proposer as Proposer<B>>::Transaction,
			<Self::Proposer as Proposer<B>>::Proof,
		>,
	> {
		let slot = slot_info.slot;
		let telemetry = self.telemetry();
		let logging_target = self.logging_target();
		let proposing_remaining_duration = self.proposing_remaining_duration(&slot_info);
		let logs = self.pre_digest_data(slot, claim);

		// deadline our production to 98% of the total time left for proposing. As we deadline
		// the proposing below to the same total time left, the 2% margin should be enough for
		// the result to be returned.
		let proposing = proposer
			.propose(
				slot_info.inherent_data,
				sp_runtime::generic::Digest { logs },
				proposing_remaining_duration.mul_f32(0.98),
				None,
			)
			.map_err(|e| sp_consensus::Error::ClientImport(e.to_string()));

		let proposal = match futures::future::select(proposing, proposing_remaining).await {
			Either::Left((Ok(p), _)) => p,
			Either::Left((Err(err), _)) => {
				warn!(target: logging_target, "Proposing failed: {}", err);

				return None
			},
			Either::Right(_) => {
				info!(
					target: logging_target,
					"⌛️ Discarding proposal for slot {}; block production took too long", slot,
				);
				// If the node was compiled with debug, tell the user to use release optimizations.
				#[cfg(build_type = "debug")]
				info!(
					target: logging_target,
					"👉 Recompile your node in `--release` mode to mitigate this problem.",
				);
				telemetry!(
					telemetry;
					CONSENSUS_INFO;
					"slots.discarding_proposal_took_too_long";
					"slot" => *slot,
				);

				return None
			},
		};

		Some(proposal)
	}

	/// Implements [`SlotWorker::on_slot`].
	async fn on_slot(
		&mut self,
		mut slot_info: SlotInfo<B>,
	) -> Option<SlotResult<B, <Self::Proposer as Proposer<B>>::Proof>>
	where
		Self: Sync,
	{
<<<<<<< HEAD
		let keystore = self.keystore().clone();
		let (timestamp, slot) = (slot_info.timestamp, slot_info.slot);
=======
		let slot = slot_info.slot;
>>>>>>> 44500fc9
		let telemetry = self.telemetry();
		let logging_target = self.logging_target();

		let proposing_remaining_duration = self.proposing_remaining_duration(&slot_info);

		let proposing_remaining = if proposing_remaining_duration == Duration::default() {
			debug!(
				target: logging_target,
				"Skipping proposal slot {} since there's no time left to propose", slot,
			);

			return None
		} else {
			Delay::new(proposing_remaining_duration)
		};

		let aux_data = match self.aux_data(&slot_info.chain_head, slot) {
			Ok(aux_data) => aux_data,
			Err(err) => {
				warn!(
					target: logging_target,
					"Unable to fetch auxiliary data for block {:?}: {}",
					slot_info.chain_head.hash(),
					err,
				);

				telemetry!(
					telemetry;
					CONSENSUS_WARN;
					"slots.unable_fetching_authorities";
					"slot" => ?slot_info.chain_head.hash(),
					"err" => ?err,
				);

				return None
			},
		};

		self.notify_slot(&slot_info.chain_head, slot, &aux_data);

		let authorities_len = self.authorities_len(&aux_data);

		if !self.force_authoring() &&
			self.sync_oracle().is_offline() &&
			authorities_len.map(|a| a > 1).unwrap_or(false)
		{
			debug!(target: logging_target, "Skipping proposal slot. Waiting for the network.");
			telemetry!(
				telemetry;
				CONSENSUS_DEBUG;
				"slots.skipping_proposal_slot";
				"authorities_len" => authorities_len,
			);

			return None
		}

<<<<<<< HEAD
		let claim = self.claim_slot(&slot_info.chain_head, slot, &epoch_data).await?;
		let key = self.get_key(&claim);
		inject_inherents(keystore, &key, &mut slot_info).ok()?;
=======
		let claim = self.claim_slot(&slot_info.chain_head, slot, &aux_data).await?;
>>>>>>> 44500fc9

		if self.should_backoff(slot, &slot_info.chain_head) {
			return None
		}

		debug!(target: logging_target, "Starting authorship at slot: {slot}");

		telemetry!(telemetry; CONSENSUS_DEBUG; "slots.starting_authorship"; "slot_num" => slot);

		let proposer = match self.proposer(&slot_info.chain_head).await {
			Ok(p) => p,
			Err(err) => {
				warn!(target: logging_target, "Unable to author block in slot {slot:?}: {err}");

				telemetry!(
					telemetry;
					CONSENSUS_WARN;
					"slots.unable_authoring_block";
					"slot" => *slot,
					"err" => ?err
				);

				return None
			},
		};

		let proposal = self.propose(proposer, &claim, slot_info, proposing_remaining).await?;

		let (block, storage_proof) = (proposal.block, proposal.proof);
		let (header, body) = block.deconstruct();
		let header_num = *header.number();
		let header_hash = header.hash();
		let parent_hash = *header.parent_hash();

		let block_import_params = match self
			.block_import_params(
				header,
				&header_hash,
				body.clone(),
				proposal.storage_changes,
				claim,
				aux_data,
			)
			.await
		{
			Ok(bi) => bi,
			Err(err) => {
				warn!(target: logging_target, "Failed to create block import params: {}", err);

				return None
			},
		};

		info!(
			target: logging_target,
			"🔖 Pre-sealed block for proposal at {}. Hash now {:?}, previously {:?}.",
			header_num,
			block_import_params.post_hash(),
			header_hash,
		);

		telemetry!(
			telemetry;
			CONSENSUS_INFO;
			"slots.pre_sealed_block";
			"header_num" => ?header_num,
			"hash_now" => ?block_import_params.post_hash(),
			"hash_previously" => ?header_hash,
		);

		let header = block_import_params.post_header();
		match self.block_import().import_block(block_import_params, Default::default()).await {
			Ok(res) => {
				res.handle_justification(
					&header.hash(),
					*header.number(),
					self.justification_sync_link(),
				);
			},
			Err(err) => {
				warn!(
					target: logging_target,
					"Error with block built on {:?}: {}", parent_hash, err,
				);

				telemetry!(
					telemetry;
					CONSENSUS_WARN;
					"slots.err_with_block_built_on";
					"hash" => ?parent_hash,
					"err" => ?err,
				);
			},
		}

		Some(SlotResult { block: B::new(header, body), storage_proof })
	}

	/// keystore handle
	fn keystore(&self) -> SyncCryptoStorePtr;
}

/// A type that implements [`SlotWorker`] for a type that implements [`SimpleSlotWorker`].
///
/// This is basically a workaround for Rust not supporting specialization. Otherwise we could
/// implement [`SlotWorker`] for any `T` that implements [`SimpleSlotWorker`], but currently
/// that would prevent downstream users to implement [`SlotWorker`] for their own types.
pub struct SimpleSlotWorkerToSlotWorker<T>(pub T);

#[async_trait::async_trait]
impl<T: SimpleSlotWorker<B> + Send + Sync, B: BlockT>
	SlotWorker<B, <T::Proposer as Proposer<B>>::Proof> for SimpleSlotWorkerToSlotWorker<T>
{
	async fn on_slot(
		&mut self,
		slot_info: SlotInfo<B>,
	) -> Option<SlotResult<B, <T::Proposer as Proposer<B>>::Proof>> {
		self.0.on_slot(slot_info).await
	}
}

/// Slot specific extension that the inherent data provider needs to implement.
pub trait InherentDataProviderExt {
	/// The current slot that will be found in the [`InherentData`](`sp_inherents::InherentData`).
	fn slot(&self) -> Slot;
}

/// Small macro for implementing `InherentDataProviderExt` for inherent data provider tuple.
macro_rules! impl_inherent_data_provider_ext_tuple {
	( S $(, $TN:ident)* $( , )?) => {
		impl<S, $( $TN ),*>  InherentDataProviderExt for (S, $($TN),*)
		where
			S: Deref<Target = Slot>,
		{
			fn slot(&self) -> Slot {
				*self.0.deref()
			}
		}
	}
}

impl_inherent_data_provider_ext_tuple!(S);
impl_inherent_data_provider_ext_tuple!(S, A);
impl_inherent_data_provider_ext_tuple!(S, A, B);
impl_inherent_data_provider_ext_tuple!(S, A, B, C);
impl_inherent_data_provider_ext_tuple!(S, A, B, C, D);
impl_inherent_data_provider_ext_tuple!(S, A, B, C, D, E);
impl_inherent_data_provider_ext_tuple!(S, A, B, C, D, E, F);
impl_inherent_data_provider_ext_tuple!(S, A, B, C, D, E, F, G);
impl_inherent_data_provider_ext_tuple!(S, A, B, C, D, E, F, G, H);
impl_inherent_data_provider_ext_tuple!(S, A, B, C, D, E, F, G, H, I);
impl_inherent_data_provider_ext_tuple!(S, A, B, C, D, E, F, G, H, I, J);

/// Start a new slot worker.
///
/// Every time a new slot is triggered, `worker.on_slot` is called and the future it returns is
/// polled until completion, unless we are major syncing.
pub async fn start_slot_worker<B, C, W, SO, CIDP, Proof>(
	slot_duration: SlotDuration,
	client: C,
	mut worker: W,
	sync_oracle: SO,
	create_inherent_data_providers: CIDP,
) where
	B: BlockT,
	C: SelectChain<B>,
	W: SlotWorker<B, Proof>,
	SO: SyncOracle + Send,
	CIDP: CreateInherentDataProviders<B, ()> + Send,
	CIDP::InherentDataProviders: InherentDataProviderExt + Send,
{
	let mut slots = Slots::new(slot_duration.as_duration(), create_inherent_data_providers, client);

	loop {
		let slot_info = match slots.next_slot().await {
			Ok(r) => r,
			Err(e) => {
				warn!(target: "slots", "Error while polling for next slot: {}", e);
				return
			},
		};

		if sync_oracle.is_major_syncing() {
			debug!(target: "slots", "Skipping proposal slot due to sync.");
			continue
		}

		let _ = worker.on_slot(slot_info).await;
	}
}

/// A header which has been checked
pub enum CheckedHeader<H, S> {
	/// A header which has slot in the future. this is the full header (not stripped)
	/// and the slot in which it should be processed.
	Deferred(H, Slot),
	/// A header which is fully checked, including signature. This is the pre-header
	/// accompanied by the seal components.
	///
	/// Includes the digest item that encoded the seal.
	Checked(H, S),
}

/// A unit type wrapper to express the proportion of a slot.
pub struct SlotProportion(f32);

impl SlotProportion {
	/// Create a new proportion.
	///
	/// The given value `inner` should be in the range `[0,1]`. If the value is not in the required
	/// range, it is clamped into the range.
	pub fn new(inner: f32) -> Self {
		Self(inner.clamp(0.0, 1.0))
	}

	/// Returns the inner that is guaranted to be in the range `[0,1]`.
	pub fn get(&self) -> f32 {
		self.0
	}
}

/// The strategy used to calculate the slot lenience used to increase the block proposal time when
/// slots have been skipped with no blocks authored.
pub enum SlotLenienceType {
	/// Increase the lenience linearly with the number of skipped slots.
	Linear,
	/// Increase the lenience exponentially with the number of skipped slots.
	Exponential,
}

impl SlotLenienceType {
	fn as_str(&self) -> &'static str {
		match self {
			SlotLenienceType::Linear => "linear",
			SlotLenienceType::Exponential => "exponential",
		}
	}
}

/// Calculate the remaining duration for block proposal taking into account whether any slots have
/// been skipped and applying the given lenience strategy. If `max_block_proposal_slot_portion` is
/// not none this method guarantees that the returned duration must be lower or equal to
/// `slot_info.duration * max_block_proposal_slot_portion`.
pub fn proposing_remaining_duration<Block: BlockT>(
	parent_slot: Option<Slot>,
	slot_info: &SlotInfo<Block>,
	block_proposal_slot_portion: &SlotProportion,
	max_block_proposal_slot_portion: Option<&SlotProportion>,
	slot_lenience_type: SlotLenienceType,
	log_target: &str,
) -> Duration {
	use sp_runtime::traits::Zero;

	let proposing_duration = slot_info.duration.mul_f32(block_proposal_slot_portion.get());

	let slot_remaining = slot_info
		.ends_at
		.checked_duration_since(std::time::Instant::now())
		.unwrap_or_default();

	let proposing_duration = std::cmp::min(slot_remaining, proposing_duration);

	// If parent is genesis block, we don't require any lenience factor.
	if slot_info.chain_head.number().is_zero() {
		return proposing_duration
	}

	let parent_slot = match parent_slot {
		Some(parent_slot) => parent_slot,
		None => return proposing_duration,
	};

	let slot_lenience = match slot_lenience_type {
		SlotLenienceType::Exponential => slot_lenience_exponential(parent_slot, slot_info),
		SlotLenienceType::Linear => slot_lenience_linear(parent_slot, slot_info),
	};

	if let Some(slot_lenience) = slot_lenience {
		let lenient_proposing_duration =
			proposing_duration + slot_lenience.mul_f32(block_proposal_slot_portion.get());

		// if we defined a maximum portion of the slot for proposal then we must make sure the
		// lenience doesn't go over it
		let lenient_proposing_duration =
			if let Some(max_block_proposal_slot_portion) = max_block_proposal_slot_portion {
				std::cmp::min(
					lenient_proposing_duration,
					slot_info.duration.mul_f32(max_block_proposal_slot_portion.get()),
				)
			} else {
				lenient_proposing_duration
			};

		debug!(
			target: log_target,
			"No block for {} slots. Applying {} lenience, total proposing duration: {}ms",
			slot_info.slot.saturating_sub(parent_slot + 1),
			slot_lenience_type.as_str(),
			lenient_proposing_duration.as_millis(),
		);

		lenient_proposing_duration
	} else {
		proposing_duration
	}
}

/// Calculate a slot duration lenience based on the number of missed slots from current
/// to parent. If the number of skipped slots is greated than 0 this method will apply
/// an exponential backoff of at most `2^7 * slot_duration`, if no slots were skipped
/// this method will return `None.`
pub fn slot_lenience_exponential<Block: BlockT>(
	parent_slot: Slot,
	slot_info: &SlotInfo<Block>,
) -> Option<Duration> {
	// never give more than 2^this times the lenience.
	const BACKOFF_CAP: u64 = 7;

	// how many slots it takes before we double the lenience.
	const BACKOFF_STEP: u64 = 2;

	// we allow a lenience of the number of slots since the head of the
	// chain was produced, minus 1 (since there is always a difference of at least 1)
	//
	// exponential back-off.
	// in normal cases we only attempt to issue blocks up to the end of the slot.
	// when the chain has been stalled for a few slots, we give more lenience.
	let skipped_slots = *slot_info.slot.saturating_sub(parent_slot + 1);

	if skipped_slots == 0 {
		None
	} else {
		let slot_lenience = skipped_slots / BACKOFF_STEP;
		let slot_lenience = std::cmp::min(slot_lenience, BACKOFF_CAP);
		let slot_lenience = 1 << slot_lenience;
		Some(slot_lenience * slot_info.duration)
	}
}

/// Calculate a slot duration lenience based on the number of missed slots from current
/// to parent. If the number of skipped slots is greated than 0 this method will apply
/// a linear backoff of at most `20 * slot_duration`, if no slots were skipped
/// this method will return `None.`
pub fn slot_lenience_linear<Block: BlockT>(
	parent_slot: Slot,
	slot_info: &SlotInfo<Block>,
) -> Option<Duration> {
	// never give more than 20 times more lenience.
	const BACKOFF_CAP: u64 = 20;

	// we allow a lenience of the number of slots since the head of the
	// chain was produced, minus 1 (since there is always a difference of at least 1)
	//
	// linear back-off.
	// in normal cases we only attempt to issue blocks up to the end of the slot.
	// when the chain has been stalled for a few slots, we give more lenience.
	let skipped_slots = *slot_info.slot.saturating_sub(parent_slot + 1);

	if skipped_slots == 0 {
		None
	} else {
		let slot_lenience = std::cmp::min(skipped_slots, BACKOFF_CAP);
		// We cap `slot_lenience` to `20`, so it should always fit into an `u32`.
		Some(slot_info.duration * (slot_lenience as u32))
	}
}

/// Trait for providing the strategy for when to backoff block authoring.
pub trait BackoffAuthoringBlocksStrategy<N> {
	/// Returns true if we should backoff authoring new blocks.
	fn should_backoff(
		&self,
		chain_head_number: N,
		chain_head_slot: Slot,
		finalized_number: N,
		slow_now: Slot,
		logging_target: &str,
	) -> bool;
}

/// A simple default strategy for how to decide backing off authoring blocks if the number of
/// unfinalized blocks grows too large.
#[derive(Clone)]
pub struct BackoffAuthoringOnFinalizedHeadLagging<N> {
	/// The max interval to backoff when authoring blocks, regardless of delay in finality.
	pub max_interval: N,
	/// The number of unfinalized blocks allowed before starting to consider to backoff authoring
	/// blocks. Note that depending on the value for `authoring_bias`, there might still be an
	/// additional wait until block authorship starts getting declined.
	pub unfinalized_slack: N,
	/// Scales the backoff rate. A higher value effectively means we backoff slower, taking longer
	/// time to reach the maximum backoff as the unfinalized head of chain grows.
	pub authoring_bias: N,
}

/// These parameters is supposed to be some form of sensible defaults.
impl<N: BaseArithmetic> Default for BackoffAuthoringOnFinalizedHeadLagging<N> {
	fn default() -> Self {
		Self {
			// Never wait more than 100 slots before authoring blocks, regardless of delay in
			// finality.
			max_interval: 100.into(),
			// Start to consider backing off block authorship once we have 50 or more unfinalized
			// blocks at the head of the chain.
			unfinalized_slack: 50.into(),
			// A reasonable default for the authoring bias, or reciprocal interval scaling, is 2.
			// Effectively meaning that consider the unfinalized head suffix length to grow half as
			// fast as in actuality.
			authoring_bias: 2.into(),
		}
	}
}

impl<N> BackoffAuthoringBlocksStrategy<N> for BackoffAuthoringOnFinalizedHeadLagging<N>
where
	N: BaseArithmetic + Copy,
{
	fn should_backoff(
		&self,
		chain_head_number: N,
		chain_head_slot: Slot,
		finalized_number: N,
		slot_now: Slot,
		logging_target: &str,
	) -> bool {
		// This should not happen, but we want to keep the previous behaviour if it does.
		if slot_now <= chain_head_slot {
			return false
		}

		// There can be race between getting the finalized number and getting the best number.
		// So, better be safe than sorry.
		let unfinalized_block_length = chain_head_number.saturating_sub(finalized_number);
		let interval =
			unfinalized_block_length.saturating_sub(self.unfinalized_slack) / self.authoring_bias;
		let interval = interval.min(self.max_interval);

		// We're doing arithmetic between block and slot numbers.
		let interval: u64 = interval.unique_saturated_into();

		// If interval is nonzero we backoff if the current slot isn't far enough ahead of the chain
		// head.
		if *slot_now <= *chain_head_slot + interval {
			info!(
				target: logging_target,
				"Backing off claiming new slot for block authorship: finality is lagging.",
			);
			true
		} else {
			false
		}
	}
}

impl<N> BackoffAuthoringBlocksStrategy<N> for () {
	fn should_backoff(
		&self,
		_chain_head_number: N,
		_chain_head_slot: Slot,
		_finalized_number: N,
		_slot_now: Slot,
		_logging_target: &str,
	) -> bool {
		false
	}
}

#[cfg(test)]
mod test {
	use super::*;
	use sp_runtime::traits::NumberFor;
	use std::time::{Duration, Instant};
	use substrate_test_runtime_client::runtime::{Block, Header};

	const SLOT_DURATION: Duration = Duration::from_millis(6000);

	fn slot(slot: u64) -> super::slots::SlotInfo<Block> {
		super::slots::SlotInfo {
			slot: slot.into(),
			duration: SLOT_DURATION,
			inherent_data: Default::default(),
			ends_at: Instant::now() + SLOT_DURATION,
			chain_head: Header::new(
				1,
				Default::default(),
				Default::default(),
				Default::default(),
				Default::default(),
			),
			block_size_limit: None,
		}
	}

	#[test]
	fn linear_slot_lenience() {
		// if no slots are skipped there should be no lenience
		assert_eq!(super::slot_lenience_linear(1u64.into(), &slot(2)), None);

		// otherwise the lenience is incremented linearly with
		// the number of skipped slots.
		for n in 3..=22 {
			assert_eq!(
				super::slot_lenience_linear(1u64.into(), &slot(n)),
				Some(SLOT_DURATION * (n - 2) as u32),
			);
		}

		// but we cap it to a maximum of 20 slots
		assert_eq!(super::slot_lenience_linear(1u64.into(), &slot(23)), Some(SLOT_DURATION * 20));
	}

	#[test]
	fn exponential_slot_lenience() {
		// if no slots are skipped there should be no lenience
		assert_eq!(super::slot_lenience_exponential(1u64.into(), &slot(2)), None);

		// otherwise the lenience is incremented exponentially every two slots
		for n in 3..=17 {
			assert_eq!(
				super::slot_lenience_exponential(1u64.into(), &slot(n)),
				Some(SLOT_DURATION * 2u32.pow((n / 2 - 1) as u32)),
			);
		}

		// but we cap it to a maximum of 14 slots
		assert_eq!(
			super::slot_lenience_exponential(1u64.into(), &slot(18)),
			Some(SLOT_DURATION * 2u32.pow(7)),
		);

		assert_eq!(
			super::slot_lenience_exponential(1u64.into(), &slot(19)),
			Some(SLOT_DURATION * 2u32.pow(7)),
		);
	}

	#[test]
	fn proposing_remaining_duration_should_apply_lenience_based_on_proposal_slot_proportion() {
		assert_eq!(
			proposing_remaining_duration(
				Some(0.into()),
				&slot(2),
				&SlotProportion(0.25),
				None,
				SlotLenienceType::Linear,
				"test",
			),
			SLOT_DURATION.mul_f32(0.25 * 2.0),
		);
	}

	#[test]
	fn proposing_remaining_duration_should_never_exceed_max_proposal_slot_proportion() {
		assert_eq!(
			proposing_remaining_duration(
				Some(0.into()),
				&slot(100),
				&SlotProportion(0.25),
				Some(SlotProportion(0.9)).as_ref(),
				SlotLenienceType::Exponential,
				"test",
			),
			SLOT_DURATION.mul_f32(0.9),
		);
	}

	#[derive(PartialEq, Debug)]
	struct HeadState {
		head_number: NumberFor<Block>,
		head_slot: u64,
		slot_now: NumberFor<Block>,
	}

	impl HeadState {
		fn author_block(&mut self) {
			// Add a block to the head, and set latest slot to the current
			self.head_number += 1;
			self.head_slot = self.slot_now;
			// Advance slot to next
			self.slot_now += 1;
		}

		fn dont_author_block(&mut self) {
			self.slot_now += 1;
		}
	}

	#[test]
	fn should_never_backoff_when_head_not_advancing() {
		let strategy = BackoffAuthoringOnFinalizedHeadLagging::<NumberFor<Block>> {
			max_interval: 100,
			unfinalized_slack: 5,
			authoring_bias: 2,
		};

		let head_number = 1;
		let head_slot = 1;
		let finalized_number = 1;
		let slot_now = 2;

		let should_backoff: Vec<bool> = (slot_now..1000)
			.map(|s| {
				strategy.should_backoff(
					head_number,
					head_slot.into(),
					finalized_number,
					s.into(),
					"slots",
				)
			})
			.collect();

		// Should always be false, since the head isn't advancing
		let expected: Vec<bool> = (slot_now..1000).map(|_| false).collect();
		assert_eq!(should_backoff, expected);
	}

	#[test]
	fn should_stop_authoring_if_blocks_are_still_produced_when_finality_stalled() {
		let strategy = BackoffAuthoringOnFinalizedHeadLagging::<NumberFor<Block>> {
			max_interval: 100,
			unfinalized_slack: 5,
			authoring_bias: 2,
		};

		let mut head_number = 1;
		let mut head_slot = 1;
		let finalized_number = 1;
		let slot_now = 2;

		let should_backoff: Vec<bool> = (slot_now..300)
			.map(move |s| {
				let b = strategy.should_backoff(
					head_number,
					head_slot.into(),
					finalized_number,
					s.into(),
					"slots",
				);
				// Chain is still advancing (by someone else)
				head_number += 1;
				head_slot = s;
				b
			})
			.collect();

		// Should always be true after a short while, since the chain is advancing but finality is
		// stalled
		let expected: Vec<bool> = (slot_now..300).map(|s| s > 8).collect();
		assert_eq!(should_backoff, expected);
	}

	#[test]
	fn should_never_backoff_if_max_interval_is_reached() {
		let strategy = BackoffAuthoringOnFinalizedHeadLagging::<NumberFor<Block>> {
			max_interval: 100,
			unfinalized_slack: 5,
			authoring_bias: 2,
		};

		// The limit `max_interval` is used when the unfinalized chain grows to
		// 	`max_interval * authoring_bias + unfinalized_slack`,
		// which for the above parameters becomes
		// 	100 * 2 + 5 = 205.
		// Hence we trigger this with head_number > finalized_number + 205.
		let head_number = 207;
		let finalized_number = 1;

		// The limit is then used once the current slot is `max_interval` ahead of slot of the head.
		let head_slot = 1;
		let slot_now = 2;
		let max_interval = strategy.max_interval;

		let should_backoff: Vec<bool> = (slot_now..200)
			.map(|s| {
				strategy.should_backoff(
					head_number,
					head_slot.into(),
					finalized_number,
					s.into(),
					"slots",
				)
			})
			.collect();

		// Should backoff (true) until we are `max_interval` number of slots ahead of the chain
		// head slot, then we never backoff (false).
		let expected: Vec<bool> = (slot_now..200).map(|s| s <= max_interval + head_slot).collect();
		assert_eq!(should_backoff, expected);
	}

	#[test]
	fn should_backoff_authoring_when_finality_stalled() {
		let param = BackoffAuthoringOnFinalizedHeadLagging {
			max_interval: 100,
			unfinalized_slack: 5,
			authoring_bias: 2,
		};

		let finalized_number = 2;
		let mut head_state = HeadState { head_number: 4, head_slot: 10, slot_now: 11 };

		let should_backoff = |head_state: &HeadState| -> bool {
			<dyn BackoffAuthoringBlocksStrategy<NumberFor<Block>>>::should_backoff(
				&param,
				head_state.head_number,
				head_state.head_slot.into(),
				finalized_number,
				head_state.slot_now.into(),
				"slots",
			)
		};

		let backoff: Vec<bool> = (head_state.slot_now..200)
			.map(|_| {
				if should_backoff(&head_state) {
					head_state.dont_author_block();
					true
				} else {
					head_state.author_block();
					false
				}
			})
			.collect();

		// Gradually start to backoff more and more frequently
		let expected = [
			false, false, false, false, false, // no effect
			true, false, true, false, // 1:1
			true, true, false, true, true, false, // 2:1
			true, true, true, false, true, true, true, false, // 3:1
			true, true, true, true, false, true, true, true, true, false, // 4:1
			true, true, true, true, true, false, true, true, true, true, true, false, // 5:1
			true, true, true, true, true, true, false, true, true, true, true, true, true,
			false, // 6:1
			true, true, true, true, true, true, true, false, true, true, true, true, true, true,
			true, false, // 7:1
			true, true, true, true, true, true, true, true, false, true, true, true, true, true,
			true, true, true, false, // 8:1
			true, true, true, true, true, true, true, true, true, false, true, true, true, true,
			true, true, true, true, true, false, // 9:1
			true, true, true, true, true, true, true, true, true, true, false, true, true, true,
			true, true, true, true, true, true, true, false, // 10:1
			true, true, true, true, true, true, true, true, true, true, true, false, true, true,
			true, true, true, true, true, true, true, true, true, false, // 11:1
			true, true, true, true, true, true, true, true, true, true, true, true, false, true,
			true, true, true, true, true, true, true, true, true, true, true, false, // 12:1
			true, true, true, true,
		];

		assert_eq!(backoff.as_slice(), &expected[..]);
	}

	#[test]
	fn should_never_wait_more_than_max_interval() {
		let param = BackoffAuthoringOnFinalizedHeadLagging {
			max_interval: 100,
			unfinalized_slack: 5,
			authoring_bias: 2,
		};

		let finalized_number = 2;
		let starting_slot = 11;
		let mut head_state = HeadState { head_number: 4, head_slot: 10, slot_now: starting_slot };

		let should_backoff = |head_state: &HeadState| -> bool {
			<dyn BackoffAuthoringBlocksStrategy<NumberFor<Block>>>::should_backoff(
				&param,
				head_state.head_number,
				head_state.head_slot.into(),
				finalized_number,
				head_state.slot_now.into(),
				"slots",
			)
		};

		let backoff: Vec<bool> = (head_state.slot_now..40000)
			.map(|_| {
				if should_backoff(&head_state) {
					head_state.dont_author_block();
					true
				} else {
					head_state.author_block();
					false
				}
			})
			.collect();

		let slots_claimed: Vec<usize> = backoff
			.iter()
			.enumerate()
			.filter(|&(_i, x)| x == &false)
			.map(|(i, _x)| i + starting_slot as usize)
			.collect();

		let last_slot = backoff.len() + starting_slot as usize;
		let mut last_two_claimed = slots_claimed.iter().rev().take(2);

		// Check that we claimed all the way to the end. Check two slots for when we have an uneven
		// number of slots_claimed.
		let expected_distance = param.max_interval as usize + 1;
		assert_eq!(last_slot - last_two_claimed.next().unwrap(), 92);
		assert_eq!(last_slot - last_two_claimed.next().unwrap(), 92 + expected_distance);

		let intervals: Vec<_> = slots_claimed.windows(2).map(|x| x[1] - x[0]).collect();

		// The key thing is that the distance between claimed slots is capped to `max_interval + 1`
		// assert_eq!(max_observed_interval, Some(&expected_distance));
		assert_eq!(intervals.iter().max(), Some(&expected_distance));

		// But lets assert all distances, which we expect to grow linearly until `max_interval + 1`
		let expected_intervals: Vec<_> =
			(0..497).map(|i| (i / 2).clamp(1, expected_distance)).collect();

		assert_eq!(intervals, expected_intervals);
	}

	fn run_until_max_interval(param: BackoffAuthoringOnFinalizedHeadLagging<u64>) -> (u64, u64) {
		let finalized_number = 0;
		let mut head_state = HeadState { head_number: 0, head_slot: 0, slot_now: 1 };

		let should_backoff = |head_state: &HeadState| -> bool {
			<dyn BackoffAuthoringBlocksStrategy<NumberFor<Block>>>::should_backoff(
				&param,
				head_state.head_number,
				head_state.head_slot.into(),
				finalized_number,
				head_state.slot_now.into(),
				"slots",
			)
		};

		// Number of blocks until we reach the max interval
		let block_for_max_interval =
			param.max_interval * param.authoring_bias + param.unfinalized_slack;

		while head_state.head_number < block_for_max_interval {
			if should_backoff(&head_state) {
				head_state.dont_author_block();
			} else {
				head_state.author_block();
			}
		}

		let slot_time = 6;
		let time_to_reach_limit = slot_time * head_state.slot_now;
		(block_for_max_interval, time_to_reach_limit)
	}

	// Denoting
	// 	C: unfinalized_slack
	// 	M: authoring_bias
	// 	X: max_interval
	// then the number of slots to reach the max interval can be computed from
	// 	(start_slot + C) + M * sum(n, 1, X)
	// or
	// 	(start_slot + C) + M * X*(X+1)/2
	fn expected_time_to_reach_max_interval(
		param: &BackoffAuthoringOnFinalizedHeadLagging<u64>,
	) -> (u64, u64) {
		let c = param.unfinalized_slack;
		let m = param.authoring_bias;
		let x = param.max_interval;
		let slot_time = 6;

		let block_for_max_interval = x * m + c;

		// The 1 is because we start at slot_now = 1.
		let expected_number_of_slots = (1 + c) + m * x * (x + 1) / 2;
		let time_to_reach = expected_number_of_slots * slot_time;

		(block_for_max_interval, time_to_reach)
	}

	#[test]
	fn time_to_reach_upper_bound_for_smaller_slack() {
		let param = BackoffAuthoringOnFinalizedHeadLagging {
			max_interval: 100,
			unfinalized_slack: 5,
			authoring_bias: 2,
		};
		let expected = expected_time_to_reach_max_interval(&param);
		let (block_for_max_interval, time_to_reach_limit) = run_until_max_interval(param);
		assert_eq!((block_for_max_interval, time_to_reach_limit), expected);
		// Note: 16 hours is 57600 sec
		assert_eq!((block_for_max_interval, time_to_reach_limit), (205, 60636));
	}

	#[test]
	fn time_to_reach_upper_bound_for_larger_slack() {
		let param = BackoffAuthoringOnFinalizedHeadLagging {
			max_interval: 100,
			unfinalized_slack: 50,
			authoring_bias: 2,
		};
		let expected = expected_time_to_reach_max_interval(&param);
		let (block_for_max_interval, time_to_reach_limit) = run_until_max_interval(param);
		assert_eq!((block_for_max_interval, time_to_reach_limit), expected);
		assert_eq!((block_for_max_interval, time_to_reach_limit), (250, 60906));
	}
}<|MERGE_RESOLUTION|>--- conflicted
+++ resolved
@@ -40,7 +40,6 @@
 use sp_arithmetic::traits::BaseArithmetic;
 use sp_consensus::{Proposal, Proposer, SelectChain, SyncOracle};
 use sp_consensus_slots::{Slot, SlotDuration};
-<<<<<<< HEAD
 use sp_core::{crypto::key_types::AURA, sr25519, ShufflingSeed};
 use sp_inherents::{CreateInherentDataProviders, InherentDataProvider};
 use sp_keystore::{vrf, SyncCryptoStore, SyncCryptoStorePtr};
@@ -50,10 +49,6 @@
 };
 use sp_timestamp::Timestamp;
 use sp_ver::RandomSeedInherentDataProvider;
-=======
-use sp_inherents::CreateInherentDataProviders;
-use sp_runtime::traits::{Block as BlockT, HashFor, Header as HeaderT};
->>>>>>> 44500fc9
 use std::{fmt::Debug, ops::Deref, time::Duration};
 
 /// The changes that need to applied to the storage to create the state for a block.
@@ -307,12 +302,7 @@
 	where
 		Self: Sync,
 	{
-<<<<<<< HEAD
-		let keystore = self.keystore().clone();
-		let (timestamp, slot) = (slot_info.timestamp, slot_info.slot);
-=======
 		let slot = slot_info.slot;
->>>>>>> 44500fc9
 		let telemetry = self.telemetry();
 		let logging_target = self.logging_target();
 
@@ -370,13 +360,7 @@
 			return None
 		}
 
-<<<<<<< HEAD
-		let claim = self.claim_slot(&slot_info.chain_head, slot, &epoch_data).await?;
-		let key = self.get_key(&claim);
-		inject_inherents(keystore, &key, &mut slot_info).ok()?;
-=======
 		let claim = self.claim_slot(&slot_info.chain_head, slot, &aux_data).await?;
->>>>>>> 44500fc9
 
 		if self.should_backoff(slot, &slot_info.chain_head) {
 			return None
