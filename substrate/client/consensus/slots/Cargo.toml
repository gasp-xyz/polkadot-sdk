[package]
name = "sc-consensus-slots"
version = "0.10.0-dev"
authors = ["Parity Technologies <admin@parity.io>"]
description = "Generic slots-based utilities for consensus"
edition = "2021"
build = "build.rs"
license = "GPL-3.0-or-later WITH Classpath-exception-2.0"
homepage = "https://substrate.io"
repository = "https://github.com/paritytech/substrate/"
readme = "README.md"

[package.metadata.docs.rs]
targets = ["x86_64-unknown-linux-gnu"]

[dependencies]
async-trait = "0.1.57"
codec = { package = "parity-scale-codec", version = "3.6.1" }
futures = "0.3.21"
futures-timer = "3.0.1"
log = "0.4.17"
sc-client-api = { version = "4.0.0-dev", path = "../../api" }
sc-consensus = { version = "0.10.0-dev", path = "../../../client/consensus/common" }
sc-telemetry = { version = "4.0.0-dev", path = "../../telemetry" }
sp-arithmetic = { version = "16.0.0", path = "../../../primitives/arithmetic" }
sp-blockchain = { version = "4.0.0-dev", path = "../../../primitives/blockchain" }
sp-consensus = { version = "0.10.0-dev", path = "../../../primitives/consensus/common" }
sp-consensus-slots = { version = "0.10.0-dev", path = "../../../primitives/consensus/slots" }
sp-core = { version = "21.0.0", path = "../../../primitives/core" }
sp-inherents = { version = "4.0.0-dev", path = "../../../primitives/inherents" }
<<<<<<< HEAD
sp-runtime = { version = "7.0.0", path = "../../../primitives/runtime" }
sp-state-machine = { version = "0.13.0", path = "../../../primitives/state-machine" }
sp-keystore = { version = "0.13.0", path = "../../../primitives/keystore" }
sp-ver = { version = "4.0.0-dev", path = "../../../primitives/ver", features=["helpers"]}
=======
sp-runtime = { version = "24.0.0", path = "../../../primitives/runtime" }
sp-state-machine = { version = "0.28.0", path = "../../../primitives/state-machine" }
>>>>>>> 1b2c50f1

[dev-dependencies]
substrate-test-runtime-client = { version = "2.0.0", path = "../../../test-utils/runtime/client" }<|MERGE_RESOLUTION|>--- conflicted
+++ resolved
@@ -28,15 +28,10 @@
 sp-consensus-slots = { version = "0.10.0-dev", path = "../../../primitives/consensus/slots" }
 sp-core = { version = "21.0.0", path = "../../../primitives/core" }
 sp-inherents = { version = "4.0.0-dev", path = "../../../primitives/inherents" }
-<<<<<<< HEAD
-sp-runtime = { version = "7.0.0", path = "../../../primitives/runtime" }
-sp-state-machine = { version = "0.13.0", path = "../../../primitives/state-machine" }
-sp-keystore = { version = "0.13.0", path = "../../../primitives/keystore" }
-sp-ver = { version = "4.0.0-dev", path = "../../../primitives/ver", features=["helpers"]}
-=======
 sp-runtime = { version = "24.0.0", path = "../../../primitives/runtime" }
 sp-state-machine = { version = "0.28.0", path = "../../../primitives/state-machine" }
->>>>>>> 1b2c50f1
+sp-keystore = { version = "0.27.0", path = "../../../primitives/keystore" }
+sp-ver = { version = "4.0.0-dev", path = "../../../primitives/ver", features=["helpers"]}
 
 [dev-dependencies]
 substrate-test-runtime-client = { version = "2.0.0", path = "../../../test-utils/runtime/client" }