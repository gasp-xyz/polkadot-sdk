--- conflicted
+++ resolved
@@ -27,14 +27,10 @@
 sp-consensus = { version = "0.10.0-dev", path = "../../../primitives/consensus/common" }
 sp-inherents = { version = "4.0.0-dev", path = "../../../primitives/inherents" }
 sp-timestamp = { version = "4.0.0-dev", path = "../../../primitives/timestamp" }
-<<<<<<< HEAD
-sp-keystore = { version = "0.11.0", path = "../../../primitives/keystore" }
+futures = "0.3.19"
+sp-keystore = { version = "0.12.0", path = "../../../primitives/keystore" }
 sp-ver = { version = "4.0.0-dev", path = "../../../primitives/ver" }
-sp-application-crypto = { version = "5.0.0", path = "../../../primitives/application-crypto" }
-futures = "0.3.9"
-=======
-futures = "0.3.19"
->>>>>>> f980d556
+sp-application-crypto = { version = "6.0.0", path = "../../../primitives/application-crypto" }
 futures-timer = "3.0.1"
 log = "0.4.11"
 thiserror = "1.0.30"
