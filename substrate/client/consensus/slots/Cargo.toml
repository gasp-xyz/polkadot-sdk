[package]
name = "sc-consensus-slots"
version = "0.10.0-dev"
authors = ["Parity Technologies <admin@parity.io>"]
description = "Generic slots-based utilities for consensus"
edition = "2021"
build = "build.rs"
license = "GPL-3.0-or-later WITH Classpath-exception-2.0"
homepage = "https://substrate.io"
repository = "https://github.com/paritytech/substrate/"
readme = "README.md"

[package.metadata.docs.rs]
targets = ["x86_64-unknown-linux-gnu"]

[dependencies]
async-trait = "0.1.57"
codec = { package = "parity-scale-codec", version = "3.2.2" }
futures = "0.3.21"
futures-timer = "3.0.1"
log = "0.4.17"
sc-client-api = { version = "4.0.0-dev", path = "../../api" }
sc-consensus = { version = "0.10.0-dev", path = "../../../client/consensus/common" }
sc-telemetry = { version = "4.0.0-dev", path = "../../telemetry" }
sp-arithmetic = { version = "6.0.0", path = "../../../primitives/arithmetic" }
sp-blockchain = { version = "4.0.0-dev", path = "../../../primitives/blockchain" }
sp-consensus = { version = "0.10.0-dev", path = "../../../primitives/consensus/common" }
sp-consensus-slots = { version = "0.10.0-dev", path = "../../../primitives/consensus/slots" }
sp-core = { version = "7.0.0", path = "../../../primitives/core" }
sp-inherents = { version = "4.0.0-dev", path = "../../../primitives/inherents" }
sp-runtime = { version = "7.0.0", path = "../../../primitives/runtime" }
sp-state-machine = { version = "0.13.0", path = "../../../primitives/state-machine" }
<<<<<<< HEAD
=======
sp-keystore = { version = "0.13.0", path = "../../../primitives/keystore" }
sp-ver = { version = "4.0.0-dev", path = "../../../primitives/ver", features=["helpers"]}
>>>>>>> 6797cd00

[dev-dependencies]
substrate-test-runtime-client = { version = "2.0.0", path = "../../../test-utils/runtime/client" }<|MERGE_RESOLUTION|>--- conflicted
+++ resolved
@@ -30,11 +30,8 @@
 sp-inherents = { version = "4.0.0-dev", path = "../../../primitives/inherents" }
 sp-runtime = { version = "7.0.0", path = "../../../primitives/runtime" }
 sp-state-machine = { version = "0.13.0", path = "../../../primitives/state-machine" }
-<<<<<<< HEAD
-=======
 sp-keystore = { version = "0.13.0", path = "../../../primitives/keystore" }
 sp-ver = { version = "4.0.0-dev", path = "../../../primitives/ver", features=["helpers"]}
->>>>>>> 6797cd00
 
 [dev-dependencies]
 substrate-test-runtime-client = { version = "2.0.0", path = "../../../test-utils/runtime/client" }