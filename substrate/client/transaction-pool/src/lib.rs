// This file is part of Substrate.

// Copyright (C) Parity Technologies (UK) Ltd.
// SPDX-License-Identifier: GPL-3.0-or-later WITH Classpath-exception-2.0

// This program is free software: you can redistribute it and/or modify
// it under the terms of the GNU General Public License as published by
// the Free Software Foundation, either version 3 of the License, or
// (at your option) any later version.

// This program is distributed in the hope that it will be useful,
// but WITHOUT ANY WARRANTY; without even the implied warranty of
// MERCHANTABILITY or FITNESS FOR A PARTICULAR PURPOSE. See the
// GNU General Public License for more details.

// You should have received a copy of the GNU General Public License
// along with this program. If not, see <https://www.gnu.org/licenses/>.

//! Substrate transaction pool implementation.

#![recursion_limit = "256"]
#![warn(missing_docs)]
#![warn(unused_extern_crates)]

mod api;
mod enactment_state;
pub mod error;
mod graph;
mod metrics;
mod revalidation;
use codec::Decode;
#[cfg(test)]
mod tests;

pub use crate::api::FullChainApi;
use async_trait::async_trait;
use enactment_state::{EnactmentAction, EnactmentState};
use futures::{
	channel::oneshot,
	future::{self, ready},
	prelude::*,
};
pub use graph::{
	base_pool::Limit as PoolLimit, ChainApi, Options, Pool, Transaction, ValidatedTransaction,
};
use parking_lot::Mutex;
use std::{
	collections::{HashMap, HashSet},
	pin::Pin,
	sync::Arc,
};

use graph::{ExtrinsicHash, IsValidator};
use sc_transaction_pool_api::{
	error::Error as TxPoolError, ChainEvent, ImportNotificationStream, MaintainedTransactionPool,
	PoolFuture, PoolStatus, ReadyTransactions, TransactionFor, TransactionPool, TransactionSource,
	TransactionStatusStreamFor, TxHash,
};
use sp_core::traits::SpawnEssentialNamed;
use sp_runtime::{
	generic::BlockId,
	traits::{AtLeast32Bit, Block as BlockT, Extrinsic, Header as HeaderT, NumberFor, Zero},
};
use std::time::Instant;

use crate::metrics::MetricsLink as PrometheusMetrics;
use prometheus_endpoint::Registry as PrometheusRegistry;

use sp_blockchain::{HashAndNumber, TreeRoute};

pub(crate) const LOG_TARGET: &str = "txpool";

type BoxedReadyIterator<Hash, Data> =
	Box<dyn ReadyTransactions<Item = Arc<graph::base_pool::Transaction<Hash, Data>>> + Send>;

type ReadyIteratorFor<PoolApi> =
	BoxedReadyIterator<graph::ExtrinsicHash<PoolApi>, graph::ExtrinsicFor<PoolApi>>;

type PolledIterator<PoolApi> = Pin<Box<dyn Future<Output = ReadyIteratorFor<PoolApi>> + Send>>;

/// A transaction pool for a full node.
pub type FullPool<Block, Client> = BasicPool<FullChainApi<Client, Block>, Block>;

/// Basic implementation of transaction pool that can be customized by providing PoolApi.
pub struct BasicPool<PoolApi, Block>
where
	Block: BlockT,
	PoolApi: graph::ChainApi<Block = Block>,
{
	pool: Arc<graph::Pool<PoolApi>>,
	api: Arc<PoolApi>,
	revalidation_strategy: Arc<Mutex<RevalidationStrategy<NumberFor<Block>>>>,
	revalidation_queue: Arc<revalidation::RevalidationQueue<PoolApi>>,
	ready_poll: Arc<Mutex<ReadyPoll<ReadyIteratorFor<PoolApi>, Block>>>,
	metrics: PrometheusMetrics,
	enactment_state: Arc<Mutex<EnactmentState<Block>>>,
}

struct ReadyPoll<T, Block: BlockT> {
	updated_at: NumberFor<Block>,
	pollers: Vec<(NumberFor<Block>, oneshot::Sender<T>)>,
}

impl<T, Block: BlockT> Default for ReadyPoll<T, Block> {
	fn default() -> Self {
		Self { updated_at: NumberFor::<Block>::zero(), pollers: Default::default() }
	}
}

impl<T, Block: BlockT> ReadyPoll<T, Block> {
	fn new(best_block_number: NumberFor<Block>) -> Self {
		Self { updated_at: best_block_number, pollers: Default::default() }
	}

	fn trigger(&mut self, number: NumberFor<Block>, iterator_factory: impl Fn() -> T) {
		self.updated_at = number;

		let mut idx = 0;
		while idx < self.pollers.len() {
			if self.pollers[idx].0 <= number {
				let poller_sender = self.pollers.swap_remove(idx);
				log::debug!(target: LOG_TARGET, "Sending ready signal at block {}", number);
				let _ = poller_sender.1.send(iterator_factory());
			} else {
				idx += 1;
			}
		}
	}

	fn add(&mut self, number: NumberFor<Block>) -> oneshot::Receiver<T> {
		let (sender, receiver) = oneshot::channel();
		self.pollers.push((number, sender));
		receiver
	}

	fn updated_at(&self) -> NumberFor<Block> {
		self.updated_at
	}
}

/// Type of revalidation.
pub enum RevalidationType {
	/// Light revalidation type.
	///
	/// During maintenance, transaction pool makes periodic revalidation
	/// of all transactions depending on number of blocks or time passed.
	/// Also this kind of revalidation does not resubmit transactions from
	/// retracted blocks, since it is too expensive.
	Light,

	/// Full revalidation type.
	///
	/// During maintenance, transaction pool revalidates some fixed amount of
	/// transactions from the pool of valid transactions.
	Full,
}

impl<PoolApi, Block> BasicPool<PoolApi, Block>
where
	Block: BlockT,
	PoolApi: graph::ChainApi<Block = Block> + 'static,
{
	/// Create new basic transaction pool with provided api, for tests.
	pub fn new_test(
		pool_api: Arc<PoolApi>,
		best_block_hash: Block::Hash,
		finalized_hash: Block::Hash,
	) -> (Self, Pin<Box<dyn Future<Output = ()> + Send>>) {
		let pool = Arc::new(graph::Pool::new(Default::default(), true.into(), pool_api.clone()));
		let (revalidation_queue, background_task) = revalidation::RevalidationQueue::new_background(
			pool_api.clone(),
			pool.clone(),
			finalized_hash,
		);
		(
			Self {
				api: pool_api,
				pool,
				revalidation_queue: Arc::new(revalidation_queue),
				revalidation_strategy: Arc::new(Mutex::new(RevalidationStrategy::Always)),
				ready_poll: Default::default(),
				metrics: Default::default(),
				enactment_state: Arc::new(Mutex::new(EnactmentState::new(
					best_block_hash,
					finalized_hash,
				))),
			},
			background_task,
		)
	}

	/// Create new basic transaction pool with provided api and custom
	/// revalidation type.
	pub fn with_revalidation_type(
		options: graph::Options,
		is_validator: IsValidator,
		pool_api: Arc<PoolApi>,
		prometheus: Option<&PrometheusRegistry>,
		revalidation_type: RevalidationType,
		spawner: impl SpawnEssentialNamed,
		best_block_number: NumberFor<Block>,
		best_block_hash: Block::Hash,
		finalized_hash: Block::Hash,
	) -> Self {
		let pool = Arc::new(graph::Pool::new(options, is_validator, pool_api.clone()));
		let (revalidation_queue, background_task) = match revalidation_type {
			RevalidationType::Light =>
				(revalidation::RevalidationQueue::new(pool_api.clone(), pool.clone()), None),
			RevalidationType::Full => {
				let (queue, background) = revalidation::RevalidationQueue::new_background(
					pool_api.clone(),
					pool.clone(),
					finalized_hash,
				);
				(queue, Some(background))
			},
		};

		if let Some(background_task) = background_task {
			spawner.spawn_essential("txpool-background", Some("transaction-pool"), background_task);
		}

		Self {
			api: pool_api,
			pool,
			revalidation_queue: Arc::new(revalidation_queue),
			revalidation_strategy: Arc::new(Mutex::new(match revalidation_type {
				RevalidationType::Light =>
					RevalidationStrategy::Light(RevalidationStatus::NotScheduled),
				RevalidationType::Full => RevalidationStrategy::Always,
			})),
			ready_poll: Arc::new(Mutex::new(ReadyPoll::new(best_block_number))),
			metrics: PrometheusMetrics::new(prometheus),
			enactment_state: Arc::new(Mutex::new(EnactmentState::new(
				best_block_hash,
				finalized_hash,
			))),
		}
	}

	/// Gets shared reference to the underlying pool.
	pub fn pool(&self) -> &Arc<graph::Pool<PoolApi>> {
		&self.pool
	}

	/// Get access to the underlying api
	pub fn api(&self) -> &PoolApi {
		&self.api
	}
}

impl<PoolApi, Block> TransactionPool for BasicPool<PoolApi, Block>
where
	Block: BlockT,
	PoolApi: 'static + graph::ChainApi<Block = Block>,
{
	type Block = PoolApi::Block;
	type Hash = graph::ExtrinsicHash<PoolApi>;
	type InPoolTransaction = graph::base_pool::Transaction<TxHash<Self>, TransactionFor<Self>>;
	type Error = PoolApi::Error;

	fn submit_at(
		&self,
		at: <Self::Block as BlockT>::Hash,
		source: TransactionSource,
		xts: Vec<TransactionFor<Self>>,
	) -> PoolFuture<Vec<Result<TxHash<Self>, Self::Error>>, Self::Error> {
		let pool = self.pool.clone();

		self.metrics
			.report(|metrics| metrics.submitted_transactions.inc_by(xts.len() as u64));

		async move { pool.submit_at(at, source, xts).await }.boxed()
	}

	fn submit_one(
		&self,
		at: <Self::Block as BlockT>::Hash,
		source: TransactionSource,
		xt: TransactionFor<Self>,
	) -> PoolFuture<TxHash<Self>, Self::Error> {
		let pool = self.pool.clone();

		self.metrics.report(|metrics| metrics.submitted_transactions.inc());

		async move { pool.submit_one(at, source, xt).await }.boxed()
	}

	fn submit_and_watch(
		&self,
		at: <Self::Block as BlockT>::Hash,
		source: TransactionSource,
		xt: TransactionFor<Self>,
	) -> PoolFuture<Pin<Box<TransactionStatusStreamFor<Self>>>, Self::Error> {
		let pool = self.pool.clone();

		self.metrics.report(|metrics| metrics.submitted_transactions.inc());

		async move {
			let watcher = pool.submit_and_watch(at, source, xt).await?;

			Ok(watcher.into_stream().boxed())
		}
		.boxed()
	}

	fn remove_invalid(&self, hashes: &[TxHash<Self>]) -> Vec<Arc<Self::InPoolTransaction>> {
		let removed = self.pool.validated_pool().remove_invalid(hashes);
		self.metrics
			.report(|metrics| metrics.validations_invalid.inc_by(removed.len() as u64));
		removed
	}

	fn status(&self) -> PoolStatus {
		self.pool.validated_pool().status()
	}

	fn import_notification_stream(&self) -> ImportNotificationStream<TxHash<Self>> {
		self.pool.validated_pool().import_notification_stream()
	}

	fn hash_of(&self, xt: &TransactionFor<Self>) -> TxHash<Self> {
		self.pool.hash_of(xt)
	}

	fn on_broadcasted(&self, propagations: HashMap<TxHash<Self>, Vec<String>>) {
		self.pool.validated_pool().on_broadcasted(propagations)
	}

	fn ready_transaction(&self, hash: &TxHash<Self>) -> Option<Arc<Self::InPoolTransaction>> {
		self.pool.validated_pool().ready_by_hash(hash)
	}

	fn ready_at(&self, at: NumberFor<Self::Block>) -> PolledIterator<PoolApi> {
		let status = self.status();
		// If there are no transactions in the pool, it is fine to return early.
		//
		// There could be transaction being added because of some re-org happening at the relevant
		// block, but this is relative unlikely.
		if status.ready == 0 && status.future == 0 {
			return async { Box::new(std::iter::empty()) as Box<_> }.boxed()
		}

		if self.ready_poll.lock().updated_at() >= at {
			log::trace!(target: LOG_TARGET, "Transaction pool already processed block  #{}", at);
			let iterator: ReadyIteratorFor<PoolApi> = Box::new(self.pool.validated_pool().ready());
			return async move { iterator }.boxed()
		}

		self.ready_poll
			.lock()
			.add(at)
			.map(|received| {
				received.unwrap_or_else(|e| {
					log::warn!("Error receiving pending set: {:?}", e);
					Box::new(std::iter::empty())
				})
			})
			.boxed()
	}

	fn ready(&self) -> ReadyIteratorFor<PoolApi> {
		Box::new(self.pool.validated_pool().ready())
	}

	fn futures(&self) -> Vec<Self::InPoolTransaction> {
		let pool = self.pool.validated_pool().pool.read();

		pool.futures().cloned().collect::<Vec<_>>()
	}
}

impl<Block, Client> FullPool<Block, Client>
where
	Block: BlockT,
	Client: sp_api::ProvideRuntimeApi<Block>
		+ sc_client_api::BlockBackend<Block>
		+ sc_client_api::blockchain::HeaderBackend<Block>
		+ sp_runtime::traits::BlockIdTo<Block>
		+ sc_client_api::ExecutorProvider<Block>
		+ sc_client_api::UsageProvider<Block>
		+ sp_blockchain::HeaderMetadata<Block, Error = sp_blockchain::Error>
		+ Send
		+ Sync
		+ 'static,
	Client::Api: sp_transaction_pool::runtime_api::TaggedTransactionQueue<Block>,
{
	/// Create new basic transaction pool for a full node with the provided api.
	pub fn new_full(
		options: graph::Options,
		is_validator: IsValidator,
		prometheus: Option<&PrometheusRegistry>,
		spawner: impl SpawnEssentialNamed,
		client: Arc<Client>,
	) -> Arc<Self> {
		let pool_api = Arc::new(FullChainApi::new(client.clone(), prometheus, &spawner));
		let pool = Arc::new(Self::with_revalidation_type(
			options,
			is_validator,
			pool_api,
			prometheus,
			RevalidationType::Full,
			spawner,
			client.usage_info().chain.best_number,
			client.usage_info().chain.best_hash,
			client.usage_info().chain.finalized_hash,
		));

		pool
	}
}

impl<Block, Client> sc_transaction_pool_api::LocalTransactionPool
	for BasicPool<FullChainApi<Client, Block>, Block>
where
	Block: BlockT,
	Client: sp_api::ProvideRuntimeApi<Block>
		+ sc_client_api::BlockBackend<Block>
		+ sc_client_api::blockchain::HeaderBackend<Block>
		+ sp_runtime::traits::BlockIdTo<Block>
		+ sp_blockchain::HeaderMetadata<Block, Error = sp_blockchain::Error>,
	Client: Send + Sync + 'static,
	Client::Api: sp_transaction_pool::runtime_api::TaggedTransactionQueue<Block>,
{
	type Block = Block;
	type Hash = graph::ExtrinsicHash<FullChainApi<Client, Block>>;
	type Error = <FullChainApi<Client, Block> as graph::ChainApi>::Error;

	fn submit_local(
		&self,
		at: Block::Hash,
		xt: sc_transaction_pool_api::LocalTransactionFor<Self>,
	) -> Result<Self::Hash, Self::Error> {
		use sp_runtime::{
			traits::SaturatedConversion, transaction_validity::TransactionValidityError,
		};

		let validity = self
			.api
			.validate_transaction_blocking(at, TransactionSource::Local, xt.clone())?
			.map_err(|e| {
				Self::Error::Pool(match e {
					TransactionValidityError::Invalid(i) => TxPoolError::InvalidTransaction(i),
					TransactionValidityError::Unknown(u) => TxPoolError::UnknownTransaction(u),
				})
			})?;

		let (hash, bytes) = self.pool.validated_pool().api().hash_and_length(&xt);
		let block_number = self
			.api
			.block_id_to_number(&BlockId::hash(at))?
			.ok_or_else(|| error::Error::BlockIdConversion(format!("{:?}", at)))?;

		let validated = ValidatedTransaction::valid_at(
			block_number.saturated_into::<u64>(),
			hash,
			TransactionSource::Local,
			xt,
			bytes,
			validity,
		);

		self.pool.validated_pool().submit(vec![validated]).remove(0)
	}
}

#[cfg_attr(test, derive(Debug))]
enum RevalidationStatus<N> {
	/// The revalidation has never been completed.
	NotScheduled,
	/// The revalidation is scheduled.
	Scheduled(Option<Instant>, Option<N>),
	/// The revalidation is in progress.
	InProgress,
}

enum RevalidationStrategy<N> {
	Always,
	Light(RevalidationStatus<N>),
}

struct RevalidationAction {
	revalidate: bool,
	resubmit: bool,
}

impl<N: Clone + Copy + AtLeast32Bit> RevalidationStrategy<N> {
	pub fn clear(&mut self) {
		if let Self::Light(status) = self {
			status.clear()
		}
	}

	pub fn next(
		&mut self,
		block: N,
		revalidate_time_period: Option<std::time::Duration>,
		revalidate_block_period: Option<N>,
	) -> RevalidationAction {
		match self {
			Self::Light(status) => RevalidationAction {
				revalidate: status.next_required(
					block,
					revalidate_time_period,
					revalidate_block_period,
				),
				resubmit: false,
			},
			Self::Always => RevalidationAction { revalidate: true, resubmit: true },
		}
	}
}

impl<N: Clone + Copy + AtLeast32Bit> RevalidationStatus<N> {
	/// Called when revalidation is completed.
	pub fn clear(&mut self) {
		*self = Self::NotScheduled;
	}

	/// Returns true if revalidation is required.
	pub fn next_required(
		&mut self,
		block: N,
		revalidate_time_period: Option<std::time::Duration>,
		revalidate_block_period: Option<N>,
	) -> bool {
		match *self {
			Self::NotScheduled => {
				*self = Self::Scheduled(
					revalidate_time_period.map(|period| Instant::now() + period),
					revalidate_block_period.map(|period| block + period),
				);
				false
			},
			Self::Scheduled(revalidate_at_time, revalidate_at_block) => {
				let is_required =
					revalidate_at_time.map(|at| Instant::now() >= at).unwrap_or(false) ||
						revalidate_at_block.map(|at| block >= at).unwrap_or(false);
				if is_required {
					*self = Self::InProgress;
				}
				is_required
			},
			Self::InProgress => false,
		}
	}
}

/// Prune the known txs for the given block.
async fn prune_known_txs_for_block<Block: BlockT, Api: graph::ChainApi<Block = Block>>(
	block_hash: Block::Hash,
	api: &Api,
	pool: &graph::Pool<Api>,
) -> Vec<ExtrinsicHash<Api>> {
	let extrinsics = api
		.block_body(block_hash)
		.await
		.unwrap_or_else(|e| {
			log::warn!("Prune known transactions: error request: {}", e);
			None
		})
		.unwrap_or_default();

	let hashes = extrinsics.iter().map(|tx| pool.hash_of(tx)).collect::<Vec<_>>();

	log::trace!(target: LOG_TARGET, "Pruning transactions: {:?}", hashes);

	let header = match api.block_header(block_hash) {
		Ok(Some(h)) => h,
		Ok(None) => {
			log::debug!(target: LOG_TARGET, "Could not find header for {:?}.", block_hash);
			return hashes
		},
		Err(e) => {
			log::debug!(target: LOG_TARGET, "Error retrieving header for {:?}: {}", block_hash, e);
			return hashes
		},
	};

<<<<<<< HEAD
	if let Some(digest) = header
		.digest()
		.logs()
		.iter()
		.find(|item| matches!(item, sp_runtime::DigestItem::Other(_)))
	{
		if let sp_runtime::DigestItem::Other(bytes) = digest {
			let enqueued_hashes = Vec::<Block::Hash>::decode(&mut bytes.as_ref()).unwrap();

			enqueued_hashes.iter().for_each(
				|hash| log::debug!(target: "txpool", "found enqueued tx in the log {}", hash),
			);

			if let Err(e) = pool.prune_known(&BlockId::Hash(block_hash), &enqueued_hashes) {
				log::error!("Cannot prune known in the pool: {}", e);
			}
		}
	}

	if let Err(e) = pool
		.prune(&BlockId::Hash(block_hash), &BlockId::hash(*header.parent_hash()), &extrinsics)
		.await
	{
=======
	if let Err(e) = pool.prune(block_hash, *header.parent_hash(), &extrinsics).await {
>>>>>>> 8b061a5c
		log::error!("Cannot prune known in the pool: {}", e);
	}

	hashes
}

impl<PoolApi, Block> BasicPool<PoolApi, Block>
where
	Block: BlockT,
	PoolApi: 'static + graph::ChainApi<Block = Block>,
{
	/// Handles enactment and retraction of blocks, prunes stale transactions
	/// (that have already been enacted) and resubmits transactions that were
	/// retracted.
	async fn handle_enactment(&self, tree_route: TreeRoute<Block>) {
		log::trace!(target: LOG_TARGET, "handle_enactment tree_route: {tree_route:?}");
		let pool = self.pool.clone();
		let api = self.api.clone();

		let (hash, block_number) = match tree_route.last() {
			Some(HashAndNumber { hash, number }) => (hash, number),
			None => {
				log::warn!(
					target: LOG_TARGET,
					"Skipping ChainEvent - no last block in tree route {:?}",
					tree_route,
				);
				return
			},
		};

		let next_action = self.revalidation_strategy.lock().next(
			*block_number,
			Some(std::time::Duration::from_secs(60)),
			Some(20u32.into()),
		);

		// We keep track of everything we prune so that later we won't add
		// transactions with those hashes from the retracted blocks.
		let mut pruned_log = HashSet::<ExtrinsicHash<PoolApi>>::new();

		// If there is a tree route, we use this to prune known tx based on the enacted
		// blocks. Before pruning enacted transactions, we inform the listeners about
		// retracted blocks and their transactions. This order is important, because
		// if we enact and retract the same transaction at the same time, we want to
		// send first the retract and than the prune event.
		for retracted in tree_route.retracted() {
			// notify txs awaiting finality that it has been retracted
			pool.validated_pool().on_block_retracted(retracted.hash);
		}

		future::join_all(
			tree_route
				.enacted()
				.iter()
				.map(|h| prune_known_txs_for_block(h.hash, &*api, &*pool)),
		)
		.await
		.into_iter()
		.for_each(|enacted_log| {
			pruned_log.extend(enacted_log);
		});

		self.metrics
			.report(|metrics| metrics.block_transactions_pruned.inc_by(pruned_log.len() as u64));

		if next_action.resubmit {
			let mut resubmit_transactions = Vec::new();

			for retracted in tree_route.retracted() {
				let hash = retracted.hash;

				let block_transactions = api
					.block_body(hash)
					.await
					.unwrap_or_else(|e| {
						log::warn!("Failed to fetch block body: {}", e);
						None
					})
					.unwrap_or_default()
					.into_iter()
					.filter(|tx| tx.is_signed().unwrap_or(true));

				let mut resubmitted_to_report = 0;

				resubmit_transactions.extend(block_transactions.into_iter().filter(|tx| {
					let tx_hash = pool.hash_of(tx);
					let contains = pruned_log.contains(&tx_hash);

					// need to count all transactions, not just filtered, here
					resubmitted_to_report += 1;

					if !contains {
						log::debug!(
							target: LOG_TARGET,
							"[{:?}]: Resubmitting from retracted block {:?}",
							tx_hash,
							hash,
						);
					}
					!contains
				}));

				self.metrics.report(|metrics| {
					metrics.block_transactions_resubmitted.inc_by(resubmitted_to_report)
				});
			}

			if let Err(e) = pool
				.resubmit_at(
					*hash,
					// These transactions are coming from retracted blocks, we should
					// simply consider them external.
					TransactionSource::External,
					resubmit_transactions,
				)
				.await
			{
				log::debug!(
					target: LOG_TARGET,
					"[{:?}] Error re-submitting transactions: {}",
					hash,
					e,
				)
			}
		}

		let extra_pool = pool.clone();
		// After #5200 lands, this arguably might be moved to the
		// handler of "all blocks notification".
		self.ready_poll
			.lock()
			.trigger(*block_number, move || Box::new(extra_pool.validated_pool().ready()));

		if next_action.revalidate {
			let hashes = pool.validated_pool().ready().map(|tx| tx.hash).collect();
			self.revalidation_queue.revalidate_later(*hash, hashes).await;

			self.revalidation_strategy.lock().clear();
		}
	}
}

#[async_trait]
impl<PoolApi, Block> MaintainedTransactionPool for BasicPool<PoolApi, Block>
where
	Block: BlockT,
	PoolApi: 'static + graph::ChainApi<Block = Block>,
{
	async fn maintain(&self, event: ChainEvent<Self::Block>) {
		let prev_finalized_block = self.enactment_state.lock().recent_finalized_block();
		let compute_tree_route = |from, to| -> Result<TreeRoute<Block>, String> {
			match self.api.tree_route(from, to) {
				Ok(tree_route) => Ok(tree_route),
				Err(e) =>
					return Err(format!(
						"Error occurred while computing tree_route from {from:?} to {to:?}: {e}"
					)),
			}
		};
		let block_id_to_number =
			|hash| self.api.block_id_to_number(&BlockId::Hash(hash)).map_err(|e| format!("{}", e));

		let result =
			self.enactment_state
				.lock()
				.update(&event, &compute_tree_route, &block_id_to_number);

		match result {
			Err(msg) => {
				log::debug!(target: LOG_TARGET, "{msg}");
				self.enactment_state.lock().force_update(&event);
			},
			Ok(EnactmentAction::Skip) => return,
			Ok(EnactmentAction::HandleFinalization) => {},
			Ok(EnactmentAction::HandleEnactment(tree_route)) => {
				self.handle_enactment(tree_route).await;
			},
		};

		if let ChainEvent::Finalized { hash, tree_route } = event {
			log::trace!(
				target: LOG_TARGET,
				"on-finalized enacted: {tree_route:?}, previously finalized: \
				{prev_finalized_block:?}",
			);

			for hash in tree_route.iter().chain(std::iter::once(&hash)) {
				if let Err(e) = self.pool.validated_pool().on_block_finalized(*hash).await {
					log::warn!(
						target: LOG_TARGET,
						"Error occurred while attempting to notify watchers about finalization {}: {}",
						hash, e
					)
				}
			}
		}
	}
}

/// Inform the transaction pool about imported and finalized blocks.
pub async fn notification_future<Client, Pool, Block>(client: Arc<Client>, txpool: Arc<Pool>)
where
	Block: BlockT,
	Client: sc_client_api::BlockchainEvents<Block>,
	Pool: MaintainedTransactionPool<Block = Block>,
{
	let import_stream = client
		.import_notification_stream()
		.filter_map(|n| ready(n.try_into().ok()))
		.fuse();
	let finality_stream = client.finality_notification_stream().map(Into::into).fuse();

	futures::stream::select(import_stream, finality_stream)
		.for_each(|evt| txpool.maintain(evt))
		.await
}<|MERGE_RESOLUTION|>--- conflicted
+++ resolved
@@ -577,7 +577,6 @@
 		},
 	};
 
-<<<<<<< HEAD
 	if let Some(digest) = header
 		.digest()
 		.logs()
@@ -597,13 +596,7 @@
 		}
 	}
 
-	if let Err(e) = pool
-		.prune(&BlockId::Hash(block_hash), &BlockId::hash(*header.parent_hash()), &extrinsics)
-		.await
-	{
-=======
 	if let Err(e) = pool.prune(block_hash, *header.parent_hash(), &extrinsics).await {
->>>>>>> 8b061a5c
 		log::error!("Cannot prune known in the pool: {}", e);
 	}
 
