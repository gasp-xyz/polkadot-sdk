--- conflicted
+++ resolved
@@ -153,98 +153,70 @@
 	#[clap(flatten)]
 	pub keystore_params: KeystoreParams,
 
-<<<<<<< HEAD
-	/// Shortcut for `--name Alice --validator` with session keys for `Alice` added to keystore.
+	/// Shortcut for `--name Alith --validator`.
+	///
+	/// Session keys for `Alith` are added to keystore.
 	#[arg(long, conflicts_with_all = &["alice", "bob", "charlie", "dave", "eve", "ferdie", "one", "two", "baltathar", "charleth"])]
 	pub alith: bool,
 
-	/// Shortcut for `--name Bob --validator` with session keys for `Bob` added to keystore.
+	/// Shortcut for `--name Baltathar --validator`.
+	///
+	/// Session keys for `Baltathar` are added to keystore.
 	#[arg(long, conflicts_with_all = &["alice", "bob", "charlie", "dave", "eve", "ferdie", "one", "two", "alith", "charleth"])]
 	pub baltathar: bool,
 
-	/// Shortcut for `--name Bob --validator` with session keys for `Bob` added to keystore.
+	/// Shortcut for `--name Charleth --validator`.
+	///
+	/// Session keys for `Charleth` are added to keystore.
 	#[arg(long, conflicts_with_all = &["alice", "bob", "charlie", "dave", "eve", "ferdie", "one", "two", "alith", "baltathar"])]
 	pub charleth: bool,
 
-	/// Shortcut for `--name Alice --validator` with session keys for `Alice` added to keystore.
+	/// Shortcut for `--name Alice --validator`.
+	///
+	/// Session keys for `Alice` are added to keystore.
 	#[arg(long, conflicts_with_all = &["bob", "charlie", "dave", "eve", "ferdie", "one", "two", "alith", "baltathar", "charleth"])]
 	pub alice: bool,
 
-	/// Shortcut for `--name Bob --validator` with session keys for `Bob` added to keystore.
+	/// Shortcut for `--name Bob --validator`.
+	///
+	/// Session keys for `Bob` are added to keystore.
 	#[arg(long, conflicts_with_all = &["alice", "charlie", "dave", "eve", "ferdie", "one", "two", "alith", "baltathar", "charleth"])]
 	pub bob: bool,
 
-	/// Shortcut for `--name Charlie --validator` with session keys for `Charlie` added to
-	/// keystore.
+	/// Shortcut for `--name Charlie --validator`.
+	///
+	/// Session keys for `Charlie` are added to keystore.
 	#[arg(long, conflicts_with_all = &["alice", "bob", "dave", "eve", "ferdie", "one", "two", "alith", "baltathar", "charleth"])]
 	pub charlie: bool,
 
-	/// Shortcut for `--name Dave --validator` with session keys for `Dave` added to keystore.
+	/// Shortcut for `--name Dave --validator`.
+	///
+	/// Session keys for `Dave` are added to keystore.
 	#[arg(long, conflicts_with_all = &["alice", "bob", "charlie", "eve", "ferdie", "one", "two", "alith", "baltathar", "charleth"])]
 	pub dave: bool,
 
-	/// Shortcut for `--name Eve --validator` with session keys for `Eve` added to keystore.
+	/// Shortcut for `--name Eve --validator`.
+	///
+	/// Session keys for `Eve` are added to keystore.
 	#[arg(long, conflicts_with_all = &["alice", "bob", "charlie", "dave", "ferdie", "one", "two", "alith", "baltathar", "charleth"])]
 	pub eve: bool,
 
-	/// Shortcut for `--name Ferdie --validator` with session keys for `Ferdie` added to keystore.
+	/// Shortcut for `--name Ferdie --validator`.
+	///
+	/// Session keys for `Ferdie` are added to keystore.
 	#[arg(long, conflicts_with_all = &["alice", "bob", "charlie", "dave", "eve", "one", "two", "alith", "baltathar", "charleth"])]
 	pub ferdie: bool,
 
-	/// Shortcut for `--name One --validator` with session keys for `One` added to keystore.
+	/// Shortcut for `--name One --validator`.
+	///
+	/// Session keys for `One` are added to keystore.
 	#[arg(long, conflicts_with_all = &["alice", "bob", "charlie", "dave", "eve", "ferdie", "two", "alith", "baltathar", "charleth"])]
 	pub one: bool,
 
-	/// Shortcut for `--name Two --validator` with session keys for `Two` added to keystore.
+	/// Shortcut for `--name Two --validator`.
+	///
+	/// Session keys for `Two` are added to keystore.
 	#[arg(long, conflicts_with_all = &["alice", "bob", "charlie", "dave", "eve", "ferdie", "one", "alith", "baltathar", "charleth"])]
-=======
-	/// Shortcut for `--name Alice --validator`.
-	///
-	/// Session keys for `Alice` are added to keystore.
-	#[arg(long, conflicts_with_all = &["bob", "charlie", "dave", "eve", "ferdie", "one", "two"])]
-	pub alice: bool,
-
-	/// Shortcut for `--name Bob --validator`.
-	///
-	/// Session keys for `Bob` are added to keystore.
-	#[arg(long, conflicts_with_all = &["alice", "charlie", "dave", "eve", "ferdie", "one", "two"])]
-	pub bob: bool,
-
-	/// Shortcut for `--name Charlie --validator`.
-	///
-	/// Session keys for `Charlie` are added to keystore.
-	#[arg(long, conflicts_with_all = &["alice", "bob", "dave", "eve", "ferdie", "one", "two"])]
-	pub charlie: bool,
-
-	/// Shortcut for `--name Dave --validator`.
-	///
-	/// Session keys for `Dave` are added to keystore.
-	#[arg(long, conflicts_with_all = &["alice", "bob", "charlie", "eve", "ferdie", "one", "two"])]
-	pub dave: bool,
-
-	/// Shortcut for `--name Eve --validator`.
-	///
-	/// Session keys for `Eve` are added to keystore.
-	#[arg(long, conflicts_with_all = &["alice", "bob", "charlie", "dave", "ferdie", "one", "two"])]
-	pub eve: bool,
-
-	/// Shortcut for `--name Ferdie --validator`.
-	///
-	/// Session keys for `Ferdie` are added to keystore.
-	#[arg(long, conflicts_with_all = &["alice", "bob", "charlie", "dave", "eve", "one", "two"])]
-	pub ferdie: bool,
-
-	/// Shortcut for `--name One --validator`.
-	///
-	/// Session keys for `One` are added to keystore.
-	#[arg(long, conflicts_with_all = &["alice", "bob", "charlie", "dave", "eve", "ferdie", "two"])]
-	pub one: bool,
-
-	/// Shortcut for `--name Two --validator`.
-	///
-	/// Session keys for `Two` are added to keystore.
-	#[arg(long, conflicts_with_all = &["alice", "bob", "charlie", "dave", "eve", "ferdie", "one"])]
->>>>>>> f4bb17cc
 	pub two: bool,
 
 	/// Enable authoring even when offline.
