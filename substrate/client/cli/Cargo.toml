--- conflicted
+++ resolved
@@ -18,11 +18,7 @@
 fdlimit = "0.2.1"
 futures = "0.3.21"
 hex = "0.4.2"
-<<<<<<< HEAD
-libp2p = "0.45.1"
-=======
 libp2p = "0.46.1"
->>>>>>> 7bee7dea
 log = "0.4.17"
 names = { version = "0.13.0", default-features = false }
 parity-scale-codec = "3.0.0"
