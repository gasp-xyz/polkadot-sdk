--- conflicted
+++ resolved
@@ -16,11 +16,7 @@
 [dependencies]
 chrono = "0.4.19"
 futures = "0.3.21"
-<<<<<<< HEAD
-libp2p = { version = "0.45.1", default-features = false, features = ["dns-async-std", "tcp-async-io", "wasm-ext", "websocket"] }
-=======
 libp2p = { version = "0.46.1", default-features = false, features = ["dns-async-std", "tcp-async-io", "wasm-ext", "websocket"] }
->>>>>>> 7bee7dea
 log = "0.4.17"
 parking_lot = "0.12.0"
 pin-project = "1.0.10"
