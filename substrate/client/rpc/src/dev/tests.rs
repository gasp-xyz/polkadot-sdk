--- conflicted
+++ resolved
@@ -59,15 +59,9 @@
 			.await
 			.unwrap(),
 		Some(BlockStats {
-<<<<<<< HEAD
-			witness_len: 630,
-			witness_compact_len: 534,
-			block_len: 203, // 99 + 96(seed) + 8(count)
-=======
 			witness_len: expected_witness_len,
 			witness_compact_len: expected_witness_compact_len,
 			block_len: expected_block_len,
->>>>>>> 1b2c50f1
 			num_extrinsics: 0,
 		}),
 	);
