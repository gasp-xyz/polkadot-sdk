--- conflicted
+++ resolved
@@ -60,27 +60,6 @@
 frame-election-provider-support = { path = "../../../frame/election-provider-support", default-features = false }
 frame-system-rpc-runtime-api = { path = "../../../frame/system/rpc/runtime-api", default-features = false }
 frame-try-runtime = { path = "../../../frame/try-runtime", default-features = false, optional = true }
-<<<<<<< HEAD
-pallet-alliance = { path = "../../../frame/alliance", default-features = false}
-pallet-asset-conversion = { path = "../../../frame/asset-conversion", default-features = false}
-pallet-asset-rate = { path = "../../../frame/asset-rate", default-features = false}
-pallet-assets = { path = "../../../frame/assets", default-features = false}
-pallet-authority-discovery = { path = "../../../frame/authority-discovery", default-features = false}
-pallet-authorship = { path = "../../../frame/authorship", default-features = false}
-pallet-babe = { path = "../../../frame/babe", default-features = false}
-pallet-bags-list = { path = "../../../frame/bags-list", default-features = false}
-pallet-balances = { path = "../../../frame/balances", default-features = false}
-pallet-bounties = { path = "../../../frame/bounties", default-features = false}
-pallet-broker = { path = "../../../frame/broker", default-features = false}
-pallet-child-bounties = { path = "../../../frame/child-bounties", default-features = false}
-pallet-collective = { path = "../../../frame/collective", default-features = false}
-# pallet-contracts = { path = "../../../frame/contracts", default-features = false}
-# pallet-contracts-primitives = { path = "../../../frame/contracts/primitives", default-features = false}
-pallet-conviction-voting = { path = "../../../frame/conviction-voting", default-features = false}
-pallet-core-fellowship = { path = "../../../frame/core-fellowship", default-features = false}
-pallet-democracy = { path = "../../../frame/democracy", default-features = false}
-pallet-election-provider-multi-phase = { path = "../../../frame/election-provider-multi-phase", default-features = false}
-=======
 pallet-alliance = { path = "../../../frame/alliance", default-features = false }
 pallet-asset-conversion = { path = "../../../frame/asset-conversion", default-features = false }
 pallet-asset-rate = { path = "../../../frame/asset-rate", default-features = false }
@@ -94,12 +73,11 @@
 pallet-broker = { path = "../../../frame/broker", default-features = false }
 pallet-child-bounties = { path = "../../../frame/child-bounties", default-features = false }
 pallet-collective = { path = "../../../frame/collective", default-features = false }
-pallet-contracts = { path = "../../../frame/contracts", default-features = false }
+# pallet-contracts = { path = "../../../frame/contracts", default-features = false }
 pallet-conviction-voting = { path = "../../../frame/conviction-voting", default-features = false }
 pallet-core-fellowship = { path = "../../../frame/core-fellowship", default-features = false }
 pallet-democracy = { path = "../../../frame/democracy", default-features = false }
 pallet-election-provider-multi-phase = { path = "../../../frame/election-provider-multi-phase", default-features = false }
->>>>>>> be500fc2
 pallet-election-provider-support-benchmarking = { path = "../../../frame/election-provider-support/benchmarking", default-features = false, optional = true }
 pallet-elections-phragmen = { path = "../../../frame/elections-phragmen", default-features = false }
 pallet-fast-unstake = { path = "../../../frame/fast-unstake", default-features = false }
@@ -192,12 +170,7 @@
 	"pallet-broker/std",
 	"pallet-child-bounties/std",
 	"pallet-collective/std",
-<<<<<<< HEAD
-	# "pallet-contracts-primitives/std",
 	# "pallet-contracts/std",
-=======
-	"pallet-contracts/std",
->>>>>>> be500fc2
 	"pallet-conviction-voting/std",
 	"pallet-core-fellowship/std",
 	"pallet-democracy/std",
