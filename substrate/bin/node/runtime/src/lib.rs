--- conflicted
+++ resolved
@@ -2277,11 +2277,9 @@
 }
 
 use sp_runtime::generic::{ExtendedCall, MetamaskSigningCtx};
-use codec::alloc::string::String;
 impl ExtendedCall for RuntimeCall {
 		fn context(&self) -> Option<MetamaskSigningCtx>{ None }
 }
-
 
 impl_runtime_apis! {
 	impl sp_api::Core<Block> for Runtime {
@@ -2488,7 +2486,6 @@
 		}
 	}
 
-<<<<<<< HEAD
 	// impl pallet_contracts::ContractsApi<Block, AccountId, Balance, BlockNumber, Hash, EventRecord> for Runtime
 	// {
 	// 	fn call(
@@ -2498,7 +2495,7 @@
 	// 		gas_limit: Option<Weight>,
 	// 		storage_deposit_limit: Option<Balance>,
 	// 		input_data: Vec<u8>,
-	// 	) -> pallet_contracts_primitives::ContractExecResult<Balance, EventRecord> {
+	// 	) -> pallet_contracts::ContractExecResult<Balance, EventRecord> {
 	// 		let gas_limit = gas_limit.unwrap_or(RuntimeBlockWeights::get().max_block);
 	// 		Contracts::bare_call(
 	// 			origin,
@@ -2518,10 +2515,10 @@
 	// 		value: Balance,
 	// 		gas_limit: Option<Weight>,
 	// 		storage_deposit_limit: Option<Balance>,
-	// 		code: pallet_contracts_primitives::Code<Hash>,
+	// 		code: pallet_contracts::Code<Hash>,
 	// 		data: Vec<u8>,
 	// 		salt: Vec<u8>,
-	// 	) -> pallet_contracts_primitives::ContractInstantiateResult<AccountId, Balance, EventRecord>
+	// 	) -> pallet_contracts::ContractInstantiateResult<AccountId, Balance, EventRecord>
 	// 	{
 	// 		let gas_limit = gas_limit.unwrap_or(RuntimeBlockWeights::get().max_block);
 	// 		Contracts::bare_instantiate(
@@ -2542,7 +2539,7 @@
 	// 		code: Vec<u8>,
 	// 		storage_deposit_limit: Option<Balance>,
 	// 		determinism: pallet_contracts::Determinism,
-	// 	) -> pallet_contracts_primitives::CodeUploadResult<Hash, Balance>
+	// 	) -> pallet_contracts::CodeUploadResult<Hash, Balance>
 	// 	{
 	// 		Contracts::bare_upload_code(
 	// 			origin,
@@ -2555,88 +2552,13 @@
 	// 	fn get_storage(
 	// 		address: AccountId,
 	// 		key: Vec<u8>,
-	// 	) -> pallet_contracts_primitives::GetStorageResult {
+	// 	) -> pallet_contracts::GetStorageResult {
 	// 		Contracts::get_storage(
 	// 			address,
 	// 			key
 	// 		)
 	// 	}
 	// }
-=======
-	impl pallet_contracts::ContractsApi<Block, AccountId, Balance, BlockNumber, Hash, EventRecord> for Runtime
-	{
-		fn call(
-			origin: AccountId,
-			dest: AccountId,
-			value: Balance,
-			gas_limit: Option<Weight>,
-			storage_deposit_limit: Option<Balance>,
-			input_data: Vec<u8>,
-		) -> pallet_contracts::ContractExecResult<Balance, EventRecord> {
-			let gas_limit = gas_limit.unwrap_or(RuntimeBlockWeights::get().max_block);
-			Contracts::bare_call(
-				origin,
-				dest,
-				value,
-				gas_limit,
-				storage_deposit_limit,
-				input_data,
-				pallet_contracts::DebugInfo::UnsafeDebug,
-				pallet_contracts::CollectEvents::UnsafeCollect,
-				pallet_contracts::Determinism::Enforced,
-			)
-		}
-
-		fn instantiate(
-			origin: AccountId,
-			value: Balance,
-			gas_limit: Option<Weight>,
-			storage_deposit_limit: Option<Balance>,
-			code: pallet_contracts::Code<Hash>,
-			data: Vec<u8>,
-			salt: Vec<u8>,
-		) -> pallet_contracts::ContractInstantiateResult<AccountId, Balance, EventRecord>
-		{
-			let gas_limit = gas_limit.unwrap_or(RuntimeBlockWeights::get().max_block);
-			Contracts::bare_instantiate(
-				origin,
-				value,
-				gas_limit,
-				storage_deposit_limit,
-				code,
-				data,
-				salt,
-				pallet_contracts::DebugInfo::UnsafeDebug,
-				pallet_contracts::CollectEvents::UnsafeCollect,
-			)
-		}
-
-		fn upload_code(
-			origin: AccountId,
-			code: Vec<u8>,
-			storage_deposit_limit: Option<Balance>,
-			determinism: pallet_contracts::Determinism,
-		) -> pallet_contracts::CodeUploadResult<Hash, Balance>
-		{
-			Contracts::bare_upload_code(
-				origin,
-				code,
-				storage_deposit_limit,
-				determinism,
-			)
-		}
-
-		fn get_storage(
-			address: AccountId,
-			key: Vec<u8>,
-		) -> pallet_contracts::GetStorageResult {
-			Contracts::get_storage(
-				address,
-				key
-			)
-		}
-	}
->>>>>>> be500fc2
 
 	impl pallet_transaction_payment_rpc_runtime_api::TransactionPaymentApi<
 		Block,
