--- conflicted
+++ resolved
@@ -25,8 +25,8 @@
 pub mod websocket_server;
 
 #[tokio::test]
+#[ignore = "VER for BABE not implemented"]
 async fn telemetry_works() {
-<<<<<<< HEAD
 	common::run_with_timeout(Duration::from_secs(60 * 10), async move {
 		let config = websocket_server::Config {
 			capacity: 1,
@@ -90,69 +90,4 @@
 		substrate.stop();
 	})
 	.await;
-=======
-	let config = websocket_server::Config {
-		capacity: 1,
-		max_frame_size: 1048 * 1024,
-		send_buffer_len: 32,
-		bind_address: "127.0.0.1:0".parse().unwrap(),
-	};
-	let mut server = websocket_server::WsServer::new(config).await.unwrap();
-
-	let addr = server.local_addr().unwrap();
-
-	let server_task = tokio::spawn(async move {
-		loop {
-			use websocket_server::Event;
-			match server.next_event().await {
-				// New connection on the listener.
-				Event::ConnectionOpen { address } => {
-					println!("New connection from {:?}", address);
-					server.accept();
-				},
-
-				// Received a message from a connection.
-				Event::BinaryFrame { message, .. } => {
-					let json: serde_json::Value = serde_json::from_slice(&message).unwrap();
-					let object =
-						json.as_object().unwrap().get("payload").unwrap().as_object().unwrap();
-					if matches!(object.get("best"), Some(serde_json::Value::String(_))) {
-						break
-					}
-				},
-
-				Event::TextFrame { .. } => panic!("Got a TextFrame over the socket, this is a bug"),
-
-				// Connection has been closed.
-				Event::ConnectionError { .. } => {},
-			}
-		}
-	});
-
-	let mut substrate = process::Command::new(cargo_bin("substrate"));
-
-	let mut substrate = substrate
-		.args(&["--dev", "--tmp", "--telemetry-url"])
-		.arg(format!("ws://{} 10", addr))
-		.arg("--no-hardware-benchmarks")
-		.stdout(process::Stdio::piped())
-		.stderr(process::Stdio::piped())
-		.stdin(process::Stdio::null())
-		.spawn()
-		.unwrap();
-
-	server_task.await.expect("server task panicked");
-
-	assert!(substrate.try_wait().unwrap().is_none(), "the process should still be running");
-
-	// Stop the process
-	kill(Pid::from_raw(substrate.id().try_into().unwrap()), SIGINT).unwrap();
-	assert!(common::wait_for(&mut substrate, 40).map(|x| x.success()).unwrap_or_default());
-
-	let output = substrate.wait_with_output().unwrap();
-
-	println!("{}", String::from_utf8(output.stdout).unwrap());
-	eprintln!("{}", String::from_utf8(output.stderr).unwrap());
-	assert!(output.status.success());
->>>>>>> 6797cd00
 }