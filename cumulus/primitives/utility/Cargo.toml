--- conflicted
+++ resolved
@@ -8,18 +8,6 @@
 codec = { package = "parity-scale-codec", version = "3.0.0", default-features = false, features = [ "derive" ] }
 
 # Substrate
-<<<<<<< HEAD
-frame-support = { git = "https://github.com/paritytech/substrate", default-features = false, branch = "polkadot-v0.9.20" }
-sp-runtime = { git = "https://github.com/paritytech/substrate", default-features = false, branch = "polkadot-v0.9.20" }
-sp-std = { git = "https://github.com/paritytech/substrate", default-features = false, branch = "polkadot-v0.9.20" }
-sp-trie = { git = "https://github.com/paritytech/substrate", default-features = false, branch = "polkadot-v0.9.20" }
-
-# Polkadot
-polkadot-core-primitives = { git = "https://github.com/paritytech/polkadot", default-features = false, branch = "release-v0.9.20" }
-polkadot-parachain = { git = "https://github.com/paritytech/polkadot", default-features = false, branch = "release-v0.9.20" }
-polkadot-primitives = { git = "https://github.com/paritytech/polkadot", default-features = false, branch = "release-v0.9.20" }
-xcm = { git = "https://github.com/paritytech/polkadot", default-features = false, branch = "release-v0.9.20" }
-=======
 frame-support = { git = "https://github.com/paritytech/substrate", default-features = false, branch = "polkadot-v0.9.24" }
 sp-runtime = { git = "https://github.com/paritytech/substrate", default-features = false, branch = "polkadot-v0.9.24" }
 sp-std = { git = "https://github.com/paritytech/substrate", default-features = false, branch = "polkadot-v0.9.24" }
@@ -30,7 +18,6 @@
 polkadot-parachain = { git = "https://github.com/paritytech/polkadot", default-features = false, branch = "release-v0.9.24" }
 polkadot-primitives = { git = "https://github.com/paritytech/polkadot", default-features = false, branch = "release-v0.9.24" }
 xcm = { git = "https://github.com/paritytech/polkadot", default-features = false, branch = "release-v0.9.24" }
->>>>>>> b6165664
 
 # Cumulus
 cumulus-primitives-core = { path = "../core", default-features = false }
