--- conflicted
+++ resolved
@@ -11,17 +11,6 @@
 tracing = { version = "0.1.34", optional = true }
 
 # Substrate
-<<<<<<< HEAD
-sc-client-api = { git = "https://github.com/paritytech/substrate", optional = true, branch = "polkadot-v0.9.24" }
-sp-api = { git = "https://github.com/paritytech/substrate", optional = true, branch = "polkadot-v0.9.24" }
-sp-core = { git = "https://github.com/paritytech/substrate", default-features = false, branch = "polkadot-v0.9.24" }
-sp-inherents = { git = "https://github.com/paritytech/substrate", default-features = false, branch = "polkadot-v0.9.24" }
-sp-runtime = { git = "https://github.com/paritytech/substrate", optional = true, branch = "polkadot-v0.9.24" }
-sp-state-machine = { git = "https://github.com/paritytech/substrate", optional = true, branch = "polkadot-v0.9.24" }
-sp-std = { git = "https://github.com/paritytech/substrate", default-features = false, branch = "polkadot-v0.9.24" }
-sp-storage = { git = "https://github.com/paritytech/substrate", optional = true, branch = "polkadot-v0.9.24" }
-sp-trie = { git = "https://github.com/paritytech/substrate", default-features = false, branch = "polkadot-v0.9.24" }
-=======
 sc-client-api = { git = "https://github.com/paritytech/substrate", optional = true, branch = "polkadot-v0.9.26" }
 sp-api = { git = "https://github.com/paritytech/substrate", optional = true, branch = "polkadot-v0.9.26" }
 sp-core = { git = "https://github.com/paritytech/substrate", default-features = false, branch = "polkadot-v0.9.26" }
@@ -31,7 +20,6 @@
 sp-std = { git = "https://github.com/paritytech/substrate", default-features = false, branch = "polkadot-v0.9.26" }
 sp-storage = { git = "https://github.com/paritytech/substrate", optional = true, branch = "polkadot-v0.9.26" }
 sp-trie = { git = "https://github.com/paritytech/substrate", default-features = false, branch = "polkadot-v0.9.26" }
->>>>>>> e390f2c2
 
 # Cumulus
 cumulus-primitives-core = { path = "../core", default-features = false }
