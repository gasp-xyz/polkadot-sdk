[package]
name = "cumulus-primitives-parachain-inherent"
version = "0.1.0"
authors = ["Parity Technologies <admin@parity.io>"]
edition = "2021"

[dependencies]
<<<<<<< HEAD
# Substrate dependencies
sp-inherents = { git = "https://github.com/paritytech/substrate", default-features = false, branch = "polkadot-v0.9.17" }
sp-core = { git = "https://github.com/paritytech/substrate", default-features = false, branch = "polkadot-v0.9.17" }
sc-client-api = { git = "https://github.com/paritytech/substrate", optional = true , branch = "polkadot-v0.9.17" }
sp-runtime = { git = "https://github.com/paritytech/substrate", optional = true , branch = "polkadot-v0.9.17" }
sp-std = { git = "https://github.com/paritytech/substrate", default-features = false, branch = "polkadot-v0.9.17" }
sp-state-machine = { git = "https://github.com/paritytech/substrate", optional = true , branch = "polkadot-v0.9.17" }
sp-trie = { git = "https://github.com/paritytech/substrate", default-features = false, branch = "polkadot-v0.9.17" }
sp-api = { git = "https://github.com/paritytech/substrate", optional = true , branch = "polkadot-v0.9.17" }
sp-storage = { git = "https://github.com/paritytech/substrate", optional = true , branch = "polkadot-v0.9.17" }
=======
async-trait = { version = "0.1.42", optional = true }
codec = { package = "parity-scale-codec", version = "3.0.0", default-features = false, features = [ "derive" ] }
scale-info = { version = "2.0.0", default-features = false, features = ["derive"] }
tracing = { version = "0.1.32", optional = true }

# Substrate
sc-client-api = { git = "https://github.com/paritytech/substrate", optional = true, branch = "polkadot-v0.9.18" }
sp-api = { git = "https://github.com/paritytech/substrate", optional = true, branch = "polkadot-v0.9.18" }
sp-core = { git = "https://github.com/paritytech/substrate", default-features = false, branch = "polkadot-v0.9.18" }
sp-inherents = { git = "https://github.com/paritytech/substrate", default-features = false, branch = "polkadot-v0.9.18" }
sp-runtime = { git = "https://github.com/paritytech/substrate", optional = true, branch = "polkadot-v0.9.18" }
sp-state-machine = { git = "https://github.com/paritytech/substrate", optional = true, branch = "polkadot-v0.9.18" }
sp-std = { git = "https://github.com/paritytech/substrate", default-features = false, branch = "polkadot-v0.9.18" }
sp-storage = { git = "https://github.com/paritytech/substrate", optional = true, branch = "polkadot-v0.9.18" }
sp-trie = { git = "https://github.com/paritytech/substrate", default-features = false, branch = "polkadot-v0.9.18" }
>>>>>>> cdf5e4f9

# Cumulus
cumulus-primitives-core = { path = "../core", default-features = false }
cumulus-relay-chain-interface = { path = "../../client/relay-chain-interface", optional = true }
cumulus-test-relay-sproof-builder = { path = "../../test/relay-sproof-builder", optional = true }

[features]
default = [ "std" ]
std = [
	"async-trait",
	"codec/std",
	"scale-info/std",
	"tracing",
	"sc-client-api",
	"sp-api",
	"sp-core/std",
	"sp-inherents/std",
	"sp-runtime",
	"sp-state-machine",
	"sp-std/std",
	"sp-storage",
	"sp-trie/std",
	"cumulus-primitives-core/std",
	"cumulus-relay-chain-interface",
	"cumulus-test-relay-sproof-builder",
]<|MERGE_RESOLUTION|>--- conflicted
+++ resolved
@@ -5,18 +5,6 @@
 edition = "2021"
 
 [dependencies]
-<<<<<<< HEAD
-# Substrate dependencies
-sp-inherents = { git = "https://github.com/paritytech/substrate", default-features = false, branch = "polkadot-v0.9.17" }
-sp-core = { git = "https://github.com/paritytech/substrate", default-features = false, branch = "polkadot-v0.9.17" }
-sc-client-api = { git = "https://github.com/paritytech/substrate", optional = true , branch = "polkadot-v0.9.17" }
-sp-runtime = { git = "https://github.com/paritytech/substrate", optional = true , branch = "polkadot-v0.9.17" }
-sp-std = { git = "https://github.com/paritytech/substrate", default-features = false, branch = "polkadot-v0.9.17" }
-sp-state-machine = { git = "https://github.com/paritytech/substrate", optional = true , branch = "polkadot-v0.9.17" }
-sp-trie = { git = "https://github.com/paritytech/substrate", default-features = false, branch = "polkadot-v0.9.17" }
-sp-api = { git = "https://github.com/paritytech/substrate", optional = true , branch = "polkadot-v0.9.17" }
-sp-storage = { git = "https://github.com/paritytech/substrate", optional = true , branch = "polkadot-v0.9.17" }
-=======
 async-trait = { version = "0.1.42", optional = true }
 codec = { package = "parity-scale-codec", version = "3.0.0", default-features = false, features = [ "derive" ] }
 scale-info = { version = "2.0.0", default-features = false, features = ["derive"] }
@@ -32,7 +20,6 @@
 sp-std = { git = "https://github.com/paritytech/substrate", default-features = false, branch = "polkadot-v0.9.18" }
 sp-storage = { git = "https://github.com/paritytech/substrate", optional = true, branch = "polkadot-v0.9.18" }
 sp-trie = { git = "https://github.com/paritytech/substrate", default-features = false, branch = "polkadot-v0.9.18" }
->>>>>>> cdf5e4f9
 
 # Cumulus
 cumulus-primitives-core = { path = "../core", default-features = false }
