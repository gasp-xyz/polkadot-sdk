[package]
name = "cumulus-primitives-timestamp"
version = "0.1.0"
authors = ["Parity Technologies <admin@parity.io>"]
edition = "2021"
description = "Provides timestamp related functionality for parachains."

[dependencies]
<<<<<<< HEAD
# Substrate dependencies
sp-timestamp = { git = "https://github.com/paritytech/substrate", default-features = false, branch = "polkadot-v0.9.17" }
sp-inherents = { git = "https://github.com/paritytech/substrate", default-features = false, branch = "polkadot-v0.9.17" }
sp-std = { git = "https://github.com/paritytech/substrate", default-features = false, branch = "polkadot-v0.9.17" }
=======
codec = { package = "parity-scale-codec", version = "3.0.0", default-features = false, features = [ "derive" ] }
futures = "0.3.5"

# Substrate
sp-inherents = { git = "https://github.com/paritytech/substrate", default-features = false, branch = "polkadot-v0.9.18" }
sp-std = { git = "https://github.com/paritytech/substrate", default-features = false, branch = "polkadot-v0.9.18" }
sp-timestamp = { git = "https://github.com/paritytech/substrate", default-features = false, branch = "polkadot-v0.9.18" }
>>>>>>> cdf5e4f9

# Cumulus
cumulus-primitives-core = { path = "../core", default-features = false }

[dev-dependencies]
<<<<<<< HEAD
# Substrate dependencies
sp-tracing = { git = "https://github.com/paritytech/substrate", branch = "polkadot-v0.9.17" }
sp-runtime = { git = "https://github.com/paritytech/substrate", branch = "polkadot-v0.9.17" }
sp-consensus = { git = "https://github.com/paritytech/substrate", branch = "polkadot-v0.9.17" }
=======
>>>>>>> cdf5e4f9

# Substrate
sp-consensus = { git = "https://github.com/paritytech/substrate", branch = "polkadot-v0.9.18" }
sp-runtime = { git = "https://github.com/paritytech/substrate", branch = "polkadot-v0.9.18" }
sp-tracing = { git = "https://github.com/paritytech/substrate", branch = "polkadot-v0.9.18" }

# Cumulus
cumulus-test-client = { path = "../../test/client" }
cumulus-test-relay-sproof-builder = { path = "../../test/relay-sproof-builder" }


[features]
default = [ "std" ]
std = [
	"sp-inherents/std",
	"sp-std/std",
	"sp-timestamp/std",
	"cumulus-primitives-core/std",
]<|MERGE_RESOLUTION|>--- conflicted
+++ resolved
@@ -6,12 +6,6 @@
 description = "Provides timestamp related functionality for parachains."
 
 [dependencies]
-<<<<<<< HEAD
-# Substrate dependencies
-sp-timestamp = { git = "https://github.com/paritytech/substrate", default-features = false, branch = "polkadot-v0.9.17" }
-sp-inherents = { git = "https://github.com/paritytech/substrate", default-features = false, branch = "polkadot-v0.9.17" }
-sp-std = { git = "https://github.com/paritytech/substrate", default-features = false, branch = "polkadot-v0.9.17" }
-=======
 codec = { package = "parity-scale-codec", version = "3.0.0", default-features = false, features = [ "derive" ] }
 futures = "0.3.5"
 
@@ -19,19 +13,11 @@
 sp-inherents = { git = "https://github.com/paritytech/substrate", default-features = false, branch = "polkadot-v0.9.18" }
 sp-std = { git = "https://github.com/paritytech/substrate", default-features = false, branch = "polkadot-v0.9.18" }
 sp-timestamp = { git = "https://github.com/paritytech/substrate", default-features = false, branch = "polkadot-v0.9.18" }
->>>>>>> cdf5e4f9
 
 # Cumulus
 cumulus-primitives-core = { path = "../core", default-features = false }
 
 [dev-dependencies]
-<<<<<<< HEAD
-# Substrate dependencies
-sp-tracing = { git = "https://github.com/paritytech/substrate", branch = "polkadot-v0.9.17" }
-sp-runtime = { git = "https://github.com/paritytech/substrate", branch = "polkadot-v0.9.17" }
-sp-consensus = { git = "https://github.com/paritytech/substrate", branch = "polkadot-v0.9.17" }
-=======
->>>>>>> cdf5e4f9
 
 # Substrate
 sp-consensus = { git = "https://github.com/paritytech/substrate", branch = "polkadot-v0.9.18" }
