--- conflicted
+++ resolved
@@ -14,17 +14,9 @@
 // limitations under the License.
 
 use super::*;
-<<<<<<< HEAD
-use cumulus_primitives_core::XcmpMessageHandler;
-use frame_support::{assert_noop, assert_ok, traits::OnIdle};
-use mock::{
-	new_test_ext, MockMaintenanceStatusProvider, RuntimeCall, RuntimeOrigin, Test, XcmpQueue,
-};
-=======
 use cumulus_primitives_core::{ParaId, XcmpMessageHandler};
 use frame_support::{assert_noop, assert_ok};
 use mock::{new_test_ext, ParachainSystem, RuntimeCall, RuntimeOrigin, Test, XcmpQueue};
->>>>>>> 8b061a5c
 use sp_runtime::traits::BadOrigin;
 
 #[test]
@@ -114,17 +106,6 @@
 }
 
 #[test]
-fn service_overweight_does_not_work_in_maintenance_mode() {
-	new_test_ext().execute_with(|| {
-		MockMaintenanceStatusProvider::set_maintenance_status(true, false);
-		assert_noop!(
-			XcmpQueue::service_overweight(RuntimeOrigin::root(), 0, Weight::from_parts(1000, 0)),
-			Error::<Test>::XcmMsgProcessingBlockedByMaintenanceMode,
-		);
-	});
-}
-
-#[test]
 fn service_overweight_bad_xcm_format() {
 	new_test_ext().execute_with(|| {
 		let bad_xcm = vec![255];
@@ -159,75 +140,6 @@
 
 		// This shouldn't have executed the incoming XCM
 		XcmpQueue::handle_xcmp_messages(messages.into_iter(), Weight::MAX);
-
-		let queued_xcm = InboundXcmpMessages::<Test>::get(ParaId::from(2000), 1u32);
-		assert_eq!(queued_xcm, xcm);
-	});
-}
-
-#[test]
-fn service_xcmp_queue_does_not_work_in_maintenance_mode() {
-	new_test_ext().execute_with(|| {
-		MockMaintenanceStatusProvider::set_maintenance_status(true, false);
-
-		let xcm =
-			VersionedXcm::from(Xcm::<RuntimeCall>(vec![Instruction::<RuntimeCall>::ClearOrigin]))
-				.encode();
-		let mut message_format = XcmpMessageFormat::ConcatenatedVersionedXcm.encode();
-		message_format.extend(xcm.clone());
-		let messages = vec![(ParaId::from(999), 1u32.into(), message_format.as_slice())];
-
-		// This should have executed the incoming XCM, because it came from a system parachain
-		let weight_used = XcmpQueue::handle_xcmp_messages(messages.into_iter(), Weight::MAX);
-		assert_eq!(weight_used, Weight::zero());
-
-		let queued_xcm = InboundXcmpMessages::<Test>::get(ParaId::from(999), 1u32);
-		assert_eq!(queued_xcm, xcm);
-
-		let messages = vec![(ParaId::from(2000), 1u32.into(), message_format.as_slice())];
-
-		// This shouldn't have executed the incoming XCM
-		let weight_used = XcmpQueue::handle_xcmp_messages(messages.into_iter(), Weight::MAX);
-		assert_eq!(weight_used, Weight::zero());
-
-		let queued_xcm = InboundXcmpMessages::<Test>::get(ParaId::from(2000), 1u32);
-		assert_eq!(queued_xcm, xcm);
-	});
-}
-
-#[test]
-fn on_idle_should_not_service_queue_in_maintenance_mode() {
-	new_test_ext().execute_with(|| {
-		MockMaintenanceStatusProvider::set_maintenance_status(true, false);
-
-		let xcm =
-			VersionedXcm::from(Xcm::<RuntimeCall>(vec![Instruction::<RuntimeCall>::ClearOrigin]))
-				.encode();
-		let mut message_format = XcmpMessageFormat::ConcatenatedVersionedXcm.encode();
-		message_format.extend(xcm.clone());
-		let messages = vec![(ParaId::from(999), 1u32.into(), message_format.as_slice())];
-
-		// This should have executed the incoming XCM, because it came from a system parachain
-		let weight_used = XcmpQueue::handle_xcmp_messages(messages.into_iter(), Weight::MAX);
-		assert_eq!(weight_used, Weight::zero());
-
-		let queued_xcm = InboundXcmpMessages::<Test>::get(ParaId::from(999), 1u32);
-		assert_eq!(queued_xcm, xcm);
-
-		let messages = vec![(ParaId::from(2000), 1u32.into(), message_format.as_slice())];
-
-		// This shouldn't have executed the incoming XCM
-		let weight_used = XcmpQueue::handle_xcmp_messages(messages.into_iter(), Weight::MAX);
-		assert_eq!(weight_used, Weight::zero());
-
-		let queued_xcm = InboundXcmpMessages::<Test>::get(ParaId::from(2000), 1u32);
-		assert_eq!(queued_xcm, xcm);
-
-		let weight_used = XcmpQueue::on_idle(1, Weight::from_parts(6000, 0));
-		assert_eq!(weight_used, Weight::zero());
-
-		let queued_xcm = InboundXcmpMessages::<Test>::get(ParaId::from(999), 1u32);
-		assert_eq!(queued_xcm, xcm);
 
 		let queued_xcm = InboundXcmpMessages::<Test>::get(ParaId::from(2000), 1u32);
 		assert_eq!(queued_xcm, xcm);
