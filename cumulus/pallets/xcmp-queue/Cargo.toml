[package]
name = "cumulus-pallet-xcmp-queue"
version = "0.1.0"
authors = ["Parity Technologies <admin@parity.io>"]
edition = "2021"

[dependencies]
codec = { package = "parity-scale-codec", version = "3.0.0", features = [ "derive" ], default-features = false }
log = { version = "0.4.17", default-features = false }
rand_chacha = { version = "0.3.0", default-features = false }
scale-info = { version = "2.2.0", default-features = false, features = ["derive"] }

# Substrate
<<<<<<< HEAD
frame-support = { git = "https://github.com/paritytech/substrate", default-features = false, branch = "polkadot-v0.9.29" }
frame-system = { git = "https://github.com/paritytech/substrate", default-features = false, branch = "polkadot-v0.9.29" }
sp-runtime = { git = "https://github.com/paritytech/substrate", default-features = false, branch = "polkadot-v0.9.29" }
sp-std = { git = "https://github.com/paritytech/substrate", default-features = false, branch = "polkadot-v0.9.29" }

# Polkadot
xcm = { git = "https://github.com/paritytech/polkadot", default-features = false, branch = "release-v0.9.29" }
xcm-executor = { git = "https://github.com/paritytech/polkadot", default-features = false, branch = "release-v0.9.29" }
=======
frame-support = { git = "https://github.com/paritytech/substrate", default-features = false, branch = "polkadot-v0.9.31" }
frame-system = { git = "https://github.com/paritytech/substrate", default-features = false, branch = "polkadot-v0.9.31" }
sp-runtime = { git = "https://github.com/paritytech/substrate", default-features = false, branch = "polkadot-v0.9.31" }
sp-std = { git = "https://github.com/paritytech/substrate", default-features = false, branch = "polkadot-v0.9.31" }

# Polkadot
xcm = { git = "https://github.com/paritytech/polkadot", default-features = false, branch = "release-v0.9.31" }
xcm-executor = { git = "https://github.com/paritytech/polkadot", default-features = false, branch = "release-v0.9.31" }
>>>>>>> d95d98fc

# Cumulus
cumulus-primitives-core = { path = "../../primitives/core", default-features = false }

# Optional import for benchmarking
<<<<<<< HEAD
frame-benchmarking = { default-features = false, optional = true, git = "https://github.com/paritytech/substrate", branch = "polkadot-v0.9.29" }
=======
frame-benchmarking = { default-features = false, optional = true, git = "https://github.com/paritytech/substrate", branch = "polkadot-v0.9.31" }
>>>>>>> d95d98fc

[dev-dependencies]

# Substrate
<<<<<<< HEAD
sp-core = { git = "https://github.com/paritytech/substrate", branch = "polkadot-v0.9.29" }
sp-io = { git = "https://github.com/paritytech/substrate", branch = "polkadot-v0.9.29" }
pallet-balances = { git = "https://github.com/paritytech/substrate", branch = "polkadot-v0.9.29" }

# Polkadot
xcm-builder = { git = "https://github.com/paritytech/polkadot", branch = "release-v0.9.29" }
=======
sp-core = { git = "https://github.com/paritytech/substrate", branch = "polkadot-v0.9.31" }
sp-io = { git = "https://github.com/paritytech/substrate", branch = "polkadot-v0.9.31" }
pallet-balances = { git = "https://github.com/paritytech/substrate", branch = "polkadot-v0.9.31" }

# Polkadot
xcm-builder = { git = "https://github.com/paritytech/polkadot", branch = "release-v0.9.31" }
>>>>>>> d95d98fc

# Cumulus
cumulus-pallet-parachain-system = { path = "../parachain-system" }

[features]
default = [ "std" ]
std = [
	"codec/std",
	"scale-info/std",
	"cumulus-primitives-core/std",
	"frame-support/std",
	"frame-system/std",
	"log/std",
	"sp-runtime/std",
	"sp-std/std",
	"xcm-executor/std",
	"xcm/std",
]

runtime-benchmarks = [
	"frame-benchmarking/runtime-benchmarks",
	"frame-support/runtime-benchmarks",
	"frame-system/runtime-benchmarks",
]
try-runtime = [
	"frame-system/try-runtime",
	"frame-support/try-runtime",
]<|MERGE_RESOLUTION|>--- conflicted
+++ resolved
@@ -11,16 +11,6 @@
 scale-info = { version = "2.2.0", default-features = false, features = ["derive"] }
 
 # Substrate
-<<<<<<< HEAD
-frame-support = { git = "https://github.com/paritytech/substrate", default-features = false, branch = "polkadot-v0.9.29" }
-frame-system = { git = "https://github.com/paritytech/substrate", default-features = false, branch = "polkadot-v0.9.29" }
-sp-runtime = { git = "https://github.com/paritytech/substrate", default-features = false, branch = "polkadot-v0.9.29" }
-sp-std = { git = "https://github.com/paritytech/substrate", default-features = false, branch = "polkadot-v0.9.29" }
-
-# Polkadot
-xcm = { git = "https://github.com/paritytech/polkadot", default-features = false, branch = "release-v0.9.29" }
-xcm-executor = { git = "https://github.com/paritytech/polkadot", default-features = false, branch = "release-v0.9.29" }
-=======
 frame-support = { git = "https://github.com/paritytech/substrate", default-features = false, branch = "polkadot-v0.9.31" }
 frame-system = { git = "https://github.com/paritytech/substrate", default-features = false, branch = "polkadot-v0.9.31" }
 sp-runtime = { git = "https://github.com/paritytech/substrate", default-features = false, branch = "polkadot-v0.9.31" }
@@ -29,36 +19,22 @@
 # Polkadot
 xcm = { git = "https://github.com/paritytech/polkadot", default-features = false, branch = "release-v0.9.31" }
 xcm-executor = { git = "https://github.com/paritytech/polkadot", default-features = false, branch = "release-v0.9.31" }
->>>>>>> d95d98fc
 
 # Cumulus
 cumulus-primitives-core = { path = "../../primitives/core", default-features = false }
 
 # Optional import for benchmarking
-<<<<<<< HEAD
-frame-benchmarking = { default-features = false, optional = true, git = "https://github.com/paritytech/substrate", branch = "polkadot-v0.9.29" }
-=======
 frame-benchmarking = { default-features = false, optional = true, git = "https://github.com/paritytech/substrate", branch = "polkadot-v0.9.31" }
->>>>>>> d95d98fc
 
 [dev-dependencies]
 
 # Substrate
-<<<<<<< HEAD
-sp-core = { git = "https://github.com/paritytech/substrate", branch = "polkadot-v0.9.29" }
-sp-io = { git = "https://github.com/paritytech/substrate", branch = "polkadot-v0.9.29" }
-pallet-balances = { git = "https://github.com/paritytech/substrate", branch = "polkadot-v0.9.29" }
-
-# Polkadot
-xcm-builder = { git = "https://github.com/paritytech/polkadot", branch = "release-v0.9.29" }
-=======
 sp-core = { git = "https://github.com/paritytech/substrate", branch = "polkadot-v0.9.31" }
 sp-io = { git = "https://github.com/paritytech/substrate", branch = "polkadot-v0.9.31" }
 pallet-balances = { git = "https://github.com/paritytech/substrate", branch = "polkadot-v0.9.31" }
 
 # Polkadot
 xcm-builder = { git = "https://github.com/paritytech/polkadot", branch = "release-v0.9.31" }
->>>>>>> d95d98fc
 
 # Cumulus
 cumulus-pallet-parachain-system = { path = "../parachain-system" }
