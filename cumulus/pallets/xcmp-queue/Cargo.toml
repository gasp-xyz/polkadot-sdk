[package]
name = "cumulus-pallet-xcmp-queue"
version = "0.1.0"
authors = ["Parity Technologies <admin@parity.io>"]
edition = "2021"

[dependencies]
codec = { package = "parity-scale-codec", version = "3.0.0", features = [ "derive" ], default-features = false }
log = { version = "0.4.17", default-features = false }
rand_chacha = { version = "0.3.0", default-features = false }
<<<<<<< HEAD
scale-info = { version = "2.5.0", default-features = false, features = ["derive"] }

# Substrate
frame-support = { git = "https://github.com/paritytech/substrate", default-features = false, branch = "master" }
frame-system = { git = "https://github.com/paritytech/substrate", default-features = false, branch = "master" }
sp-io = { git = "https://github.com/paritytech/substrate", default-features = false, branch = "master" }
sp-runtime = { git = "https://github.com/paritytech/substrate", default-features = false, branch = "master" }
sp-std = { git = "https://github.com/paritytech/substrate", default-features = false, branch = "master" }

# Polkadot
polkadot-runtime-common = { git = "https://github.com/paritytech/polkadot", default-features = false, branch = "master" }
xcm = { git = "https://github.com/paritytech/polkadot", default-features = false, branch = "master" }
xcm-executor = { git = "https://github.com/paritytech/polkadot", default-features = false, branch = "master" }
=======
scale-info = { version = "2.3.1", default-features = false, features = ["derive"] }

# Substrate
frame-support = { git = "https://github.com/paritytech/substrate", default-features = false, branch = "polkadot-v0.9.40" }
frame-system = { git = "https://github.com/paritytech/substrate", default-features = false, branch = "polkadot-v0.9.40" }
sp-io = { git = "https://github.com/paritytech/substrate", default-features = false, branch = "polkadot-v0.9.40" }
sp-runtime = { git = "https://github.com/paritytech/substrate", default-features = false, branch = "polkadot-v0.9.40" }
sp-std = { git = "https://github.com/paritytech/substrate", default-features = false, branch = "polkadot-v0.9.40" }
mangata-support = { git = "https://github.com/mangata-finance/substrate", default-features = false, branch = "mangata-dev" }

# Polkadot
polkadot-runtime-common = { git = "https://github.com/paritytech/polkadot", default-features = false, branch = "release-v0.9.40" }
xcm = { git = "https://github.com/paritytech/polkadot", default-features = false, branch = "release-v0.9.40" }
xcm-executor = { git = "https://github.com/paritytech/polkadot", default-features = false, branch = "release-v0.9.40" }
>>>>>>> 46290655

# Cumulus
cumulus-primitives-core = { path = "../../primitives/core", default-features = false }

# Optional import for benchmarking
frame-benchmarking = { default-features = false, optional = true, git = "https://github.com/paritytech/substrate", branch = "polkadot-v0.9.40" }

[dev-dependencies]

# Substrate
<<<<<<< HEAD
sp-core = { git = "https://github.com/paritytech/substrate", branch = "master" }
pallet-balances = { git = "https://github.com/paritytech/substrate", branch = "master" }
=======
sp-core = { git = "https://github.com/paritytech/substrate", branch = "polkadot-v0.9.40" }
pallet-balances = { git = "https://github.com/paritytech/substrate", branch = "polkadot-v0.9.40" }
>>>>>>> 46290655

# Polkadot
xcm-builder = { git = "https://github.com/paritytech/polkadot", branch = "release-v0.9.40" }

# Cumulus
cumulus-pallet-parachain-system = { path = "../parachain-system" }

[features]
default = [ "std" ]
std = [
	"codec/std",
	"scale-info/std",
	"cumulus-primitives-core/std",
	"frame-support/std",
	"frame-system/std",
	"log/std",
	"polkadot-runtime-common/std",
	"sp-io/std",
	"sp-runtime/std",
	"sp-std/std",
	"xcm-executor/std",
	"xcm/std",
	"mangata-support/std"
]

runtime-benchmarks = [
	"frame-benchmarking/runtime-benchmarks",
	"frame-support/runtime-benchmarks",
	"frame-system/runtime-benchmarks",
	"xcm-builder/runtime-benchmarks",
]
try-runtime = ["frame-support/try-runtime"]<|MERGE_RESOLUTION|>--- conflicted
+++ resolved
@@ -8,7 +8,6 @@
 codec = { package = "parity-scale-codec", version = "3.0.0", features = [ "derive" ], default-features = false }
 log = { version = "0.4.17", default-features = false }
 rand_chacha = { version = "0.3.0", default-features = false }
-<<<<<<< HEAD
 scale-info = { version = "2.5.0", default-features = false, features = ["derive"] }
 
 # Substrate
@@ -18,46 +17,27 @@
 sp-runtime = { git = "https://github.com/paritytech/substrate", default-features = false, branch = "master" }
 sp-std = { git = "https://github.com/paritytech/substrate", default-features = false, branch = "master" }
 
+mangata-support = { git = "https://github.com/mangata-finance/substrate", default-features = false, branch = "develop" }
+
 # Polkadot
 polkadot-runtime-common = { git = "https://github.com/paritytech/polkadot", default-features = false, branch = "master" }
 xcm = { git = "https://github.com/paritytech/polkadot", default-features = false, branch = "master" }
 xcm-executor = { git = "https://github.com/paritytech/polkadot", default-features = false, branch = "master" }
-=======
-scale-info = { version = "2.3.1", default-features = false, features = ["derive"] }
-
-# Substrate
-frame-support = { git = "https://github.com/paritytech/substrate", default-features = false, branch = "polkadot-v0.9.40" }
-frame-system = { git = "https://github.com/paritytech/substrate", default-features = false, branch = "polkadot-v0.9.40" }
-sp-io = { git = "https://github.com/paritytech/substrate", default-features = false, branch = "polkadot-v0.9.40" }
-sp-runtime = { git = "https://github.com/paritytech/substrate", default-features = false, branch = "polkadot-v0.9.40" }
-sp-std = { git = "https://github.com/paritytech/substrate", default-features = false, branch = "polkadot-v0.9.40" }
-mangata-support = { git = "https://github.com/mangata-finance/substrate", default-features = false, branch = "mangata-dev" }
-
-# Polkadot
-polkadot-runtime-common = { git = "https://github.com/paritytech/polkadot", default-features = false, branch = "release-v0.9.40" }
-xcm = { git = "https://github.com/paritytech/polkadot", default-features = false, branch = "release-v0.9.40" }
-xcm-executor = { git = "https://github.com/paritytech/polkadot", default-features = false, branch = "release-v0.9.40" }
->>>>>>> 46290655
 
 # Cumulus
 cumulus-primitives-core = { path = "../../primitives/core", default-features = false }
 
 # Optional import for benchmarking
-frame-benchmarking = { default-features = false, optional = true, git = "https://github.com/paritytech/substrate", branch = "polkadot-v0.9.40" }
+frame-benchmarking = { default-features = false, optional = true, git = "https://github.com/paritytech/substrate", branch = "master" }
 
 [dev-dependencies]
 
 # Substrate
-<<<<<<< HEAD
 sp-core = { git = "https://github.com/paritytech/substrate", branch = "master" }
 pallet-balances = { git = "https://github.com/paritytech/substrate", branch = "master" }
-=======
-sp-core = { git = "https://github.com/paritytech/substrate", branch = "polkadot-v0.9.40" }
-pallet-balances = { git = "https://github.com/paritytech/substrate", branch = "polkadot-v0.9.40" }
->>>>>>> 46290655
 
 # Polkadot
-xcm-builder = { git = "https://github.com/paritytech/polkadot", branch = "release-v0.9.40" }
+xcm-builder = { git = "https://github.com/paritytech/polkadot", branch = "master" }
 
 # Cumulus
 cumulus-pallet-parachain-system = { path = "../parachain-system" }
