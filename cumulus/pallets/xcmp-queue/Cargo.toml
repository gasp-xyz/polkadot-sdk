[package]
name = "cumulus-pallet-xcmp-queue"
version = "0.1.0"
authors = ["Parity Technologies <admin@parity.io>"]
edition = "2021"

[dependencies]
codec = { package = "parity-scale-codec", version = "3.0.0", features = [ "derive" ], default-features = false }
log = { version = "0.4.17", default-features = false }
rand_chacha = { version = "0.3.0", default-features = false }
scale-info = { version = "2.1.1", default-features = false, features = ["derive"] }

# Substrate
<<<<<<< HEAD
frame-support = { git = "https://github.com/paritytech/substrate", default-features = false, branch = "polkadot-v0.9.24" }
frame-system = { git = "https://github.com/paritytech/substrate", default-features = false, branch = "polkadot-v0.9.24" }
sp-runtime = { git = "https://github.com/paritytech/substrate", default-features = false, branch = "polkadot-v0.9.24" }
sp-std = { git = "https://github.com/paritytech/substrate", default-features = false, branch = "polkadot-v0.9.24" }

# Polkadot
xcm = { git = "https://github.com/paritytech/polkadot", default-features = false, branch = "release-v0.9.24" }
xcm-executor = { git = "https://github.com/paritytech/polkadot", default-features = false, branch = "release-v0.9.24" }
=======
frame-support = { git = "https://github.com/paritytech/substrate", default-features = false, branch = "polkadot-v0.9.26" }
frame-system = { git = "https://github.com/paritytech/substrate", default-features = false, branch = "polkadot-v0.9.26" }
sp-runtime = { git = "https://github.com/paritytech/substrate", default-features = false, branch = "polkadot-v0.9.26" }
sp-std = { git = "https://github.com/paritytech/substrate", default-features = false, branch = "polkadot-v0.9.26" }

# Polkadot
xcm = { git = "https://github.com/paritytech/polkadot", default-features = false, branch = "release-v0.9.26" }
xcm-executor = { git = "https://github.com/paritytech/polkadot", default-features = false, branch = "release-v0.9.26" }
>>>>>>> e390f2c2

# Cumulus
cumulus-primitives-core = { path = "../../primitives/core", default-features = false }

# Optional import for benchmarking
<<<<<<< HEAD
frame-benchmarking = { default-features = false, optional = true, git = "https://github.com/paritytech/substrate", branch = "polkadot-v0.9.24" }
=======
frame-benchmarking = { default-features = false, optional = true, git = "https://github.com/paritytech/substrate", branch = "polkadot-v0.9.26" }
>>>>>>> e390f2c2

[dev-dependencies]

# Substrate
<<<<<<< HEAD
sp-core = { git = "https://github.com/paritytech/substrate", branch = "polkadot-v0.9.24" }
sp-io = { git = "https://github.com/paritytech/substrate", branch = "polkadot-v0.9.24" }
pallet-balances = { git = "https://github.com/paritytech/substrate", branch = "polkadot-v0.9.24" }

# Polkadot
xcm-builder = { git = "https://github.com/paritytech/polkadot", branch = "release-v0.9.24" }
=======
sp-core = { git = "https://github.com/paritytech/substrate", branch = "polkadot-v0.9.26" }
sp-io = { git = "https://github.com/paritytech/substrate", branch = "polkadot-v0.9.26" }
pallet-balances = { git = "https://github.com/paritytech/substrate", branch = "polkadot-v0.9.26" }

# Polkadot
xcm-builder = { git = "https://github.com/paritytech/polkadot", branch = "release-v0.9.26" }
>>>>>>> e390f2c2

# Cumulus
cumulus-pallet-parachain-system = { path = "../parachain-system" }

[features]
default = [ "std" ]
std = [
	"codec/std",
	"scale-info/std",
	"cumulus-primitives-core/std",
	"frame-support/std",
	"frame-system/std",
	"log/std",
	"sp-runtime/std",
	"sp-std/std",
	"xcm-executor/std",
	"xcm/std",
]

runtime-benchmarks = [
	"frame-benchmarking/runtime-benchmarks",
	"frame-support/runtime-benchmarks",
	"frame-system/runtime-benchmarks",
]<|MERGE_RESOLUTION|>--- conflicted
+++ resolved
@@ -11,16 +11,6 @@
 scale-info = { version = "2.1.1", default-features = false, features = ["derive"] }
 
 # Substrate
-<<<<<<< HEAD
-frame-support = { git = "https://github.com/paritytech/substrate", default-features = false, branch = "polkadot-v0.9.24" }
-frame-system = { git = "https://github.com/paritytech/substrate", default-features = false, branch = "polkadot-v0.9.24" }
-sp-runtime = { git = "https://github.com/paritytech/substrate", default-features = false, branch = "polkadot-v0.9.24" }
-sp-std = { git = "https://github.com/paritytech/substrate", default-features = false, branch = "polkadot-v0.9.24" }
-
-# Polkadot
-xcm = { git = "https://github.com/paritytech/polkadot", default-features = false, branch = "release-v0.9.24" }
-xcm-executor = { git = "https://github.com/paritytech/polkadot", default-features = false, branch = "release-v0.9.24" }
-=======
 frame-support = { git = "https://github.com/paritytech/substrate", default-features = false, branch = "polkadot-v0.9.26" }
 frame-system = { git = "https://github.com/paritytech/substrate", default-features = false, branch = "polkadot-v0.9.26" }
 sp-runtime = { git = "https://github.com/paritytech/substrate", default-features = false, branch = "polkadot-v0.9.26" }
@@ -29,36 +19,22 @@
 # Polkadot
 xcm = { git = "https://github.com/paritytech/polkadot", default-features = false, branch = "release-v0.9.26" }
 xcm-executor = { git = "https://github.com/paritytech/polkadot", default-features = false, branch = "release-v0.9.26" }
->>>>>>> e390f2c2
 
 # Cumulus
 cumulus-primitives-core = { path = "../../primitives/core", default-features = false }
 
 # Optional import for benchmarking
-<<<<<<< HEAD
-frame-benchmarking = { default-features = false, optional = true, git = "https://github.com/paritytech/substrate", branch = "polkadot-v0.9.24" }
-=======
 frame-benchmarking = { default-features = false, optional = true, git = "https://github.com/paritytech/substrate", branch = "polkadot-v0.9.26" }
->>>>>>> e390f2c2
 
 [dev-dependencies]
 
 # Substrate
-<<<<<<< HEAD
-sp-core = { git = "https://github.com/paritytech/substrate", branch = "polkadot-v0.9.24" }
-sp-io = { git = "https://github.com/paritytech/substrate", branch = "polkadot-v0.9.24" }
-pallet-balances = { git = "https://github.com/paritytech/substrate", branch = "polkadot-v0.9.24" }
-
-# Polkadot
-xcm-builder = { git = "https://github.com/paritytech/polkadot", branch = "release-v0.9.24" }
-=======
 sp-core = { git = "https://github.com/paritytech/substrate", branch = "polkadot-v0.9.26" }
 sp-io = { git = "https://github.com/paritytech/substrate", branch = "polkadot-v0.9.26" }
 pallet-balances = { git = "https://github.com/paritytech/substrate", branch = "polkadot-v0.9.26" }
 
 # Polkadot
 xcm-builder = { git = "https://github.com/paritytech/polkadot", branch = "release-v0.9.26" }
->>>>>>> e390f2c2
 
 # Cumulus
 cumulus-pallet-parachain-system = { path = "../parachain-system" }
