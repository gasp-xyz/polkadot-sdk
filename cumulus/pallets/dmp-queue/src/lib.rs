--- conflicted
+++ resolved
@@ -312,13 +312,10 @@
 					Ok(Weight::zero())
 				},
 				Ok(Ok(x)) => {
-<<<<<<< HEAD
-=======
 					ensure!(
 						!T::MaintenanceStatusProvider::is_maintenance(),
 						(message_id, Weight::zero())
 					);
->>>>>>> 46290655
 					let outcome = T::XcmExecutor::execute_xcm(Parent, x, message_id, limit);
 					match outcome {
 						Outcome::Error(XcmError::WeightLimitReached(required)) =>
@@ -442,13 +439,8 @@
 		DispatchError::BadOrigin,
 	};
 	use sp_version::RuntimeVersion;
-<<<<<<< HEAD
-	use std::cell::RefCell;
+	use std::{cell::RefCell, thread::LocalKey};
 	use xcm::latest::{MultiLocation, OriginKind};
-=======
-	use std::{cell::RefCell, thread::LocalKey};
-	use xcm::latest::{MultiLocation, OriginKind, Weight as XCMWeight};
->>>>>>> 46290655
 
 	type UncheckedExtrinsic = frame_system::mocking::MockUncheckedExtrinsic<Test>;
 	type Block = frame_system::mocking::MockBlock<Test>;
@@ -1067,8 +1059,6 @@
 					0,
 					Weight::from_parts(20000, 20000)
 				),
-<<<<<<< HEAD
-=======
 				Error::<Test>::Unknown
 			);
 		});
@@ -1149,7 +1139,6 @@
 					0,
 					Weight::from_parts(20000, 20000)
 				),
->>>>>>> 46290655
 				Error::<Test>::Unknown
 			);
 		});
@@ -1180,8 +1169,6 @@
 	}
 
 	#[test]
-<<<<<<< HEAD
-=======
 	fn on_idle_should_not_service_queue_in_maintenance_mode() {
 		new_test_ext().execute_with(|| {
 			MockMaintenanceStatusProvider::set_maintenance_status(true, false);
@@ -1197,7 +1184,6 @@
 	}
 
 	#[test]
->>>>>>> 46290655
 	fn handle_max_messages_per_block() {
 		new_test_ext().execute_with(|| {
 			enqueue(&vec![msg(1000), msg(1001)]);
