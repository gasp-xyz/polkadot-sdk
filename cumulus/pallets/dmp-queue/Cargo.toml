[package]
name = "cumulus-pallet-dmp-queue"
version = "0.1.0"
authors = ["Parity Technologies <admin@parity.io>"]
edition = "2021"

[dependencies]
# Other dependencies
codec = { package = "parity-scale-codec", version = "2.3.0", features = [ "derive" ], default-features = false }
scale-info = { version = "1.0.0", default-features = false, features = ["derive"] }
log = { version = "0.4.14", default-features = false }

# Substrate Dependencies
<<<<<<< HEAD
sp-std = { git = "https://github.com/paritytech/substrate", default-features = false, branch = "polkadot-v0.9.16" }
sp-io = { git = "https://github.com/paritytech/substrate", default-features = false, branch = "polkadot-v0.9.16" }
sp-runtime = { git = "https://github.com/paritytech/substrate", default-features = false, branch = "polkadot-v0.9.16" }
frame-support = { git = "https://github.com/paritytech/substrate", default-features = false, branch = "polkadot-v0.9.16" }
frame-system = { git = "https://github.com/paritytech/substrate", default-features = false, branch = "polkadot-v0.9.16" }

# Polkadot Dependencies
xcm = { git = "https://github.com/paritytech/polkadot", default-features = false, branch = "release-v0.9.16" }
xcm-executor = { git = "https://github.com/paritytech/polkadot", default-features = false, branch = "release-v0.9.16" }
=======
sp-std = { git = "https://github.com/paritytech/substrate", default-features = false, branch = "polkadot-v0.9.17" }
sp-io = { git = "https://github.com/paritytech/substrate", default-features = false, branch = "polkadot-v0.9.17" }
sp-runtime = { git = "https://github.com/paritytech/substrate", default-features = false, branch = "polkadot-v0.9.17" }
frame-support = { git = "https://github.com/paritytech/substrate", default-features = false, branch = "polkadot-v0.9.17" }
frame-system = { git = "https://github.com/paritytech/substrate", default-features = false, branch = "polkadot-v0.9.17" }

# Polkadot Dependencies
xcm = { git = "https://github.com/paritytech/polkadot", default-features = false, branch = "release-v0.9.17" }
xcm-executor = { git = "https://github.com/paritytech/polkadot", default-features = false, branch = "release-v0.9.17" }
>>>>>>> ac370f7e

# Cumulus Dependencies
cumulus-primitives-core = { path = "../../primitives/core", default-features = false }

[dev-dependencies]
<<<<<<< HEAD
sp-core = { git = "https://github.com/paritytech/substrate", default-features = false, branch = "polkadot-v0.9.16" }
sp-version = { git = "https://github.com/paritytech/substrate", default-features = false, branch = "polkadot-v0.9.16" }
=======
sp-core = { git = "https://github.com/paritytech/substrate", default-features = false, branch = "polkadot-v0.9.17" }
sp-version = { git = "https://github.com/paritytech/substrate", default-features = false, branch = "polkadot-v0.9.17" }
>>>>>>> ac370f7e

[features]
default = [ "std" ]
std = [
	"codec/std",
	"log/std",
	"scale-info/std",
	"sp-std/std",
	"sp-io/std",
	"sp-runtime/std",
	"frame-support/std",
	"frame-system/std",
	"cumulus-primitives-core/std",
	"xcm/std",
	"xcm-executor/std",
]<|MERGE_RESOLUTION|>--- conflicted
+++ resolved
@@ -11,17 +11,6 @@
 log = { version = "0.4.14", default-features = false }
 
 # Substrate Dependencies
-<<<<<<< HEAD
-sp-std = { git = "https://github.com/paritytech/substrate", default-features = false, branch = "polkadot-v0.9.16" }
-sp-io = { git = "https://github.com/paritytech/substrate", default-features = false, branch = "polkadot-v0.9.16" }
-sp-runtime = { git = "https://github.com/paritytech/substrate", default-features = false, branch = "polkadot-v0.9.16" }
-frame-support = { git = "https://github.com/paritytech/substrate", default-features = false, branch = "polkadot-v0.9.16" }
-frame-system = { git = "https://github.com/paritytech/substrate", default-features = false, branch = "polkadot-v0.9.16" }
-
-# Polkadot Dependencies
-xcm = { git = "https://github.com/paritytech/polkadot", default-features = false, branch = "release-v0.9.16" }
-xcm-executor = { git = "https://github.com/paritytech/polkadot", default-features = false, branch = "release-v0.9.16" }
-=======
 sp-std = { git = "https://github.com/paritytech/substrate", default-features = false, branch = "polkadot-v0.9.17" }
 sp-io = { git = "https://github.com/paritytech/substrate", default-features = false, branch = "polkadot-v0.9.17" }
 sp-runtime = { git = "https://github.com/paritytech/substrate", default-features = false, branch = "polkadot-v0.9.17" }
@@ -31,19 +20,13 @@
 # Polkadot Dependencies
 xcm = { git = "https://github.com/paritytech/polkadot", default-features = false, branch = "release-v0.9.17" }
 xcm-executor = { git = "https://github.com/paritytech/polkadot", default-features = false, branch = "release-v0.9.17" }
->>>>>>> ac370f7e
 
 # Cumulus Dependencies
 cumulus-primitives-core = { path = "../../primitives/core", default-features = false }
 
 [dev-dependencies]
-<<<<<<< HEAD
-sp-core = { git = "https://github.com/paritytech/substrate", default-features = false, branch = "polkadot-v0.9.16" }
-sp-version = { git = "https://github.com/paritytech/substrate", default-features = false, branch = "polkadot-v0.9.16" }
-=======
 sp-core = { git = "https://github.com/paritytech/substrate", default-features = false, branch = "polkadot-v0.9.17" }
 sp-version = { git = "https://github.com/paritytech/substrate", default-features = false, branch = "polkadot-v0.9.17" }
->>>>>>> ac370f7e
 
 [features]
 default = [ "std" ]
