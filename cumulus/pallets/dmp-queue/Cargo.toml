--- conflicted
+++ resolved
@@ -7,28 +7,26 @@
 [dependencies]
 codec = { package = "parity-scale-codec", version = "3.0.0", features = [ "derive" ], default-features = false }
 log = { version = "0.4.17", default-features = false }
-<<<<<<< HEAD
 scale-info = { version = "2.5.0", default-features = false, features = ["derive"] }
-=======
-scale-info = { version = "2.3.1", default-features = false, features = ["derive"] }
->>>>>>> 46290655
 
 # Substrate
-frame-support = { git = "https://github.com/paritytech/substrate", default-features = false, branch = "polkadot-v0.9.40" }
-frame-system = { git = "https://github.com/paritytech/substrate", default-features = false, branch = "polkadot-v0.9.40" }
-sp-io = { git = "https://github.com/paritytech/substrate", default-features = false, branch = "polkadot-v0.9.40" }
-sp-runtime = { git = "https://github.com/paritytech/substrate", default-features = false, branch = "polkadot-v0.9.40" }
-sp-std = { git = "https://github.com/paritytech/substrate", default-features = false, branch = "polkadot-v0.9.40" }
-mangata-support = { git = "https://github.com/mangata-finance/substrate", default-features = false, branch = "mangata-dev" }
+frame-support = { git = "https://github.com/paritytech/substrate", default-features = false, branch = "master" }
+frame-system = { git = "https://github.com/paritytech/substrate", default-features = false, branch = "master" }
+sp-io = { git = "https://github.com/paritytech/substrate", default-features = false, branch = "master" }
+sp-runtime = { git = "https://github.com/paritytech/substrate", default-features = false, branch = "master" }
+sp-std = { git = "https://github.com/paritytech/substrate", default-features = false, branch = "master" }
+
+mangata-support = { git = "https://github.com/mangata-finance/substrate", default-features = false, branch = "develop" }
+
 # Polkadot
-xcm = { git = "https://github.com/paritytech/polkadot", default-features = false, branch = "release-v0.9.40" }
+xcm = { git = "https://github.com/paritytech/polkadot", default-features = false, branch = "master" }
 
 # Cumulus
 cumulus-primitives-core = { path = "../../primitives/core", default-features = false }
 
 [dev-dependencies]
-sp-core = { git = "https://github.com/paritytech/substrate", default-features = false, branch = "polkadot-v0.9.40" }
-sp-version = { git = "https://github.com/paritytech/substrate", default-features = false, branch = "polkadot-v0.9.40" }
+sp-core = { git = "https://github.com/paritytech/substrate", default-features = false, branch = "master" }
+sp-version = { git = "https://github.com/paritytech/substrate", default-features = false, branch = "master" }
 
 [features]
 default = [ "std" ]
