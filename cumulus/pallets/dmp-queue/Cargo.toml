[package]
name = "cumulus-pallet-dmp-queue"
version = "0.1.0"
authors.workspace = true
edition.workspace = true

[dependencies]
codec = { package = "parity-scale-codec", version = "3.0.0", features = [ "derive" ], default-features = false }
log = { version = "0.4.20", default-features = false }
scale-info = { version = "2.9.0", default-features = false, features = ["derive"] }

# Substrate
frame-support = { path = "../../../substrate/frame/support", default-features = false}
frame-system = { path = "../../../substrate/frame/system", default-features = false}
sp-io = { path = "../../../substrate/primitives/io", default-features = false}
sp-runtime = { path = "../../../substrate/primitives/runtime", default-features = false}
sp-std = { path = "../../../substrate/primitives/std", default-features = false}

mangata-support = { path = "../../../substrate/frame/mangata-support", default-features = false }

# Polkadot
xcm = { package = "staging-xcm", path = "../../../polkadot/xcm", default-features = false}

# Cumulus
cumulus-primitives-core = { path = "../../primitives/core", default-features = false }

[dev-dependencies]
sp-core = { path = "../../../substrate/primitives/core", default-features = false}
sp-version = { path = "../../../substrate/primitives/version", default-features = false}

[features]
default = [ "std" ]
std = [
	"codec/std",
	"cumulus-primitives-core/std",
	"frame-support/std",
	"frame-system/std",
	"log/std",
	"scale-info/std",
	"sp-core/std",
	"sp-io/std",
	"sp-runtime/std",
	"sp-std/std",
	"sp-version/std",
	"xcm/std",
<<<<<<< HEAD
	"cumulus-primitives-core/std",
	"mangata-support/std"
=======
>>>>>>> dc28df0b
]
try-runtime = [
	"frame-support/try-runtime",
	"frame-system/try-runtime",
	"sp-runtime/try-runtime",
]<|MERGE_RESOLUTION|>--- conflicted
+++ resolved
@@ -36,6 +36,7 @@
 	"frame-support/std",
 	"frame-system/std",
 	"log/std",
+	"mangata-support/std",
 	"scale-info/std",
 	"sp-core/std",
 	"sp-io/std",
@@ -43,11 +44,6 @@
 	"sp-std/std",
 	"sp-version/std",
 	"xcm/std",
-<<<<<<< HEAD
-	"cumulus-primitives-core/std",
-	"mangata-support/std"
-=======
->>>>>>> dc28df0b
 ]
 try-runtime = [
 	"frame-support/try-runtime",
