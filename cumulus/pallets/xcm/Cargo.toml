[package]
authors = ["Parity Technologies <admin@parity.io>"]
edition = "2021"
name = "cumulus-pallet-xcm"
version = "0.1.0"

[dependencies]
codec = { package = "parity-scale-codec", version = "3.0.0", default-features = false, features = ["derive"] }
scale-info = { version = "2.1.1", default-features = false, features = ["derive"] }
serde = { version = "1.0.132", optional = true, features = ["derive"] }

<<<<<<< HEAD
sp-std = { git = "https://github.com/paritytech/substrate", default-features = false, branch = "polkadot-v0.9.18" }
sp-io = { git = "https://github.com/paritytech/substrate", default-features = false, branch = "polkadot-v0.9.18" }
sp-runtime = { git = "https://github.com/paritytech/substrate", default-features = false, branch = "polkadot-v0.9.18" }
frame-support = { git = "https://github.com/paritytech/substrate", default-features = false, branch = "polkadot-v0.9.18" }
frame-system = { git = "https://github.com/paritytech/substrate", default-features = false, branch = "polkadot-v0.9.18" }

xcm = { git = "https://github.com/paritytech/polkadot", default-features = false, branch = "release-v0.9.18" }
=======
sp-std = { git = "https://github.com/paritytech/substrate", default-features = false, branch = "polkadot-v0.9.19" }
sp-io = { git = "https://github.com/paritytech/substrate", default-features = false, branch = "polkadot-v0.9.19" }
sp-runtime = { git = "https://github.com/paritytech/substrate", default-features = false, branch = "polkadot-v0.9.19" }
frame-support = { git = "https://github.com/paritytech/substrate", default-features = false, branch = "polkadot-v0.9.19" }
frame-system = { git = "https://github.com/paritytech/substrate", default-features = false, branch = "polkadot-v0.9.19" }

xcm = { git = "https://github.com/paritytech/polkadot", default-features = false, branch = "release-v0.9.19" }
>>>>>>> 5d17150c

cumulus-primitives-core = { path = "../../primitives/core", default-features = false }

[features]
default = ["std"]
std = [
	"codec/std",
	"scale-info/std",
	"serde",
	"cumulus-primitives-core/std",
	"sp-std/std",
	"sp-runtime/std",
	"frame-support/std",
	"frame-system/std",
]<|MERGE_RESOLUTION|>--- conflicted
+++ resolved
@@ -9,15 +9,6 @@
 scale-info = { version = "2.1.1", default-features = false, features = ["derive"] }
 serde = { version = "1.0.132", optional = true, features = ["derive"] }
 
-<<<<<<< HEAD
-sp-std = { git = "https://github.com/paritytech/substrate", default-features = false, branch = "polkadot-v0.9.18" }
-sp-io = { git = "https://github.com/paritytech/substrate", default-features = false, branch = "polkadot-v0.9.18" }
-sp-runtime = { git = "https://github.com/paritytech/substrate", default-features = false, branch = "polkadot-v0.9.18" }
-frame-support = { git = "https://github.com/paritytech/substrate", default-features = false, branch = "polkadot-v0.9.18" }
-frame-system = { git = "https://github.com/paritytech/substrate", default-features = false, branch = "polkadot-v0.9.18" }
-
-xcm = { git = "https://github.com/paritytech/polkadot", default-features = false, branch = "release-v0.9.18" }
-=======
 sp-std = { git = "https://github.com/paritytech/substrate", default-features = false, branch = "polkadot-v0.9.19" }
 sp-io = { git = "https://github.com/paritytech/substrate", default-features = false, branch = "polkadot-v0.9.19" }
 sp-runtime = { git = "https://github.com/paritytech/substrate", default-features = false, branch = "polkadot-v0.9.19" }
@@ -25,7 +16,6 @@
 frame-system = { git = "https://github.com/paritytech/substrate", default-features = false, branch = "polkadot-v0.9.19" }
 
 xcm = { git = "https://github.com/paritytech/polkadot", default-features = false, branch = "release-v0.9.19" }
->>>>>>> 5d17150c
 
 cumulus-primitives-core = { path = "../../primitives/core", default-features = false }
 
