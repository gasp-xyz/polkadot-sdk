[package]
name = "cumulus-pallet-parachain-system"
version = "0.1.0"
authors = ["Parity Technologies <admin@parity.io>"]
edition = "2021"
description = "Base pallet for cumulus-based parachains"

[dependencies]
# Cumulus dependencies
cumulus-primitives-core = { path = "../../primitives/core", default-features = false }
cumulus-primitives-parachain-inherent = { path = "../../primitives/parachain-inherent", default-features = false }
cumulus-pallet-parachain-system-proc-macro = { path = "proc-macro", default-features = false }

# Polkadot dependencies
<<<<<<< HEAD
polkadot-parachain = { git = "https://github.com/paritytech/polkadot", default-features = false, features = [ "wasm-api" ], branch = "release-v0.9.16" }
xcm = { git = "https://github.com/paritytech/polkadot", default-features = false, branch = "release-v0.9.16" }

# Substrate dependencies
frame-support = { git = "https://github.com/paritytech/substrate", default-features = false, branch = "polkadot-v0.9.16" }
pallet-balances = { git = "https://github.com/paritytech/substrate", default-features = false, branch = "polkadot-v0.9.16" }
sp-core = { git = "https://github.com/paritytech/substrate", default-features = false, branch = "polkadot-v0.9.16" }
sp-inherents = { git = "https://github.com/paritytech/substrate", default-features = false, branch = "polkadot-v0.9.16" }
sp-io = { git = "https://github.com/paritytech/substrate", default-features = false, branch = "polkadot-v0.9.16" }
sp-std = { git = "https://github.com/paritytech/substrate", default-features = false, branch = "polkadot-v0.9.16" }
sp-runtime = { git = "https://github.com/paritytech/substrate", default-features = false, branch = "polkadot-v0.9.16" }
sp-version = { git = "https://github.com/paritytech/substrate", default-features = false, branch = "polkadot-v0.9.16" }
frame-system = { git = "https://github.com/paritytech/substrate", default-features = false, branch = "polkadot-v0.9.16" }
sp-state-machine = { git = "https://github.com/paritytech/substrate", default-features = false, branch = "polkadot-v0.9.16" }
sp-trie = { git = "https://github.com/paritytech/substrate", default-features = false, branch = "polkadot-v0.9.16" }
sp-externalities = { git = "https://github.com/paritytech/substrate", default-features = false, branch = "polkadot-v0.9.16" }
=======
polkadot-parachain = { git = "https://github.com/paritytech/polkadot", default-features = false, features = [ "wasm-api" ], branch = "release-v0.9.17" }
xcm = { git = "https://github.com/paritytech/polkadot", default-features = false, branch = "release-v0.9.17" }

# Substrate dependencies
frame-support = { git = "https://github.com/paritytech/substrate", default-features = false, branch = "polkadot-v0.9.17" }
pallet-balances = { git = "https://github.com/paritytech/substrate", default-features = false, branch = "polkadot-v0.9.17" }
sp-core = { git = "https://github.com/paritytech/substrate", default-features = false, branch = "polkadot-v0.9.17" }
sp-inherents = { git = "https://github.com/paritytech/substrate", default-features = false, branch = "polkadot-v0.9.17" }
sp-io = { git = "https://github.com/paritytech/substrate", default-features = false, branch = "polkadot-v0.9.17" }
sp-std = { git = "https://github.com/paritytech/substrate", default-features = false, branch = "polkadot-v0.9.17" }
sp-runtime = { git = "https://github.com/paritytech/substrate", default-features = false, branch = "polkadot-v0.9.17" }
sp-version = { git = "https://github.com/paritytech/substrate", default-features = false, branch = "polkadot-v0.9.17" }
frame-system = { git = "https://github.com/paritytech/substrate", default-features = false, branch = "polkadot-v0.9.17" }
sp-state-machine = { git = "https://github.com/paritytech/substrate", default-features = false, branch = "polkadot-v0.9.17" }
sp-trie = { git = "https://github.com/paritytech/substrate", default-features = false, branch = "polkadot-v0.9.17" }
sp-externalities = { git = "https://github.com/paritytech/substrate", default-features = false, branch = "polkadot-v0.9.17" }
>>>>>>> ac370f7e

# Other Dependencies
codec = { package = "parity-scale-codec", version = "2.3.0", default-features = false, features = ["derive"]}
scale-info = { version = "1.0.0", default-features = false, features = ["derive"] }
serde = { version = "1.0.132", optional = true, features = ["derive"] }
log = { version = "0.4.14", default-features = false }
environmental = { version = "1.1.2", default-features = false }
impl-trait-for-tuples = "0.2.1"

[dev-dependencies]
# Other Dependencies
hex-literal = "0.3.4"
lazy_static = "1.4"

# Substrate dependencies
<<<<<<< HEAD
sp-version = { git = "https://github.com/paritytech/substrate", branch = "polkadot-v0.9.16" }
sc-client-api = { git = "https://github.com/paritytech/substrate", branch = "polkadot-v0.9.16" }
sp-keyring = { git = "https://github.com/paritytech/substrate", branch = "polkadot-v0.9.16" }
sp-tracing = { git = "https://github.com/paritytech/substrate", branch = "polkadot-v0.9.16" }
=======
sp-version = { git = "https://github.com/paritytech/substrate", branch = "polkadot-v0.9.17" }
sc-client-api = { git = "https://github.com/paritytech/substrate", branch = "polkadot-v0.9.17" }
sp-keyring = { git = "https://github.com/paritytech/substrate", branch = "polkadot-v0.9.17" }
sp-tracing = { git = "https://github.com/paritytech/substrate", branch = "polkadot-v0.9.17" }
>>>>>>> ac370f7e

# Cumulus dependencies
cumulus-test-client = { path = "../../test/client" }
cumulus-test-relay-sproof-builder = { path = "../../test/relay-sproof-builder" }

[features]
default = [ "std" ]
std = [
	"serde",
	"codec/std",
	"scale-info/std",
	"frame-support/std",
	"pallet-balances/std",
	"sp-core/std",
	"sp-runtime/std",
	"sp-io/std",
	"sp-std/std",
	"log/std",
	"sp-state-machine/std",
	"sp-trie/std",
	"sp-externalities/std",
	"frame-system/std",
	"cumulus-primitives-core/std",
	"cumulus-primitives-parachain-inherent/std",
	"cumulus-pallet-parachain-system-proc-macro/std",
	"environmental/std",
	"xcm/std"
]<|MERGE_RESOLUTION|>--- conflicted
+++ resolved
@@ -12,24 +12,6 @@
 cumulus-pallet-parachain-system-proc-macro = { path = "proc-macro", default-features = false }
 
 # Polkadot dependencies
-<<<<<<< HEAD
-polkadot-parachain = { git = "https://github.com/paritytech/polkadot", default-features = false, features = [ "wasm-api" ], branch = "release-v0.9.16" }
-xcm = { git = "https://github.com/paritytech/polkadot", default-features = false, branch = "release-v0.9.16" }
-
-# Substrate dependencies
-frame-support = { git = "https://github.com/paritytech/substrate", default-features = false, branch = "polkadot-v0.9.16" }
-pallet-balances = { git = "https://github.com/paritytech/substrate", default-features = false, branch = "polkadot-v0.9.16" }
-sp-core = { git = "https://github.com/paritytech/substrate", default-features = false, branch = "polkadot-v0.9.16" }
-sp-inherents = { git = "https://github.com/paritytech/substrate", default-features = false, branch = "polkadot-v0.9.16" }
-sp-io = { git = "https://github.com/paritytech/substrate", default-features = false, branch = "polkadot-v0.9.16" }
-sp-std = { git = "https://github.com/paritytech/substrate", default-features = false, branch = "polkadot-v0.9.16" }
-sp-runtime = { git = "https://github.com/paritytech/substrate", default-features = false, branch = "polkadot-v0.9.16" }
-sp-version = { git = "https://github.com/paritytech/substrate", default-features = false, branch = "polkadot-v0.9.16" }
-frame-system = { git = "https://github.com/paritytech/substrate", default-features = false, branch = "polkadot-v0.9.16" }
-sp-state-machine = { git = "https://github.com/paritytech/substrate", default-features = false, branch = "polkadot-v0.9.16" }
-sp-trie = { git = "https://github.com/paritytech/substrate", default-features = false, branch = "polkadot-v0.9.16" }
-sp-externalities = { git = "https://github.com/paritytech/substrate", default-features = false, branch = "polkadot-v0.9.16" }
-=======
 polkadot-parachain = { git = "https://github.com/paritytech/polkadot", default-features = false, features = [ "wasm-api" ], branch = "release-v0.9.17" }
 xcm = { git = "https://github.com/paritytech/polkadot", default-features = false, branch = "release-v0.9.17" }
 
@@ -46,7 +28,6 @@
 sp-state-machine = { git = "https://github.com/paritytech/substrate", default-features = false, branch = "polkadot-v0.9.17" }
 sp-trie = { git = "https://github.com/paritytech/substrate", default-features = false, branch = "polkadot-v0.9.17" }
 sp-externalities = { git = "https://github.com/paritytech/substrate", default-features = false, branch = "polkadot-v0.9.17" }
->>>>>>> ac370f7e
 
 # Other Dependencies
 codec = { package = "parity-scale-codec", version = "2.3.0", default-features = false, features = ["derive"]}
@@ -62,17 +43,10 @@
 lazy_static = "1.4"
 
 # Substrate dependencies
-<<<<<<< HEAD
-sp-version = { git = "https://github.com/paritytech/substrate", branch = "polkadot-v0.9.16" }
-sc-client-api = { git = "https://github.com/paritytech/substrate", branch = "polkadot-v0.9.16" }
-sp-keyring = { git = "https://github.com/paritytech/substrate", branch = "polkadot-v0.9.16" }
-sp-tracing = { git = "https://github.com/paritytech/substrate", branch = "polkadot-v0.9.16" }
-=======
 sp-version = { git = "https://github.com/paritytech/substrate", branch = "polkadot-v0.9.17" }
 sc-client-api = { git = "https://github.com/paritytech/substrate", branch = "polkadot-v0.9.17" }
 sp-keyring = { git = "https://github.com/paritytech/substrate", branch = "polkadot-v0.9.17" }
 sp-tracing = { git = "https://github.com/paritytech/substrate", branch = "polkadot-v0.9.17" }
->>>>>>> ac370f7e
 
 # Cumulus dependencies
 cumulus-test-client = { path = "../../test/client" }
