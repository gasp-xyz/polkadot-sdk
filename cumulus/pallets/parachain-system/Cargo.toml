[package]
name = "cumulus-pallet-parachain-system"
version = "0.1.0"
authors = ["Parity Technologies <admin@parity.io>"]
edition = "2021"
description = "Base pallet for cumulus-based parachains"

[dependencies]
codec = { package = "parity-scale-codec", version = "3.0.0", default-features = false, features = ["derive"] }
environmental = { version = "1.1.2", default-features = false }
impl-trait-for-tuples = "0.2.1"
log = { version = "0.4.16", default-features = false }
scale-info = { version = "2.1.1", default-features = false, features = ["derive"] }
serde = { version = "1.0.132", optional = true, features = ["derive"] }

# Substrate
<<<<<<< HEAD
frame-support = { git = "https://github.com/paritytech/substrate", default-features = false, branch = "polkadot-v0.9.19" }
frame-system = { git = "https://github.com/paritytech/substrate", default-features = false, branch = "polkadot-v0.9.19" }
pallet-balances = { git = "https://github.com/paritytech/substrate", default-features = false, branch = "polkadot-v0.9.19" }
sp-core = { git = "https://github.com/paritytech/substrate", default-features = false, branch = "polkadot-v0.9.19" }
sp-externalities = { git = "https://github.com/paritytech/substrate", default-features = false, branch = "polkadot-v0.9.19" }
sp-inherents = { git = "https://github.com/paritytech/substrate", default-features = false, branch = "polkadot-v0.9.19" }
sp-io = { git = "https://github.com/paritytech/substrate", default-features = false, branch = "polkadot-v0.9.19" }
sp-runtime = { git = "https://github.com/paritytech/substrate", default-features = false, branch = "polkadot-v0.9.19" }
sp-state-machine = { git = "https://github.com/paritytech/substrate", default-features = false, branch = "polkadot-v0.9.19" }
sp-std = { git = "https://github.com/paritytech/substrate", default-features = false, branch = "polkadot-v0.9.19" }
sp-trie = { git = "https://github.com/paritytech/substrate", default-features = false, branch = "polkadot-v0.9.19" }
sp-version = { git = "https://github.com/paritytech/substrate", default-features = false, branch = "polkadot-v0.9.19" }

# Polkadot
polkadot-parachain = { git = "https://github.com/paritytech/polkadot", default-features = false, features = [ "wasm-api" ], branch = "release-v0.9.19" }
xcm = { git = "https://github.com/paritytech/polkadot", default-features = false, branch = "release-v0.9.19" }
=======
frame-support = { git = "https://github.com/paritytech/substrate", default-features = false, branch = "polkadot-v0.9.20" }
frame-system = { git = "https://github.com/paritytech/substrate", default-features = false, branch = "polkadot-v0.9.20" }
pallet-balances = { git = "https://github.com/paritytech/substrate", default-features = false, branch = "polkadot-v0.9.20" }
sp-core = { git = "https://github.com/paritytech/substrate", default-features = false, branch = "polkadot-v0.9.20" }
sp-externalities = { git = "https://github.com/paritytech/substrate", default-features = false, branch = "polkadot-v0.9.20" }
sp-inherents = { git = "https://github.com/paritytech/substrate", default-features = false, branch = "polkadot-v0.9.20" }
sp-io = { git = "https://github.com/paritytech/substrate", default-features = false, branch = "polkadot-v0.9.20" }
sp-runtime = { git = "https://github.com/paritytech/substrate", default-features = false, branch = "polkadot-v0.9.20" }
sp-state-machine = { git = "https://github.com/paritytech/substrate", default-features = false, branch = "polkadot-v0.9.20" }
sp-std = { git = "https://github.com/paritytech/substrate", default-features = false, branch = "polkadot-v0.9.20" }
sp-trie = { git = "https://github.com/paritytech/substrate", default-features = false, branch = "polkadot-v0.9.20" }
sp-version = { git = "https://github.com/paritytech/substrate", default-features = false, branch = "polkadot-v0.9.20" }

# Polkadot
polkadot-parachain = { git = "https://github.com/paritytech/polkadot", default-features = false, features = [ "wasm-api" ], branch = "release-v0.9.20" }
xcm = { git = "https://github.com/paritytech/polkadot", default-features = false, branch = "release-v0.9.20" }
>>>>>>> 1b62b1ac

# Cumulus
cumulus-pallet-parachain-system-proc-macro = { path = "proc-macro", default-features = false }
cumulus-primitives-core = { path = "../../primitives/core", default-features = false }
cumulus-primitives-parachain-inherent = { path = "../../primitives/parachain-inherent", default-features = false }

[dev-dependencies]
hex-literal = "0.3.4"
lazy_static = "1.4"

# Substrate
<<<<<<< HEAD
sc-client-api = { git = "https://github.com/paritytech/substrate", branch = "polkadot-v0.9.19" }
sp-keyring = { git = "https://github.com/paritytech/substrate", branch = "polkadot-v0.9.19" }
sp-tracing = { git = "https://github.com/paritytech/substrate", branch = "polkadot-v0.9.19" }
sp-version = { git = "https://github.com/paritytech/substrate", branch = "polkadot-v0.9.19" }
=======
sc-client-api = { git = "https://github.com/paritytech/substrate", branch = "polkadot-v0.9.20" }
sp-keyring = { git = "https://github.com/paritytech/substrate", branch = "polkadot-v0.9.20" }
sp-tracing = { git = "https://github.com/paritytech/substrate", branch = "polkadot-v0.9.20" }
sp-version = { git = "https://github.com/paritytech/substrate", branch = "polkadot-v0.9.20" }
>>>>>>> 1b62b1ac

# Cumulus
cumulus-test-client = { path = "../../test/client" }
cumulus-test-relay-sproof-builder = { path = "../../test/relay-sproof-builder" }

[features]
default = [ "std" ]
std = [
	"codec/std",
	"environmental/std",
	"log/std",
	"scale-info/std",
	"serde",
	"cumulus-pallet-parachain-system-proc-macro/std",
	"cumulus-primitives-core/std",
	"cumulus-primitives-parachain-inherent/std",
	"frame-support/std",
	"frame-system/std",
	"pallet-balances/std",
	"sp-core/std",
	"sp-externalities/std",
	"sp-io/std",
	"sp-runtime/std",
	"sp-state-machine/std",
	"sp-std/std",
	"sp-trie/std",
	"xcm/std"
]<|MERGE_RESOLUTION|>--- conflicted
+++ resolved
@@ -14,24 +14,6 @@
 serde = { version = "1.0.132", optional = true, features = ["derive"] }
 
 # Substrate
-<<<<<<< HEAD
-frame-support = { git = "https://github.com/paritytech/substrate", default-features = false, branch = "polkadot-v0.9.19" }
-frame-system = { git = "https://github.com/paritytech/substrate", default-features = false, branch = "polkadot-v0.9.19" }
-pallet-balances = { git = "https://github.com/paritytech/substrate", default-features = false, branch = "polkadot-v0.9.19" }
-sp-core = { git = "https://github.com/paritytech/substrate", default-features = false, branch = "polkadot-v0.9.19" }
-sp-externalities = { git = "https://github.com/paritytech/substrate", default-features = false, branch = "polkadot-v0.9.19" }
-sp-inherents = { git = "https://github.com/paritytech/substrate", default-features = false, branch = "polkadot-v0.9.19" }
-sp-io = { git = "https://github.com/paritytech/substrate", default-features = false, branch = "polkadot-v0.9.19" }
-sp-runtime = { git = "https://github.com/paritytech/substrate", default-features = false, branch = "polkadot-v0.9.19" }
-sp-state-machine = { git = "https://github.com/paritytech/substrate", default-features = false, branch = "polkadot-v0.9.19" }
-sp-std = { git = "https://github.com/paritytech/substrate", default-features = false, branch = "polkadot-v0.9.19" }
-sp-trie = { git = "https://github.com/paritytech/substrate", default-features = false, branch = "polkadot-v0.9.19" }
-sp-version = { git = "https://github.com/paritytech/substrate", default-features = false, branch = "polkadot-v0.9.19" }
-
-# Polkadot
-polkadot-parachain = { git = "https://github.com/paritytech/polkadot", default-features = false, features = [ "wasm-api" ], branch = "release-v0.9.19" }
-xcm = { git = "https://github.com/paritytech/polkadot", default-features = false, branch = "release-v0.9.19" }
-=======
 frame-support = { git = "https://github.com/paritytech/substrate", default-features = false, branch = "polkadot-v0.9.20" }
 frame-system = { git = "https://github.com/paritytech/substrate", default-features = false, branch = "polkadot-v0.9.20" }
 pallet-balances = { git = "https://github.com/paritytech/substrate", default-features = false, branch = "polkadot-v0.9.20" }
@@ -48,7 +30,6 @@
 # Polkadot
 polkadot-parachain = { git = "https://github.com/paritytech/polkadot", default-features = false, features = [ "wasm-api" ], branch = "release-v0.9.20" }
 xcm = { git = "https://github.com/paritytech/polkadot", default-features = false, branch = "release-v0.9.20" }
->>>>>>> 1b62b1ac
 
 # Cumulus
 cumulus-pallet-parachain-system-proc-macro = { path = "proc-macro", default-features = false }
@@ -60,17 +41,10 @@
 lazy_static = "1.4"
 
 # Substrate
-<<<<<<< HEAD
-sc-client-api = { git = "https://github.com/paritytech/substrate", branch = "polkadot-v0.9.19" }
-sp-keyring = { git = "https://github.com/paritytech/substrate", branch = "polkadot-v0.9.19" }
-sp-tracing = { git = "https://github.com/paritytech/substrate", branch = "polkadot-v0.9.19" }
-sp-version = { git = "https://github.com/paritytech/substrate", branch = "polkadot-v0.9.19" }
-=======
 sc-client-api = { git = "https://github.com/paritytech/substrate", branch = "polkadot-v0.9.20" }
 sp-keyring = { git = "https://github.com/paritytech/substrate", branch = "polkadot-v0.9.20" }
 sp-tracing = { git = "https://github.com/paritytech/substrate", branch = "polkadot-v0.9.20" }
 sp-version = { git = "https://github.com/paritytech/substrate", branch = "polkadot-v0.9.20" }
->>>>>>> 1b62b1ac
 
 # Cumulus
 cumulus-test-client = { path = "../../test/client" }
