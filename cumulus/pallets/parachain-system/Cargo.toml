--- conflicted
+++ resolved
@@ -14,24 +14,6 @@
 scale-info = { version = "2.2.0", default-features = false, features = ["derive"] }
 
 # Substrate
-<<<<<<< HEAD
-frame-support = { git = "https://github.com/paritytech/substrate", default-features = false, branch = "polkadot-v0.9.29" }
-frame-system = { git = "https://github.com/paritytech/substrate", default-features = false, branch = "polkadot-v0.9.29" }
-pallet-balances = { git = "https://github.com/paritytech/substrate", default-features = false, branch = "polkadot-v0.9.29" }
-sp-core = { git = "https://github.com/paritytech/substrate", default-features = false, branch = "polkadot-v0.9.29" }
-sp-externalities = { git = "https://github.com/paritytech/substrate", default-features = false, branch = "polkadot-v0.9.29" }
-sp-inherents = { git = "https://github.com/paritytech/substrate", default-features = false, branch = "polkadot-v0.9.29" }
-sp-io = { git = "https://github.com/paritytech/substrate", default-features = false, branch = "polkadot-v0.9.29" }
-sp-runtime = { git = "https://github.com/paritytech/substrate", default-features = false, branch = "polkadot-v0.9.29" }
-sp-state-machine = { git = "https://github.com/paritytech/substrate", default-features = false, branch = "polkadot-v0.9.29" }
-sp-std = { git = "https://github.com/paritytech/substrate", default-features = false, branch = "polkadot-v0.9.29" }
-sp-trie = { git = "https://github.com/paritytech/substrate", default-features = false, branch = "polkadot-v0.9.29" }
-sp-version = { git = "https://github.com/paritytech/substrate", default-features = false, branch = "polkadot-v0.9.29" }
-
-# Polkadot
-polkadot-parachain = { git = "https://github.com/paritytech/polkadot", default-features = false, features = [ "wasm-api" ], branch = "release-v0.9.29" }
-xcm = { git = "https://github.com/paritytech/polkadot", default-features = false, branch = "release-v0.9.29" }
-=======
 frame-support = { git = "https://github.com/paritytech/substrate", default-features = false, branch = "polkadot-v0.9.31" }
 frame-system = { git = "https://github.com/paritytech/substrate", default-features = false, branch = "polkadot-v0.9.31" }
 sp-core = { git = "https://github.com/paritytech/substrate", default-features = false, branch = "polkadot-v0.9.31" }
@@ -46,7 +28,6 @@
 
 # Polkadot
 polkadot-parachain = { git = "https://github.com/paritytech/polkadot", default-features = false, features = [ "wasm-api" ], branch = "release-v0.9.31" }
->>>>>>> d95d98fc
 
 # Cumulus
 cumulus-pallet-parachain-system-proc-macro = { path = "proc-macro", default-features = false }
@@ -58,17 +39,10 @@
 lazy_static = "1.4"
 
 # Substrate
-<<<<<<< HEAD
-sc-client-api = { git = "https://github.com/paritytech/substrate", branch = "polkadot-v0.9.29" }
-sp-keyring = { git = "https://github.com/paritytech/substrate", branch = "polkadot-v0.9.29" }
-sp-tracing = { git = "https://github.com/paritytech/substrate", branch = "polkadot-v0.9.29" }
-sp-version = { git = "https://github.com/paritytech/substrate", branch = "polkadot-v0.9.29" }
-=======
 sc-client-api = { git = "https://github.com/paritytech/substrate", branch = "polkadot-v0.9.31" }
 sp-keyring = { git = "https://github.com/paritytech/substrate", branch = "polkadot-v0.9.31" }
 sp-tracing = { git = "https://github.com/paritytech/substrate", branch = "polkadot-v0.9.31" }
 sp-version = { git = "https://github.com/paritytech/substrate", branch = "polkadot-v0.9.31" }
->>>>>>> d95d98fc
 
 # Cumulus
 cumulus-test-client = { path = "../../test/client" }
