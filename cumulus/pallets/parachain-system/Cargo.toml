[package]
name = "cumulus-pallet-parachain-system"
version = "0.1.0"
authors = ["Parity Technologies <admin@parity.io>"]
edition = "2021"
description = "Base pallet for cumulus-based parachains"

[dependencies]
codec = { package = "parity-scale-codec", version = "3.0.0", default-features = false, features = ["derive"] }
environmental = { version = "1.1.2", default-features = false }
impl-trait-for-tuples = "0.2.1"
log = { version = "0.4.14", default-features = false }
scale-info = { version = "2.0.0", default-features = false, features = ["derive"] }
serde = { version = "1.0.132", optional = true, features = ["derive"] }

<<<<<<< HEAD
# Polkadot dependencies
polkadot-parachain = { git = "https://github.com/paritytech/polkadot", default-features = false, features = [ "wasm-api" ], branch = "release-v0.9.17" }
xcm = { git = "https://github.com/paritytech/polkadot", default-features = false, branch = "release-v0.9.17" }

# Substrate dependencies
frame-support = { git = "https://github.com/paritytech/substrate", default-features = false, branch = "polkadot-v0.9.17" }
pallet-balances = { git = "https://github.com/paritytech/substrate", default-features = false, branch = "polkadot-v0.9.17" }
sp-core = { git = "https://github.com/paritytech/substrate", default-features = false, branch = "polkadot-v0.9.17" }
sp-inherents = { git = "https://github.com/paritytech/substrate", default-features = false, branch = "polkadot-v0.9.17" }
sp-io = { git = "https://github.com/paritytech/substrate", default-features = false, branch = "polkadot-v0.9.17" }
sp-std = { git = "https://github.com/paritytech/substrate", default-features = false, branch = "polkadot-v0.9.17" }
sp-runtime = { git = "https://github.com/paritytech/substrate", default-features = false, branch = "polkadot-v0.9.17" }
sp-version = { git = "https://github.com/paritytech/substrate", default-features = false, branch = "polkadot-v0.9.17" }
frame-system = { git = "https://github.com/paritytech/substrate", default-features = false, branch = "polkadot-v0.9.17" }
sp-state-machine = { git = "https://github.com/paritytech/substrate", default-features = false, branch = "polkadot-v0.9.17" }
sp-trie = { git = "https://github.com/paritytech/substrate", default-features = false, branch = "polkadot-v0.9.17" }
sp-externalities = { git = "https://github.com/paritytech/substrate", default-features = false, branch = "polkadot-v0.9.17" }
=======
# Substrate
frame-support = { git = "https://github.com/paritytech/substrate", default-features = false, branch = "polkadot-v0.9.18" }
frame-system = { git = "https://github.com/paritytech/substrate", default-features = false, branch = "polkadot-v0.9.18" }
pallet-balances = { git = "https://github.com/paritytech/substrate", default-features = false, branch = "polkadot-v0.9.18" }
sp-core = { git = "https://github.com/paritytech/substrate", default-features = false, branch = "polkadot-v0.9.18" }
sp-externalities = { git = "https://github.com/paritytech/substrate", default-features = false, branch = "polkadot-v0.9.18" }
sp-inherents = { git = "https://github.com/paritytech/substrate", default-features = false, branch = "polkadot-v0.9.18" }
sp-io = { git = "https://github.com/paritytech/substrate", default-features = false, branch = "polkadot-v0.9.18" }
sp-runtime = { git = "https://github.com/paritytech/substrate", default-features = false, branch = "polkadot-v0.9.18" }
sp-state-machine = { git = "https://github.com/paritytech/substrate", default-features = false, branch = "polkadot-v0.9.18" }
sp-std = { git = "https://github.com/paritytech/substrate", default-features = false, branch = "polkadot-v0.9.18" }
sp-trie = { git = "https://github.com/paritytech/substrate", default-features = false, branch = "polkadot-v0.9.18" }
sp-version = { git = "https://github.com/paritytech/substrate", default-features = false, branch = "polkadot-v0.9.18" }

# Polkadot
polkadot-parachain = { git = "https://github.com/paritytech/polkadot", default-features = false, features = [ "wasm-api" ], branch = "release-v0.9.18" }
xcm = { git = "https://github.com/paritytech/polkadot", default-features = false, branch = "release-v0.9.18" }
>>>>>>> cdf5e4f9

# Cumulus
cumulus-pallet-parachain-system-proc-macro = { path = "proc-macro", default-features = false }
cumulus-primitives-core = { path = "../../primitives/core", default-features = false }
cumulus-primitives-parachain-inherent = { path = "../../primitives/parachain-inherent", default-features = false }

[dev-dependencies]
hex-literal = "0.3.4"
lazy_static = "1.4"

<<<<<<< HEAD
# Substrate dependencies
sp-version = { git = "https://github.com/paritytech/substrate", branch = "polkadot-v0.9.17" }
sc-client-api = { git = "https://github.com/paritytech/substrate", branch = "polkadot-v0.9.17" }
sp-keyring = { git = "https://github.com/paritytech/substrate", branch = "polkadot-v0.9.17" }
sp-tracing = { git = "https://github.com/paritytech/substrate", branch = "polkadot-v0.9.17" }
=======
# Substrate
sc-client-api = { git = "https://github.com/paritytech/substrate", branch = "polkadot-v0.9.18" }
sp-keyring = { git = "https://github.com/paritytech/substrate", branch = "polkadot-v0.9.18" }
sp-tracing = { git = "https://github.com/paritytech/substrate", branch = "polkadot-v0.9.18" }
sp-version = { git = "https://github.com/paritytech/substrate", branch = "polkadot-v0.9.18" }
>>>>>>> cdf5e4f9

# Cumulus
cumulus-test-client = { path = "../../test/client" }
cumulus-test-relay-sproof-builder = { path = "../../test/relay-sproof-builder" }

[features]
default = [ "std" ]
std = [
	"codec/std",
	"environmental/std",
	"log/std",
	"scale-info/std",
	"serde",
	"cumulus-pallet-parachain-system-proc-macro/std",
	"cumulus-primitives-core/std",
	"cumulus-primitives-parachain-inherent/std",
	"frame-support/std",
	"frame-system/std",
	"pallet-balances/std",
	"sp-core/std",
	"sp-externalities/std",
	"sp-io/std",
	"sp-runtime/std",
	"sp-state-machine/std",
	"sp-std/std",
	"sp-trie/std",
	"xcm/std"
]<|MERGE_RESOLUTION|>--- conflicted
+++ resolved
@@ -13,25 +13,6 @@
 scale-info = { version = "2.0.0", default-features = false, features = ["derive"] }
 serde = { version = "1.0.132", optional = true, features = ["derive"] }
 
-<<<<<<< HEAD
-# Polkadot dependencies
-polkadot-parachain = { git = "https://github.com/paritytech/polkadot", default-features = false, features = [ "wasm-api" ], branch = "release-v0.9.17" }
-xcm = { git = "https://github.com/paritytech/polkadot", default-features = false, branch = "release-v0.9.17" }
-
-# Substrate dependencies
-frame-support = { git = "https://github.com/paritytech/substrate", default-features = false, branch = "polkadot-v0.9.17" }
-pallet-balances = { git = "https://github.com/paritytech/substrate", default-features = false, branch = "polkadot-v0.9.17" }
-sp-core = { git = "https://github.com/paritytech/substrate", default-features = false, branch = "polkadot-v0.9.17" }
-sp-inherents = { git = "https://github.com/paritytech/substrate", default-features = false, branch = "polkadot-v0.9.17" }
-sp-io = { git = "https://github.com/paritytech/substrate", default-features = false, branch = "polkadot-v0.9.17" }
-sp-std = { git = "https://github.com/paritytech/substrate", default-features = false, branch = "polkadot-v0.9.17" }
-sp-runtime = { git = "https://github.com/paritytech/substrate", default-features = false, branch = "polkadot-v0.9.17" }
-sp-version = { git = "https://github.com/paritytech/substrate", default-features = false, branch = "polkadot-v0.9.17" }
-frame-system = { git = "https://github.com/paritytech/substrate", default-features = false, branch = "polkadot-v0.9.17" }
-sp-state-machine = { git = "https://github.com/paritytech/substrate", default-features = false, branch = "polkadot-v0.9.17" }
-sp-trie = { git = "https://github.com/paritytech/substrate", default-features = false, branch = "polkadot-v0.9.17" }
-sp-externalities = { git = "https://github.com/paritytech/substrate", default-features = false, branch = "polkadot-v0.9.17" }
-=======
 # Substrate
 frame-support = { git = "https://github.com/paritytech/substrate", default-features = false, branch = "polkadot-v0.9.18" }
 frame-system = { git = "https://github.com/paritytech/substrate", default-features = false, branch = "polkadot-v0.9.18" }
@@ -49,7 +30,6 @@
 # Polkadot
 polkadot-parachain = { git = "https://github.com/paritytech/polkadot", default-features = false, features = [ "wasm-api" ], branch = "release-v0.9.18" }
 xcm = { git = "https://github.com/paritytech/polkadot", default-features = false, branch = "release-v0.9.18" }
->>>>>>> cdf5e4f9
 
 # Cumulus
 cumulus-pallet-parachain-system-proc-macro = { path = "proc-macro", default-features = false }
@@ -60,19 +40,11 @@
 hex-literal = "0.3.4"
 lazy_static = "1.4"
 
-<<<<<<< HEAD
-# Substrate dependencies
-sp-version = { git = "https://github.com/paritytech/substrate", branch = "polkadot-v0.9.17" }
-sc-client-api = { git = "https://github.com/paritytech/substrate", branch = "polkadot-v0.9.17" }
-sp-keyring = { git = "https://github.com/paritytech/substrate", branch = "polkadot-v0.9.17" }
-sp-tracing = { git = "https://github.com/paritytech/substrate", branch = "polkadot-v0.9.17" }
-=======
 # Substrate
 sc-client-api = { git = "https://github.com/paritytech/substrate", branch = "polkadot-v0.9.18" }
 sp-keyring = { git = "https://github.com/paritytech/substrate", branch = "polkadot-v0.9.18" }
 sp-tracing = { git = "https://github.com/paritytech/substrate", branch = "polkadot-v0.9.18" }
 sp-version = { git = "https://github.com/paritytech/substrate", branch = "polkadot-v0.9.18" }
->>>>>>> cdf5e4f9
 
 # Cumulus
 cumulus-test-client = { path = "../../test/client" }
