--- conflicted
+++ resolved
@@ -11,33 +11,26 @@
 environmental = { version = "1.1.4", default-features = false }
 impl-trait-for-tuples = "0.2.1"
 log = { version = "0.4.17", default-features = false }
-<<<<<<< HEAD
 scale-info = { version = "2.5.0", default-features = false, features = ["derive"] }
-=======
-scale-info = { version = "2.3.1", default-features = false, features = ["derive"] }
->>>>>>> 46290655
 
 # Substrate
-frame-support = { git = "https://github.com/paritytech/substrate", default-features = false, branch = "polkadot-v0.9.40" }
-frame-system = { git = "https://github.com/paritytech/substrate", default-features = false, branch = "polkadot-v0.9.40" }
-sp-core = { git = "https://github.com/paritytech/substrate", default-features = false, branch = "polkadot-v0.9.40" }
-sp-externalities = { git = "https://github.com/paritytech/substrate", default-features = false, branch = "polkadot-v0.9.40" }
-sp-inherents = { git = "https://github.com/paritytech/substrate", default-features = false, branch = "polkadot-v0.9.40" }
-sp-io = { git = "https://github.com/paritytech/substrate", default-features = false, branch = "polkadot-v0.9.40" }
-sp-runtime = { git = "https://github.com/paritytech/substrate", default-features = false, branch = "polkadot-v0.9.40" }
-sp-state-machine = { git = "https://github.com/paritytech/substrate", default-features = false, branch = "polkadot-v0.9.40" }
-sp-std = { git = "https://github.com/paritytech/substrate", default-features = false, branch = "polkadot-v0.9.40" }
-sp-trie = { git = "https://github.com/paritytech/substrate", default-features = false, branch = "polkadot-v0.9.40" }
-sp-version = { git = "https://github.com/paritytech/substrate", default-features = false, branch = "polkadot-v0.9.40" }
-mangata-support = { git = "https://github.com/mangata-finance/substrate", default-features = false, branch = "mangata-dev" }
+frame-support = { git = "https://github.com/paritytech/substrate", default-features = false, branch = "master" }
+frame-system = { git = "https://github.com/paritytech/substrate", default-features = false, branch = "master" }
+sp-core = { git = "https://github.com/paritytech/substrate", default-features = false, branch = "master" }
+sp-externalities = { git = "https://github.com/paritytech/substrate", default-features = false, branch = "master" }
+sp-inherents = { git = "https://github.com/paritytech/substrate", default-features = false, branch = "master" }
+sp-io = { git = "https://github.com/paritytech/substrate", default-features = false, branch = "master" }
+sp-runtime = { git = "https://github.com/paritytech/substrate", default-features = false, branch = "master" }
+sp-state-machine = { git = "https://github.com/paritytech/substrate", default-features = false, branch = "master" }
+sp-std = { git = "https://github.com/paritytech/substrate", default-features = false, branch = "master" }
+sp-trie = { git = "https://github.com/paritytech/substrate", default-features = false, branch = "master" }
+sp-version = { git = "https://github.com/paritytech/substrate", default-features = false, branch = "master" }
+
+mangata-support = { git = "https://github.com/mangata-finance/substrate", default-features = false, branch = "develop" }
+
 # Polkadot
-<<<<<<< HEAD
 polkadot-parachain = { git = "https://github.com/paritytech/polkadot", default-features = false, features = [ "wasm-api" ], branch = "master" }
 xcm = { git = "https://github.com/paritytech/polkadot", default-features = false, branch = "master" }
-=======
-polkadot-parachain = { git = "https://github.com/paritytech/polkadot", default-features = false, features = [ "wasm-api" ], branch = "release-v0.9.40" }
-xcm = { git = "https://github.com/paritytech/polkadot", default-features = false, branch = "release-v0.9.40" }
->>>>>>> 46290655
 
 # Cumulus
 cumulus-pallet-parachain-system-proc-macro = { path = "proc-macro", default-features = false }
@@ -49,10 +42,10 @@
 lazy_static = "1.4"
 
 # Substrate
-sc-client-api = { git = "https://github.com/paritytech/substrate", branch = "polkadot-v0.9.40" }
-sp-keyring = { git = "https://github.com/paritytech/substrate", branch = "polkadot-v0.9.40" }
-sp-tracing = { git = "https://github.com/paritytech/substrate", branch = "polkadot-v0.9.40" }
-sp-version = { git = "https://github.com/paritytech/substrate", branch = "polkadot-v0.9.40" }
+sc-client-api = { git = "https://github.com/paritytech/substrate", branch = "master" }
+sp-keyring = { git = "https://github.com/paritytech/substrate", branch = "master" }
+sp-tracing = { git = "https://github.com/paritytech/substrate", branch = "master" }
+sp-version = { git = "https://github.com/paritytech/substrate", branch = "master" }
 
 # Cumulus
 cumulus-test-client = { path = "../../test/client" }
@@ -77,10 +70,7 @@
 	"sp-state-machine/std",
 	"sp-std/std",
 	"sp-trie/std",
-<<<<<<< HEAD
-=======
 	"mangata-support/std",
->>>>>>> 46290655
 	"xcm/std",
 ]
 
