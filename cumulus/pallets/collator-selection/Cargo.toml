--- conflicted
+++ resolved
@@ -19,27 +19,6 @@
 scale-info = { version = "2.1.1", default-features = false, features = ["derive"] }
 serde = { version = "1.0.143", default-features = false }
 
-<<<<<<< HEAD
-sp-std = { default-features = false, git = "https://github.com/paritytech/substrate", branch = "polkadot-v0.9.26" }
-sp-runtime = { default-features = false, git = "https://github.com/paritytech/substrate", branch = "polkadot-v0.9.26" }
-sp-staking = { default-features = false, git = "https://github.com/paritytech/substrate", branch = "polkadot-v0.9.26" }
-frame-support = { default-features = false, git = "https://github.com/paritytech/substrate", branch = "polkadot-v0.9.26" }
-frame-system = { default-features = false, git = "https://github.com/paritytech/substrate", branch = "polkadot-v0.9.26" }
-pallet-authorship = { default-features = false, git = "https://github.com/paritytech/substrate", branch = "polkadot-v0.9.26" }
-pallet-session = { default-features = false, git = "https://github.com/paritytech/substrate", branch = "polkadot-v0.9.26" }
-
-frame-benchmarking = { default-features = false, optional = true, git = "https://github.com/paritytech/substrate", branch = "polkadot-v0.9.26" }
-
-[dev-dependencies]
-sp-core = { git = "https://github.com/paritytech/substrate", branch = "polkadot-v0.9.26" }
-sp-io = { git = "https://github.com/paritytech/substrate", branch = "polkadot-v0.9.26" }
-sp-tracing = { git = "https://github.com/paritytech/substrate", branch = "polkadot-v0.9.26" }
-sp-runtime = { git = "https://github.com/paritytech/substrate", branch = "polkadot-v0.9.26" }
-pallet-timestamp = { git = "https://github.com/paritytech/substrate", branch = "polkadot-v0.9.26" }
-sp-consensus-aura = { git = "https://github.com/paritytech/substrate", branch = "polkadot-v0.9.26" }
-pallet-balances = { git = "https://github.com/paritytech/substrate", branch = "polkadot-v0.9.26" }
-pallet-aura = { git = "https://github.com/paritytech/substrate", branch = "polkadot-v0.9.26" }
-=======
 sp-std = { default-features = false, git = "https://github.com/paritytech/substrate", branch = "polkadot-v0.9.28" }
 sp-runtime = { default-features = false, git = "https://github.com/paritytech/substrate", branch = "polkadot-v0.9.28" }
 sp-staking = { default-features = false, git = "https://github.com/paritytech/substrate", branch = "polkadot-v0.9.28" }
@@ -59,7 +38,6 @@
 sp-consensus-aura = { git = "https://github.com/paritytech/substrate", branch = "polkadot-v0.9.28" }
 pallet-balances = { git = "https://github.com/paritytech/substrate", branch = "polkadot-v0.9.28" }
 pallet-aura = { git = "https://github.com/paritytech/substrate", branch = "polkadot-v0.9.28" }
->>>>>>> bbba1c77
 
 [features]
 default = ["std"]
