[package]
authors = ["Anonymous"]
description = "Simple staking pallet with a fixed stake."
edition = "2021"
homepage = "https://substrate.io"
license = "Apache-2.0"
name = "pallet-collator-selection"
readme = "README.md"
repository = "https://github.com/paritytech/cumulus/"
version = "3.0.0"

[package.metadata.docs.rs]
targets = ["x86_64-unknown-linux-gnu"]

[dependencies]
log = { version = "0.4.17", default-features = false }
codec = { default-features = false, features = ["derive"], package = "parity-scale-codec", version = "3.0.0" }
rand = { version = "0.8.5", features = ["std_rng"], default-features = false }
scale-info = { version = "2.1.1", default-features = false, features = ["derive"] }
serde = { version = "1.0.144", default-features = false }

<<<<<<< HEAD
sp-std = { default-features = false, git = "https://github.com/paritytech/substrate", branch = "polkadot-v0.9.28" }
sp-runtime = { default-features = false, git = "https://github.com/paritytech/substrate", branch = "polkadot-v0.9.28" }
sp-staking = { default-features = false, git = "https://github.com/paritytech/substrate", branch = "polkadot-v0.9.28" }
frame-support = { default-features = false, git = "https://github.com/paritytech/substrate", branch = "polkadot-v0.9.28" }
frame-system = { default-features = false, git = "https://github.com/paritytech/substrate", branch = "polkadot-v0.9.28" }
pallet-authorship = { default-features = false, git = "https://github.com/paritytech/substrate", branch = "polkadot-v0.9.28" }
pallet-session = { default-features = false, git = "https://github.com/paritytech/substrate", branch = "polkadot-v0.9.28" }

frame-benchmarking = { default-features = false, optional = true, git = "https://github.com/paritytech/substrate", branch = "polkadot-v0.9.28" }

[dev-dependencies]
sp-core = { git = "https://github.com/paritytech/substrate", branch = "polkadot-v0.9.28" }
sp-io = { git = "https://github.com/paritytech/substrate", branch = "polkadot-v0.9.28" }
sp-tracing = { git = "https://github.com/paritytech/substrate", branch = "polkadot-v0.9.28" }
sp-runtime = { git = "https://github.com/paritytech/substrate", branch = "polkadot-v0.9.28" }
pallet-timestamp = { git = "https://github.com/paritytech/substrate", branch = "polkadot-v0.9.28" }
sp-consensus-aura = { git = "https://github.com/paritytech/substrate", branch = "polkadot-v0.9.28" }
pallet-balances = { git = "https://github.com/paritytech/substrate", branch = "polkadot-v0.9.28" }
pallet-aura = { git = "https://github.com/paritytech/substrate", branch = "polkadot-v0.9.28" }
=======
sp-std = { default-features = false, git = "https://github.com/paritytech/substrate", branch = "polkadot-v0.9.29" }
sp-runtime = { default-features = false, git = "https://github.com/paritytech/substrate", branch = "polkadot-v0.9.29" }
sp-staking = { default-features = false, git = "https://github.com/paritytech/substrate", branch = "polkadot-v0.9.29" }
frame-support = { default-features = false, git = "https://github.com/paritytech/substrate", branch = "polkadot-v0.9.29" }
frame-system = { default-features = false, git = "https://github.com/paritytech/substrate", branch = "polkadot-v0.9.29" }
pallet-authorship = { default-features = false, git = "https://github.com/paritytech/substrate", branch = "polkadot-v0.9.29" }
pallet-session = { default-features = false, git = "https://github.com/paritytech/substrate", branch = "polkadot-v0.9.29" }

frame-benchmarking = { default-features = false, optional = true, git = "https://github.com/paritytech/substrate", branch = "polkadot-v0.9.29" }

[dev-dependencies]
sp-core = { git = "https://github.com/paritytech/substrate", branch = "polkadot-v0.9.29" }
sp-io = { git = "https://github.com/paritytech/substrate", branch = "polkadot-v0.9.29" }
sp-tracing = { git = "https://github.com/paritytech/substrate", branch = "polkadot-v0.9.29" }
sp-runtime = { git = "https://github.com/paritytech/substrate", branch = "polkadot-v0.9.29" }
pallet-timestamp = { git = "https://github.com/paritytech/substrate", branch = "polkadot-v0.9.29" }
sp-consensus-aura = { git = "https://github.com/paritytech/substrate", branch = "polkadot-v0.9.29" }
pallet-balances = { git = "https://github.com/paritytech/substrate", branch = "polkadot-v0.9.29" }
pallet-aura = { git = "https://github.com/paritytech/substrate", branch = "polkadot-v0.9.29" }
>>>>>>> a8b5b560

[features]
default = ["std"]
runtime-benchmarks = [
	"frame-benchmarking/runtime-benchmarks",
	"frame-support/runtime-benchmarks",
	"frame-system/runtime-benchmarks",
]
std = [
	"codec/std",
	"log/std",
	"scale-info/std",
	"rand/std",
	"sp-runtime/std",
	"sp-staking/std",
	"sp-std/std",
	"frame-support/std",
	"frame-system/std",
	"frame-benchmarking/std",
	"pallet-authorship/std",
	"pallet-session/std",
]

try-runtime = [ "frame-support/try-runtime" ]<|MERGE_RESOLUTION|>--- conflicted
+++ resolved
@@ -19,27 +19,6 @@
 scale-info = { version = "2.1.1", default-features = false, features = ["derive"] }
 serde = { version = "1.0.144", default-features = false }
 
-<<<<<<< HEAD
-sp-std = { default-features = false, git = "https://github.com/paritytech/substrate", branch = "polkadot-v0.9.28" }
-sp-runtime = { default-features = false, git = "https://github.com/paritytech/substrate", branch = "polkadot-v0.9.28" }
-sp-staking = { default-features = false, git = "https://github.com/paritytech/substrate", branch = "polkadot-v0.9.28" }
-frame-support = { default-features = false, git = "https://github.com/paritytech/substrate", branch = "polkadot-v0.9.28" }
-frame-system = { default-features = false, git = "https://github.com/paritytech/substrate", branch = "polkadot-v0.9.28" }
-pallet-authorship = { default-features = false, git = "https://github.com/paritytech/substrate", branch = "polkadot-v0.9.28" }
-pallet-session = { default-features = false, git = "https://github.com/paritytech/substrate", branch = "polkadot-v0.9.28" }
-
-frame-benchmarking = { default-features = false, optional = true, git = "https://github.com/paritytech/substrate", branch = "polkadot-v0.9.28" }
-
-[dev-dependencies]
-sp-core = { git = "https://github.com/paritytech/substrate", branch = "polkadot-v0.9.28" }
-sp-io = { git = "https://github.com/paritytech/substrate", branch = "polkadot-v0.9.28" }
-sp-tracing = { git = "https://github.com/paritytech/substrate", branch = "polkadot-v0.9.28" }
-sp-runtime = { git = "https://github.com/paritytech/substrate", branch = "polkadot-v0.9.28" }
-pallet-timestamp = { git = "https://github.com/paritytech/substrate", branch = "polkadot-v0.9.28" }
-sp-consensus-aura = { git = "https://github.com/paritytech/substrate", branch = "polkadot-v0.9.28" }
-pallet-balances = { git = "https://github.com/paritytech/substrate", branch = "polkadot-v0.9.28" }
-pallet-aura = { git = "https://github.com/paritytech/substrate", branch = "polkadot-v0.9.28" }
-=======
 sp-std = { default-features = false, git = "https://github.com/paritytech/substrate", branch = "polkadot-v0.9.29" }
 sp-runtime = { default-features = false, git = "https://github.com/paritytech/substrate", branch = "polkadot-v0.9.29" }
 sp-staking = { default-features = false, git = "https://github.com/paritytech/substrate", branch = "polkadot-v0.9.29" }
@@ -59,7 +38,6 @@
 sp-consensus-aura = { git = "https://github.com/paritytech/substrate", branch = "polkadot-v0.9.29" }
 pallet-balances = { git = "https://github.com/paritytech/substrate", branch = "polkadot-v0.9.29" }
 pallet-aura = { git = "https://github.com/paritytech/substrate", branch = "polkadot-v0.9.29" }
->>>>>>> a8b5b560
 
 [features]
 default = ["std"]
