[package]
authors = ["Anonymous"]
description = "Simple staking pallet with a fixed stake."
edition = "2021"
homepage = "https://substrate.io"
license = "Apache-2.0"
name = "pallet-collator-selection"
readme = "README.md"
repository = "https://github.com/paritytech/cumulus/"
version = "3.0.0"

[package.metadata.docs.rs]
targets = ["x86_64-unknown-linux-gnu"]

[dependencies]
log = { version = "0.4.17", default-features = false }
codec = { default-features = false, features = ["derive"], package = "parity-scale-codec", version = "3.0.0" }
rand = { version = "0.8.5", features = ["std_rng"], default-features = false }
scale-info = { version = "2.1.1", default-features = false, features = ["derive"] }
serde = { version = "1.0.137", default-features = false }

<<<<<<< HEAD
sp-std = { default-features = false, git = "https://github.com/paritytech/substrate", branch = "polkadot-v0.9.20" }
sp-runtime = { default-features = false, git = "https://github.com/paritytech/substrate", branch = "polkadot-v0.9.20" }
sp-staking = { default-features = false, git = "https://github.com/paritytech/substrate", branch = "polkadot-v0.9.20" }
frame-support = { default-features = false, git = "https://github.com/paritytech/substrate", branch = "polkadot-v0.9.20" }
frame-system = { default-features = false, git = "https://github.com/paritytech/substrate", branch = "polkadot-v0.9.20" }
pallet-authorship = { default-features = false, git = "https://github.com/paritytech/substrate", branch = "polkadot-v0.9.20" }
pallet-session = { default-features = false, git = "https://github.com/paritytech/substrate", branch = "polkadot-v0.9.20" }

frame-benchmarking = { default-features = false, optional = true, git = "https://github.com/paritytech/substrate", branch = "polkadot-v0.9.20" }

[dev-dependencies]
sp-core = { git = "https://github.com/paritytech/substrate", branch = "polkadot-v0.9.20" }
sp-io = { git = "https://github.com/paritytech/substrate", branch = "polkadot-v0.9.20" }
sp-tracing = { git = "https://github.com/paritytech/substrate", branch = "polkadot-v0.9.20" }
sp-runtime = { git = "https://github.com/paritytech/substrate", branch = "polkadot-v0.9.20" }
pallet-timestamp = { git = "https://github.com/paritytech/substrate", branch = "polkadot-v0.9.20" }
sp-consensus-aura = { git = "https://github.com/paritytech/substrate", branch = "polkadot-v0.9.20" }
pallet-balances = { git = "https://github.com/paritytech/substrate", branch = "polkadot-v0.9.20" }
pallet-aura = { git = "https://github.com/paritytech/substrate", branch = "polkadot-v0.9.20" }
=======
sp-std = { default-features = false, git = "https://github.com/paritytech/substrate", branch = "polkadot-v0.9.24" }
sp-runtime = { default-features = false, git = "https://github.com/paritytech/substrate", branch = "polkadot-v0.9.24" }
sp-staking = { default-features = false, git = "https://github.com/paritytech/substrate", branch = "polkadot-v0.9.24" }
frame-support = { default-features = false, git = "https://github.com/paritytech/substrate", branch = "polkadot-v0.9.24" }
frame-system = { default-features = false, git = "https://github.com/paritytech/substrate", branch = "polkadot-v0.9.24" }
pallet-authorship = { default-features = false, git = "https://github.com/paritytech/substrate", branch = "polkadot-v0.9.24" }
pallet-session = { default-features = false, git = "https://github.com/paritytech/substrate", branch = "polkadot-v0.9.24" }

frame-benchmarking = { default-features = false, optional = true, git = "https://github.com/paritytech/substrate", branch = "polkadot-v0.9.24" }

[dev-dependencies]
sp-core = { git = "https://github.com/paritytech/substrate", branch = "polkadot-v0.9.24" }
sp-io = { git = "https://github.com/paritytech/substrate", branch = "polkadot-v0.9.24" }
sp-tracing = { git = "https://github.com/paritytech/substrate", branch = "polkadot-v0.9.24" }
sp-runtime = { git = "https://github.com/paritytech/substrate", branch = "polkadot-v0.9.24" }
pallet-timestamp = { git = "https://github.com/paritytech/substrate", branch = "polkadot-v0.9.24" }
sp-consensus-aura = { git = "https://github.com/paritytech/substrate", branch = "polkadot-v0.9.24" }
pallet-balances = { git = "https://github.com/paritytech/substrate", branch = "polkadot-v0.9.24" }
pallet-aura = { git = "https://github.com/paritytech/substrate", branch = "polkadot-v0.9.24" }
>>>>>>> b6165664

[features]
default = ["std"]
runtime-benchmarks = [
	"frame-benchmarking/runtime-benchmarks",
	"frame-support/runtime-benchmarks",
	"frame-system/runtime-benchmarks",
]
std = [
	"codec/std",
	"log/std",
	"scale-info/std",
	"rand/std",
	"sp-runtime/std",
	"sp-staking/std",
	"sp-std/std",
	"frame-support/std",
	"frame-system/std",
	"frame-benchmarking/std",
	"pallet-authorship/std",
	"pallet-session/std",
]

try-runtime = [ "frame-support/try-runtime" ]<|MERGE_RESOLUTION|>--- conflicted
+++ resolved
@@ -19,27 +19,6 @@
 scale-info = { version = "2.1.1", default-features = false, features = ["derive"] }
 serde = { version = "1.0.137", default-features = false }
 
-<<<<<<< HEAD
-sp-std = { default-features = false, git = "https://github.com/paritytech/substrate", branch = "polkadot-v0.9.20" }
-sp-runtime = { default-features = false, git = "https://github.com/paritytech/substrate", branch = "polkadot-v0.9.20" }
-sp-staking = { default-features = false, git = "https://github.com/paritytech/substrate", branch = "polkadot-v0.9.20" }
-frame-support = { default-features = false, git = "https://github.com/paritytech/substrate", branch = "polkadot-v0.9.20" }
-frame-system = { default-features = false, git = "https://github.com/paritytech/substrate", branch = "polkadot-v0.9.20" }
-pallet-authorship = { default-features = false, git = "https://github.com/paritytech/substrate", branch = "polkadot-v0.9.20" }
-pallet-session = { default-features = false, git = "https://github.com/paritytech/substrate", branch = "polkadot-v0.9.20" }
-
-frame-benchmarking = { default-features = false, optional = true, git = "https://github.com/paritytech/substrate", branch = "polkadot-v0.9.20" }
-
-[dev-dependencies]
-sp-core = { git = "https://github.com/paritytech/substrate", branch = "polkadot-v0.9.20" }
-sp-io = { git = "https://github.com/paritytech/substrate", branch = "polkadot-v0.9.20" }
-sp-tracing = { git = "https://github.com/paritytech/substrate", branch = "polkadot-v0.9.20" }
-sp-runtime = { git = "https://github.com/paritytech/substrate", branch = "polkadot-v0.9.20" }
-pallet-timestamp = { git = "https://github.com/paritytech/substrate", branch = "polkadot-v0.9.20" }
-sp-consensus-aura = { git = "https://github.com/paritytech/substrate", branch = "polkadot-v0.9.20" }
-pallet-balances = { git = "https://github.com/paritytech/substrate", branch = "polkadot-v0.9.20" }
-pallet-aura = { git = "https://github.com/paritytech/substrate", branch = "polkadot-v0.9.20" }
-=======
 sp-std = { default-features = false, git = "https://github.com/paritytech/substrate", branch = "polkadot-v0.9.24" }
 sp-runtime = { default-features = false, git = "https://github.com/paritytech/substrate", branch = "polkadot-v0.9.24" }
 sp-staking = { default-features = false, git = "https://github.com/paritytech/substrate", branch = "polkadot-v0.9.24" }
@@ -59,7 +38,6 @@
 sp-consensus-aura = { git = "https://github.com/paritytech/substrate", branch = "polkadot-v0.9.24" }
 pallet-balances = { git = "https://github.com/paritytech/substrate", branch = "polkadot-v0.9.24" }
 pallet-aura = { git = "https://github.com/paritytech/substrate", branch = "polkadot-v0.9.24" }
->>>>>>> b6165664
 
 [features]
 default = ["std"]
