--- conflicted
+++ resolved
@@ -11,16 +11,6 @@
 serde = { version = "1.0.132", optional = true, features = ["derive"] }
 
 # Substrate
-<<<<<<< HEAD
-frame-executive = { git = "https://github.com/paritytech/substrate", default-features = false, branch = "polkadot-v0.9.18" }
-frame-support = { git = "https://github.com/paritytech/substrate", default-features = false, branch = "polkadot-v0.9.18" }
-frame-system = { git = "https://github.com/paritytech/substrate", default-features = false, branch = "polkadot-v0.9.18" }
-pallet-aura = { git = "https://github.com/paritytech/substrate", default-features = false, branch = "polkadot-v0.9.18" }
-sp-application-crypto = { git = "https://github.com/paritytech/substrate", default-features = false, branch = "polkadot-v0.9.18" }
-sp-consensus-aura = { git = "https://github.com/paritytech/substrate", default-features = false, branch = "polkadot-v0.9.18" }
-sp-runtime = { git = "https://github.com/paritytech/substrate", default-features = false, branch = "polkadot-v0.9.18" }
-sp-std = { git = "https://github.com/paritytech/substrate", default-features = false, branch = "polkadot-v0.9.18" }
-=======
 frame-executive = { git = "https://github.com/paritytech/substrate", default-features = false, branch = "polkadot-v0.9.19" }
 frame-support = { git = "https://github.com/paritytech/substrate", default-features = false, branch = "polkadot-v0.9.19" }
 frame-system = { git = "https://github.com/paritytech/substrate", default-features = false, branch = "polkadot-v0.9.19" }
@@ -29,7 +19,6 @@
 sp-consensus-aura = { git = "https://github.com/paritytech/substrate", default-features = false, branch = "polkadot-v0.9.19" }
 sp-runtime = { git = "https://github.com/paritytech/substrate", default-features = false, branch = "polkadot-v0.9.19" }
 sp-std = { git = "https://github.com/paritytech/substrate", default-features = false, branch = "polkadot-v0.9.19" }
->>>>>>> 5d17150c
 
 [dev-dependencies]
 
