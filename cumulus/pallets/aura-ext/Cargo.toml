[package]
name = "cumulus-pallet-aura-ext"
version = "0.1.0"
authors = ["Parity Technologies <admin@parity.io>"]
edition = "2021"
description = "AURA consensus extension pallet for parachains"

[dependencies]
codec = { package = "parity-scale-codec", version = "3.0.0", default-features = false, features = ["derive"] }
scale-info = { version = "2.2.0", default-features = false, features = ["derive"] }

# Substrate
<<<<<<< HEAD
frame-executive = { git = "https://github.com/paritytech/substrate", default-features = false, branch = "polkadot-v0.9.29" }
frame-support = { git = "https://github.com/paritytech/substrate", default-features = false, branch = "polkadot-v0.9.29" }
frame-system = { git = "https://github.com/paritytech/substrate", default-features = false, branch = "polkadot-v0.9.29" }
pallet-aura = { git = "https://github.com/paritytech/substrate", default-features = false, branch = "polkadot-v0.9.29" }
sp-application-crypto = { git = "https://github.com/paritytech/substrate", default-features = false, branch = "polkadot-v0.9.29" }
sp-consensus-aura = { git = "https://github.com/paritytech/substrate", default-features = false, branch = "polkadot-v0.9.29" }
sp-runtime = { git = "https://github.com/paritytech/substrate", default-features = false, branch = "polkadot-v0.9.29" }
sp-std = { git = "https://github.com/paritytech/substrate", default-features = false, branch = "polkadot-v0.9.29" }
=======
frame-support = { git = "https://github.com/paritytech/substrate", default-features = false, branch = "polkadot-v0.9.31" }
frame-system = { git = "https://github.com/paritytech/substrate", default-features = false, branch = "polkadot-v0.9.31" }
pallet-aura = { git = "https://github.com/paritytech/substrate", default-features = false, branch = "polkadot-v0.9.31" }
sp-application-crypto = { git = "https://github.com/paritytech/substrate", default-features = false, branch = "polkadot-v0.9.31" }
sp-consensus-aura = { git = "https://github.com/paritytech/substrate", default-features = false, branch = "polkadot-v0.9.31" }
sp-runtime = { git = "https://github.com/paritytech/substrate", default-features = false, branch = "polkadot-v0.9.31" }
sp-std = { git = "https://github.com/paritytech/substrate", default-features = false, branch = "polkadot-v0.9.31" }
>>>>>>> d95d98fc

[dev-dependencies]

# Cumulus
cumulus-pallet-parachain-system = { path = "../parachain-system" }

[features]
default = [ "std" ]
std = [
	"codec/std",
	"scale-info/std",
	"frame-support/std",
	"frame-system/std",
	"pallet-aura/std",
	"sp-application-crypto/std",
	"sp-consensus-aura/std",
	"sp-runtime/std",
	"sp-std/std",
]
try-runtime = [
	"frame-system/try-runtime",
	"frame-support/try-runtime",
	"frame-executive/try-runtime"
]<|MERGE_RESOLUTION|>--- conflicted
+++ resolved
@@ -10,16 +10,7 @@
 scale-info = { version = "2.2.0", default-features = false, features = ["derive"] }
 
 # Substrate
-<<<<<<< HEAD
-frame-executive = { git = "https://github.com/paritytech/substrate", default-features = false, branch = "polkadot-v0.9.29" }
-frame-support = { git = "https://github.com/paritytech/substrate", default-features = false, branch = "polkadot-v0.9.29" }
-frame-system = { git = "https://github.com/paritytech/substrate", default-features = false, branch = "polkadot-v0.9.29" }
-pallet-aura = { git = "https://github.com/paritytech/substrate", default-features = false, branch = "polkadot-v0.9.29" }
-sp-application-crypto = { git = "https://github.com/paritytech/substrate", default-features = false, branch = "polkadot-v0.9.29" }
-sp-consensus-aura = { git = "https://github.com/paritytech/substrate", default-features = false, branch = "polkadot-v0.9.29" }
-sp-runtime = { git = "https://github.com/paritytech/substrate", default-features = false, branch = "polkadot-v0.9.29" }
-sp-std = { git = "https://github.com/paritytech/substrate", default-features = false, branch = "polkadot-v0.9.29" }
-=======
+frame-executive = { git = "https://github.com/paritytech/substrate", default-features = false, branch = "polkadot-v0.9.31" }
 frame-support = { git = "https://github.com/paritytech/substrate", default-features = false, branch = "polkadot-v0.9.31" }
 frame-system = { git = "https://github.com/paritytech/substrate", default-features = false, branch = "polkadot-v0.9.31" }
 pallet-aura = { git = "https://github.com/paritytech/substrate", default-features = false, branch = "polkadot-v0.9.31" }
@@ -27,7 +18,6 @@
 sp-consensus-aura = { git = "https://github.com/paritytech/substrate", default-features = false, branch = "polkadot-v0.9.31" }
 sp-runtime = { git = "https://github.com/paritytech/substrate", default-features = false, branch = "polkadot-v0.9.31" }
 sp-std = { git = "https://github.com/paritytech/substrate", default-features = false, branch = "polkadot-v0.9.31" }
->>>>>>> d95d98fc
 
 [dev-dependencies]
 
