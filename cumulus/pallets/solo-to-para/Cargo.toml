--- conflicted
+++ resolved
@@ -6,17 +6,8 @@
 description = "Adds functionality to migrate from a Solo to a Parachain"
 
 [dependencies]
-<<<<<<< HEAD
-# Substrate dependencies
-frame-support = { git = "https://github.com/paritytech/substrate", default-features = false, branch = "polkadot-v0.9.17" }
-frame-system = { git = "https://github.com/paritytech/substrate", default-features = false, branch = "polkadot-v0.9.17" }
-sp-std = { git = "https://github.com/paritytech/substrate", default-features = false, branch = "polkadot-v0.9.17" }
-sp-runtime = { git = "https://github.com/paritytech/substrate", default-features = false, branch = "polkadot-v0.9.17" }
-pallet-sudo = { git = "https://github.com/paritytech/substrate", default-features = false, branch = "polkadot-v0.9.17" }
-=======
 codec = { package = "parity-scale-codec", version = "3.0.0", default-features = false, features = ["derive"] }
 scale-info = { version = "2.0.0", default-features = false, features = ["derive"] }
->>>>>>> cdf5e4f9
 
 # Substrate
 frame-support = { git = "https://github.com/paritytech/substrate", default-features = false, branch = "polkadot-v0.9.18" }
@@ -25,13 +16,8 @@
 sp-runtime = { git = "https://github.com/paritytech/substrate", default-features = false, branch = "polkadot-v0.9.18" }
 sp-std = { git = "https://github.com/paritytech/substrate", default-features = false, branch = "polkadot-v0.9.18" }
 
-<<<<<<< HEAD
-# Polkadot dependecies
-polkadot-primitives = { git = "https://github.com/paritytech/polkadot", default-features = false, branch = "release-v0.9.17" }
-=======
 # Polkadot
 polkadot-primitives = { git = "https://github.com/paritytech/polkadot", default-features = false, branch = "release-v0.9.18" }
->>>>>>> cdf5e4f9
 
 # Cumulus
 cumulus-pallet-parachain-system = { default-features = false, path = "../parachain-system" }
