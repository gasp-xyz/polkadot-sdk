[package]
name = "cumulus-pallet-solo-to-para"
version = "0.1.0"
authors = ["Parity Technologies <admin@parity.io>"]
edition = "2021"
description = "Adds functionality to migrate from a Solo to a Parachain"

[dependencies]
# Substrate dependencies
<<<<<<< HEAD
frame-support = { git = "https://github.com/paritytech/substrate", default-features = false, branch = "polkadot-v0.9.16" }
frame-system = { git = "https://github.com/paritytech/substrate", default-features = false, branch = "polkadot-v0.9.16" }
sp-std = { git = "https://github.com/paritytech/substrate", default-features = false, branch = "polkadot-v0.9.16" }
sp-runtime = { git = "https://github.com/paritytech/substrate", default-features = false, branch = "polkadot-v0.9.16" }
pallet-sudo = { git = "https://github.com/paritytech/substrate", default-features = false, branch = "polkadot-v0.9.16" }
=======
frame-support = { git = "https://github.com/paritytech/substrate", default-features = false, branch = "polkadot-v0.9.17" }
frame-system = { git = "https://github.com/paritytech/substrate", default-features = false, branch = "polkadot-v0.9.17" }
sp-std = { git = "https://github.com/paritytech/substrate", default-features = false, branch = "polkadot-v0.9.17" }
sp-runtime = { git = "https://github.com/paritytech/substrate", default-features = false, branch = "polkadot-v0.9.17" }
pallet-sudo = { git = "https://github.com/paritytech/substrate", default-features = false, branch = "polkadot-v0.9.17" }
>>>>>>> ac370f7e

# Cumulus dependencies
cumulus-pallet-parachain-system = { default-features = false, path = "../parachain-system" }
cumulus-primitives-core = { path = "../../primitives/core", default-features = false }

# Polkadot dependecies
<<<<<<< HEAD
polkadot-primitives = { git = "https://github.com/paritytech/polkadot", default-features = false, branch = "release-v0.9.16" }
=======
polkadot-primitives = { git = "https://github.com/paritytech/polkadot", default-features = false, branch = "release-v0.9.17" }
>>>>>>> ac370f7e

# Other Dependencies
codec = { package = "parity-scale-codec", version = "2.3.0", default-features = false, features = ["derive"]}
scale-info = { version = "1.0.0", default-features = false, features = ["derive"] }

[features]
default = [ "std" ]
std = [
	"codec/std",
	"scale-info/std",
	"pallet-sudo/std",
	"cumulus-pallet-parachain-system/std",
	"cumulus-primitives-core/std",
	"polkadot-primitives/std",
	"frame-support/std",
	"sp-runtime/std",
	"sp-std/std",
	"frame-system/std",
]<|MERGE_RESOLUTION|>--- conflicted
+++ resolved
@@ -7,30 +7,18 @@
 
 [dependencies]
 # Substrate dependencies
-<<<<<<< HEAD
-frame-support = { git = "https://github.com/paritytech/substrate", default-features = false, branch = "polkadot-v0.9.16" }
-frame-system = { git = "https://github.com/paritytech/substrate", default-features = false, branch = "polkadot-v0.9.16" }
-sp-std = { git = "https://github.com/paritytech/substrate", default-features = false, branch = "polkadot-v0.9.16" }
-sp-runtime = { git = "https://github.com/paritytech/substrate", default-features = false, branch = "polkadot-v0.9.16" }
-pallet-sudo = { git = "https://github.com/paritytech/substrate", default-features = false, branch = "polkadot-v0.9.16" }
-=======
 frame-support = { git = "https://github.com/paritytech/substrate", default-features = false, branch = "polkadot-v0.9.17" }
 frame-system = { git = "https://github.com/paritytech/substrate", default-features = false, branch = "polkadot-v0.9.17" }
 sp-std = { git = "https://github.com/paritytech/substrate", default-features = false, branch = "polkadot-v0.9.17" }
 sp-runtime = { git = "https://github.com/paritytech/substrate", default-features = false, branch = "polkadot-v0.9.17" }
 pallet-sudo = { git = "https://github.com/paritytech/substrate", default-features = false, branch = "polkadot-v0.9.17" }
->>>>>>> ac370f7e
 
 # Cumulus dependencies
 cumulus-pallet-parachain-system = { default-features = false, path = "../parachain-system" }
 cumulus-primitives-core = { path = "../../primitives/core", default-features = false }
 
 # Polkadot dependecies
-<<<<<<< HEAD
-polkadot-primitives = { git = "https://github.com/paritytech/polkadot", default-features = false, branch = "release-v0.9.16" }
-=======
 polkadot-primitives = { git = "https://github.com/paritytech/polkadot", default-features = false, branch = "release-v0.9.17" }
->>>>>>> ac370f7e
 
 # Other Dependencies
 codec = { package = "parity-scale-codec", version = "2.3.0", default-features = false, features = ["derive"]}
