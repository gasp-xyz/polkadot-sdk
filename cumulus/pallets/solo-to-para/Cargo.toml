[package]
name = "cumulus-pallet-solo-to-para"
version = "0.1.0"
authors = ["Parity Technologies <admin@parity.io>"]
edition = "2021"
description = "Adds functionality to migrate from a Solo to a Parachain"

[dependencies]
codec = { package = "parity-scale-codec", version = "3.0.0", default-features = false, features = ["derive"] }
scale-info = { version = "2.0.0", default-features = false, features = ["derive"] }

# Substrate
<<<<<<< HEAD
frame-support = { git = "https://github.com/paritytech/substrate", default-features = false, branch = "polkadot-v0.9.28" }
frame-system = { git = "https://github.com/paritytech/substrate", default-features = false, branch = "polkadot-v0.9.28" }
pallet-sudo = { git = "https://github.com/paritytech/substrate", default-features = false, branch = "polkadot-v0.9.28" }
sp-runtime = { git = "https://github.com/paritytech/substrate", default-features = false, branch = "polkadot-v0.9.28" }
sp-std = { git = "https://github.com/paritytech/substrate", default-features = false, branch = "polkadot-v0.9.28" }

# Polkadot
polkadot-primitives = { git = "https://github.com/paritytech/polkadot", default-features = false, branch = "release-v0.9.28" }
=======
frame-support = { git = "https://github.com/paritytech/substrate", default-features = false, branch = "polkadot-v0.9.29" }
frame-system = { git = "https://github.com/paritytech/substrate", default-features = false, branch = "polkadot-v0.9.29" }
pallet-sudo = { git = "https://github.com/paritytech/substrate", default-features = false, branch = "polkadot-v0.9.29" }
sp-runtime = { git = "https://github.com/paritytech/substrate", default-features = false, branch = "polkadot-v0.9.29" }
sp-std = { git = "https://github.com/paritytech/substrate", default-features = false, branch = "polkadot-v0.9.29" }

# Polkadot
polkadot-primitives = { git = "https://github.com/paritytech/polkadot", default-features = false, branch = "release-v0.9.29" }
>>>>>>> a8b5b560

# Cumulus
cumulus-pallet-parachain-system = { default-features = false, path = "../parachain-system" }
cumulus-primitives-core = { path = "../../primitives/core", default-features = false }

[features]
default = [ "std" ]
std = [
	"codec/std",
	"scale-info/std",
	"cumulus-pallet-parachain-system/std",
	"cumulus-primitives-core/std",
	"frame-support/std",
	"frame-system/std",
	"pallet-sudo/std",
	"polkadot-primitives/std",
	"sp-runtime/std",
	"sp-std/std",
]
try-runtime = ["frame-support/try-runtime"]<|MERGE_RESOLUTION|>--- conflicted
+++ resolved
@@ -10,16 +10,6 @@
 scale-info = { version = "2.0.0", default-features = false, features = ["derive"] }
 
 # Substrate
-<<<<<<< HEAD
-frame-support = { git = "https://github.com/paritytech/substrate", default-features = false, branch = "polkadot-v0.9.28" }
-frame-system = { git = "https://github.com/paritytech/substrate", default-features = false, branch = "polkadot-v0.9.28" }
-pallet-sudo = { git = "https://github.com/paritytech/substrate", default-features = false, branch = "polkadot-v0.9.28" }
-sp-runtime = { git = "https://github.com/paritytech/substrate", default-features = false, branch = "polkadot-v0.9.28" }
-sp-std = { git = "https://github.com/paritytech/substrate", default-features = false, branch = "polkadot-v0.9.28" }
-
-# Polkadot
-polkadot-primitives = { git = "https://github.com/paritytech/polkadot", default-features = false, branch = "release-v0.9.28" }
-=======
 frame-support = { git = "https://github.com/paritytech/substrate", default-features = false, branch = "polkadot-v0.9.29" }
 frame-system = { git = "https://github.com/paritytech/substrate", default-features = false, branch = "polkadot-v0.9.29" }
 pallet-sudo = { git = "https://github.com/paritytech/substrate", default-features = false, branch = "polkadot-v0.9.29" }
@@ -28,7 +18,6 @@
 
 # Polkadot
 polkadot-primitives = { git = "https://github.com/paritytech/polkadot", default-features = false, branch = "release-v0.9.29" }
->>>>>>> a8b5b560
 
 # Cumulus
 cumulus-pallet-parachain-system = { default-features = false, path = "../parachain-system" }
