[package]
authors = ["Parity Technologies <admin@parity.io>"]
edition = "2021"
name = "cumulus-ping"
version = "0.1.0"

[dependencies]
codec = { package = "parity-scale-codec", version = "3.0.0", default-features = false, features = ["derive"] }
scale-info = { version = "2.1.1", default-features = false, features = ["derive"] }
serde = { version = "1.0.144", optional = true, features = ["derive"] }

<<<<<<< HEAD
sp-std = { git = "https://github.com/paritytech/substrate", default-features = false, branch = "polkadot-v0.9.28" }
sp-runtime = { git = "https://github.com/paritytech/substrate", default-features = false, branch = "polkadot-v0.9.28" }
frame-support = { git = "https://github.com/paritytech/substrate", default-features = false, branch = "polkadot-v0.9.28" }
frame-system = { git = "https://github.com/paritytech/substrate", default-features = false, branch = "polkadot-v0.9.28" }

xcm = { git = "https://github.com/paritytech/polkadot", default-features = false, branch = "release-v0.9.28" }
=======
sp-std = { git = "https://github.com/paritytech/substrate", default-features = false, branch = "polkadot-v0.9.29" }
sp-runtime = { git = "https://github.com/paritytech/substrate", default-features = false, branch = "polkadot-v0.9.29" }
frame-support = { git = "https://github.com/paritytech/substrate", default-features = false, branch = "polkadot-v0.9.29" }
frame-system = { git = "https://github.com/paritytech/substrate", default-features = false, branch = "polkadot-v0.9.29" }

xcm = { git = "https://github.com/paritytech/polkadot", default-features = false, branch = "release-v0.9.29" }
>>>>>>> a8b5b560

cumulus-primitives-core = { path = "../../../primitives/core", default-features = false }
cumulus-pallet-xcm = { path = "../../../pallets/xcm", default-features = false }

[features]
default = ["std"]
std = [
	"codec/std",
	"scale-info/std",
	"serde",
	"cumulus-primitives-core/std",
	"sp-std/std",
	"sp-runtime/std",
	"frame-support/std",
	"frame-system/std",
]<|MERGE_RESOLUTION|>--- conflicted
+++ resolved
@@ -9,21 +9,12 @@
 scale-info = { version = "2.1.1", default-features = false, features = ["derive"] }
 serde = { version = "1.0.144", optional = true, features = ["derive"] }
 
-<<<<<<< HEAD
-sp-std = { git = "https://github.com/paritytech/substrate", default-features = false, branch = "polkadot-v0.9.28" }
-sp-runtime = { git = "https://github.com/paritytech/substrate", default-features = false, branch = "polkadot-v0.9.28" }
-frame-support = { git = "https://github.com/paritytech/substrate", default-features = false, branch = "polkadot-v0.9.28" }
-frame-system = { git = "https://github.com/paritytech/substrate", default-features = false, branch = "polkadot-v0.9.28" }
-
-xcm = { git = "https://github.com/paritytech/polkadot", default-features = false, branch = "release-v0.9.28" }
-=======
 sp-std = { git = "https://github.com/paritytech/substrate", default-features = false, branch = "polkadot-v0.9.29" }
 sp-runtime = { git = "https://github.com/paritytech/substrate", default-features = false, branch = "polkadot-v0.9.29" }
 frame-support = { git = "https://github.com/paritytech/substrate", default-features = false, branch = "polkadot-v0.9.29" }
 frame-system = { git = "https://github.com/paritytech/substrate", default-features = false, branch = "polkadot-v0.9.29" }
 
 xcm = { git = "https://github.com/paritytech/polkadot", default-features = false, branch = "release-v0.9.29" }
->>>>>>> a8b5b560
 
 cumulus-primitives-core = { path = "../../../primitives/core", default-features = false }
 cumulus-pallet-xcm = { path = "../../../pallets/xcm", default-features = false }
