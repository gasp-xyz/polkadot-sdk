[package]
authors = ["Parity Technologies <admin@parity.io>"]
edition = "2021"
name = "parachain-info"
version = "0.1.0"

[dependencies]
codec = { package = "parity-scale-codec", version = "3.0.0", default-features = false, features = ["derive"] }
scale-info = { version = "2.1.1", default-features = false, features = ["derive"] }
serde = { version = "1.0.143", optional = true, features = ["derive"] }

<<<<<<< HEAD
frame-support = { git = "https://github.com/paritytech/substrate", default-features = false, branch = "polkadot-v0.9.26" }
frame-system = { git = "https://github.com/paritytech/substrate", default-features = false, branch = "polkadot-v0.9.26" }
=======
frame-support = { git = "https://github.com/paritytech/substrate", default-features = false, branch = "polkadot-v0.9.28" }
frame-system = { git = "https://github.com/paritytech/substrate", default-features = false, branch = "polkadot-v0.9.28" }
>>>>>>> bbba1c77

cumulus-primitives-core = { path = "../../../primitives/core", default-features = false }

[features]
default = ["std"]
std = [
	"codec/std",
	"scale-info/std",
	"serde",
	"cumulus-primitives-core/std",
	"frame-support/std",
	"frame-system/std",
]<|MERGE_RESOLUTION|>--- conflicted
+++ resolved
@@ -9,13 +9,8 @@
 scale-info = { version = "2.1.1", default-features = false, features = ["derive"] }
 serde = { version = "1.0.143", optional = true, features = ["derive"] }
 
-<<<<<<< HEAD
-frame-support = { git = "https://github.com/paritytech/substrate", default-features = false, branch = "polkadot-v0.9.26" }
-frame-system = { git = "https://github.com/paritytech/substrate", default-features = false, branch = "polkadot-v0.9.26" }
-=======
 frame-support = { git = "https://github.com/paritytech/substrate", default-features = false, branch = "polkadot-v0.9.28" }
 frame-system = { git = "https://github.com/paritytech/substrate", default-features = false, branch = "polkadot-v0.9.28" }
->>>>>>> bbba1c77
 
 cumulus-primitives-core = { path = "../../../primitives/core", default-features = false }
 
