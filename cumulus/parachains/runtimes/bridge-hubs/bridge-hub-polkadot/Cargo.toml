--- conflicted
+++ resolved
@@ -96,6 +96,7 @@
 	"frame-system/std",
 	"frame-try-runtime?/std",
 	"log/std",
+	"mangata-support/std",
 	"pallet-aura/std",
 	"pallet-authorship/std",
 	"pallet-balances/std",
@@ -133,11 +134,6 @@
 	"xcm-builder/std",
 	"xcm-executor/std",
 	"xcm/std",
-<<<<<<< HEAD
-	"mangata-support/std",
-	"substrate-wasm-builder",
-=======
->>>>>>> dc28df0b
 ]
 
 runtime-benchmarks = [
