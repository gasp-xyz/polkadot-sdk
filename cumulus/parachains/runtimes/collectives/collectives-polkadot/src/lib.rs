--- conflicted
+++ resolved
@@ -45,16 +45,12 @@
 pub mod fellowship;
 
 use cumulus_pallet_parachain_system::RelayNumberStrictlyIncreases;
-<<<<<<< HEAD
 use fellowship::{
 	migration::import_kusama_fellowship, pallet_fellowship_origins, Fellows,
 	FellowshipCollectiveInstance,
 };
 use impls::{AllianceProposalProvider, EqualOrGreatestRootCmp, ToParentTreasury};
-=======
-use impls::{AllianceProposalProvider, ToParentTreasury};
 use mangata_support::traits::GetMaintenanceStatusTrait;
->>>>>>> 46290655
 use sp_api::impl_runtime_apis;
 use sp_core::{crypto::KeyTypeId, OpaqueMetadata};
 use sp_runtime::{
@@ -486,10 +482,7 @@
 	type DefaultVote = pallet_collective::MoreThanMajorityThenPrimeDefaultVote;
 	type SetMembersOrigin = EnsureRoot<AccountId>;
 	type WeightInfo = weights::pallet_collective::WeightInfo<Runtime>;
-<<<<<<< HEAD
 	type MaxProposalWeight = MaxProposalWeight;
-=======
->>>>>>> 46290655
 }
 
 pub const MAX_FELLOWS: u32 = ALLIANCE_MAX_MEMBERS;
@@ -528,7 +521,6 @@
 	type MaxMembersCount = ConstU32<ALLIANCE_MAX_MEMBERS>;
 	type AllyDeposit = AllyDeposit;
 	type WeightInfo = weights::pallet_alliance::WeightInfo<Runtime>;
-<<<<<<< HEAD
 }
 
 parameter_types! {
@@ -570,8 +562,6 @@
 	type ManagerOrigin = EnsureRoot<AccountId>;
 	type BaseDeposit = PreimageBaseDeposit;
 	type ByteDeposit = PreimageByteDeposit;
-=======
->>>>>>> 46290655
 }
 
 // Create the runtime by composing the FRAME pallets that were previously configured.
@@ -653,11 +643,7 @@
 pub type CheckedExtrinsic = generic::CheckedExtrinsic<AccountId, RuntimeCall, SignedExtra>;
 // All migrations executed on runtime upgrade as a nested tuple of types implementing
 // `OnRuntimeUpgrade`. Included migrations must be idempotent.
-<<<<<<< HEAD
 type Migrations = import_kusama_fellowship::Migration<Runtime, FellowshipCollectiveInstance>;
-=======
-type Migrations = ();
->>>>>>> 46290655
 
 /// Executive: handles dispatch to the various modules.
 pub type Executive = frame_executive::Executive<
@@ -688,13 +674,10 @@
 		[pallet_alliance, Alliance]
 		[pallet_collective, AllianceMotion]
 		[pallet_xcm, PolkadotXcm]
-<<<<<<< HEAD
 		[pallet_preimage, Preimage]
 		[pallet_scheduler, Scheduler]
 		[pallet_referenda, FellowshipReferenda]
 		[pallet_ranked_collective, FellowshipCollective]
-=======
->>>>>>> 46290655
 	);
 }
 
