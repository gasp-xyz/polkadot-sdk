// Copyright (C) 2022 Parity Technologies (UK) Ltd.
// SPDX-License-Identifier: Apache-2.0

// Licensed under the Apache License, Version 2.0 (the "License");
// you may not use this file except in compliance with the License.
// You may obtain a copy of the License at
//
// 	http://www.apache.org/licenses/LICENSE-2.0
//
// Unless required by applicable law or agreed to in writing, software
// distributed under the License is distributed on an "AS IS" BASIS,
// WITHOUT WARRANTIES OR CONDITIONS OF ANY KIND, either express or implied.
// See the License for the specific language governing permissions and
// limitations under the License.

//! # Collectives Parachain
//!
//! This parachain is for collectives that serve the Polkadot network.
//! Each collective is defined by a specialized (possibly instanced) pallet.
//!
//! ### Governance
//!
//! As a common good parachain, Collectives defers its governance (namely, its `Root` origin), to its
//! Relay Chain parent, Polkadot.
//!
//! ### Collator Selection
//!
//! Collectives uses `pallet-collator-selection`, a simple first-come-first-served registration
//! system where collators can reserve a small bond to join the block producer set. There is no
//! slashing. Collective members are generally expected to run collators.
//!

#![cfg_attr(not(feature = "std"), no_std)]
#![recursion_limit = "256"]

// Make the WASM binary available.
#[cfg(feature = "std")]
include!(concat!(env!("OUT_DIR"), "/wasm_binary.rs"));

pub mod constants;
pub mod impls;
mod weights;
pub mod xcm_config;

use cumulus_pallet_parachain_system::RelayNumberStrictlyIncreases;
use impls::{AllianceProposalProvider, ToParentTreasury};
use sp_api::impl_runtime_apis;
use sp_core::{crypto::KeyTypeId, OpaqueMetadata};
use sp_runtime::{
	create_runtime_str, generic, impl_opaque_keys,
	traits::{AccountIdConversion, AccountIdLookup, BlakeTwo256, Block as BlockT},
	transaction_validity::{TransactionSource, TransactionValidity},
	ApplyExtrinsicResult,
};

use sp_std::prelude::*;
#[cfg(feature = "std")]
use sp_version::NativeVersion;
use sp_version::RuntimeVersion;

use codec::{Decode, Encode, MaxEncodedLen};
use constants::{currency::*, fee::WeightToFee};
use frame_support::{
	construct_runtime,
	dispatch::DispatchClass,
	parameter_types,
	traits::{ConstU16, ConstU32, ConstU64, ConstU8, EitherOfDiverse, InstanceFilter},
	weights::{ConstantMultiplier, Weight},
	PalletId, RuntimeDebug,
};
use frame_system::{
	limits::{BlockLength, BlockWeights},
	EnsureRoot,
};
pub use parachains_common as common;
use parachains_common::{
	impls::DealWithFees, opaque, AccountId, AuraId, Balance, BlockNumber, Hash, Header, Index,
	Signature, AVERAGE_ON_INITIALIZE_RATIO, DAYS, HOURS, MAXIMUM_BLOCK_WEIGHT,
	NORMAL_DISPATCH_RATIO, SLOT_DURATION,
};
use xcm_config::{DotLocation, XcmConfig, XcmOriginToTransactDispatchOrigin};

#[cfg(any(feature = "std", test))]
pub use sp_runtime::BuildStorage;

// Polkadot imports
use pallet_xcm::{EnsureXcm, IsMajorityOfBody};
use polkadot_runtime_common::{BlockHashCount, SlowAdjustingFeeUpdate};
use xcm::latest::BodyId;
use xcm_executor::XcmExecutor;

use weights::{BlockExecutionWeight, ExtrinsicBaseWeight, RocksDbWeight};

impl_opaque_keys! {
	pub struct SessionKeys {
		pub aura: Aura,
	}
}

#[sp_version::runtime_version]
pub const VERSION: RuntimeVersion = RuntimeVersion {
	spec_name: create_runtime_str!("collectives"),
	impl_name: create_runtime_str!("collectives"),
	authoring_version: 1,
<<<<<<< HEAD
	spec_version: 9290,
=======
	spec_version: 9310,
>>>>>>> d95d98fc
	impl_version: 0,
	apis: RUNTIME_API_VERSIONS,
	transaction_version: 0,
	state_version: 0,
};

/// The version information used to identify this runtime when compiled natively.
#[cfg(feature = "std")]
pub fn native_version() -> NativeVersion {
	NativeVersion { runtime_version: VERSION, can_author_with: Default::default() }
}

/// Privileged origin that represents Root or the majority of the Relay Chain Council.
pub type RootOrExecutiveSimpleMajority =
	EitherOfDiverse<EnsureRoot<AccountId>, EnsureXcm<IsMajorityOfBody<DotLocation, ExecutiveBody>>>;
/// Privileged origin that represents Root or more than two thirds of the Alliance.
pub type RootOrAllianceTwoThirdsMajority = EitherOfDiverse<
	EnsureRoot<AccountId>,
	pallet_collective::EnsureProportionMoreThan<AccountId, AllianceCollective, 2, 3>,
>;

parameter_types! {
	pub const Version: RuntimeVersion = VERSION;
	pub RuntimeBlockLength: BlockLength =
		BlockLength::max_with_normal_ratio(5 * 1024 * 1024, NORMAL_DISPATCH_RATIO);
	pub RuntimeBlockWeights: BlockWeights = BlockWeights::builder()
		.base_block(BlockExecutionWeight::get())
		.for_class(DispatchClass::all(), |weights| {
			weights.base_extrinsic = ExtrinsicBaseWeight::get();
		})
		.for_class(DispatchClass::Normal, |weights| {
			weights.max_total = Some(NORMAL_DISPATCH_RATIO * MAXIMUM_BLOCK_WEIGHT);
		})
		.for_class(DispatchClass::Operational, |weights| {
			weights.max_total = Some(MAXIMUM_BLOCK_WEIGHT);
			// Operational transactions have some extra reserved space, so that they
			// are included even if block reached `MAXIMUM_BLOCK_WEIGHT`.
			weights.reserved = Some(
				MAXIMUM_BLOCK_WEIGHT - NORMAL_DISPATCH_RATIO * MAXIMUM_BLOCK_WEIGHT
			);
		})
		.avg_block_initialization(AVERAGE_ON_INITIALIZE_RATIO)
		.build_or_panic();
}

// Configure FRAME pallets to include in runtime.
impl frame_system::Config for Runtime {
	type BaseCallFilter = frame_support::traits::Everything;
	type BlockWeights = RuntimeBlockWeights;
	type BlockLength = RuntimeBlockLength;
	type AccountId = AccountId;
	type RuntimeCall = RuntimeCall;
	type Lookup = AccountIdLookup<AccountId, ()>;
	type Index = Index;
	type BlockNumber = BlockNumber;
	type Hash = Hash;
	type Hashing = BlakeTwo256;
	type Header = Header;
	type RuntimeEvent = RuntimeEvent;
	type RuntimeOrigin = RuntimeOrigin;
	type BlockHashCount = BlockHashCount;
	type DbWeight = RocksDbWeight;
	type Version = Version;
	type PalletInfo = PalletInfo;
	type OnNewAccount = ();
	type OnKilledAccount = ();
	type AccountData = pallet_balances::AccountData<Balance>;
	type SystemWeightInfo = weights::frame_system::WeightInfo<Runtime>;
	type SS58Prefix = ConstU16<0>;
	type OnSetCode = cumulus_pallet_parachain_system::ParachainSetCode<Self>;
	type MaxConsumers = frame_support::traits::ConstU32<16>;
}

pub const MINIMUM_PERIOD: u64 = SLOT_DURATION / 2;

impl pallet_timestamp::Config for Runtime {
	/// A timestamp: milliseconds since the unix epoch.
	type Moment = u64;
	type OnTimestampSet = ();
	type MinimumPeriod = ConstU64<MINIMUM_PERIOD>;
	type WeightInfo = weights::pallet_timestamp::WeightInfo<Runtime>;
}

impl pallet_authorship::Config for Runtime {
	type FindAuthor = pallet_session::FindAccountFromAuthorIndex<Self, Aura>;
	type UncleGenerations = ConstU32<0>;
	type FilterUncle = ();
	type EventHandler = (CollatorSelection,);
}

parameter_types! {
	pub const ExistentialDeposit: Balance = EXISTENTIAL_DEPOSIT;
}

impl pallet_balances::Config for Runtime {
	type MaxLocks = ConstU32<50>;
	/// The type for recording an account's balance.
	type Balance = Balance;
	/// The ubiquitous event type.
	type RuntimeEvent = RuntimeEvent;
	type DustRemoval = ();
	type ExistentialDeposit = ExistentialDeposit;
	type AccountStore = System;
	type WeightInfo = weights::pallet_balances::WeightInfo<Runtime>;
	type MaxReserves = ConstU32<50>;
	type ReserveIdentifier = [u8; 8];
}

parameter_types! {
	/// Relay Chain `TransactionByteFee` / 10
	pub const TransactionByteFee: Balance = 1 * MILLICENTS;
}

impl pallet_transaction_payment::Config for Runtime {
	type RuntimeEvent = RuntimeEvent;
	type OnChargeTransaction =
		pallet_transaction_payment::CurrencyAdapter<Balances, DealWithFees<Runtime>>;
	type WeightToFee = WeightToFee;
	type LengthToFee = ConstantMultiplier<Balance, TransactionByteFee>;
	type FeeMultiplierUpdate = SlowAdjustingFeeUpdate<Self>;
	type OperationalFeeMultiplier = ConstU8<5>;
}

parameter_types! {
	// One storage item; key size is 32; value is size 4+4+16+32 bytes = 56 bytes.
	pub const DepositBase: Balance = deposit(1, 88);
	// Additional storage item size of 32 bytes.
	pub const DepositFactor: Balance = deposit(0, 32);
}

impl pallet_multisig::Config for Runtime {
	type RuntimeEvent = RuntimeEvent;
	type RuntimeCall = RuntimeCall;
	type Currency = Balances;
	type DepositBase = DepositBase;
	type DepositFactor = DepositFactor;
	type MaxSignatories = ConstU16<100>;
	type WeightInfo = weights::pallet_multisig::WeightInfo<Runtime>;
}

impl pallet_utility::Config for Runtime {
	type RuntimeEvent = RuntimeEvent;
	type RuntimeCall = RuntimeCall;
	type PalletsOrigin = OriginCaller;
	type WeightInfo = weights::pallet_utility::WeightInfo<Runtime>;
}

parameter_types! {
	// One storage item; key size 32, value size 8; .
	pub const ProxyDepositBase: Balance = deposit(1, 40);
	// Additional storage item size of 33 bytes.
	pub const ProxyDepositFactor: Balance = deposit(0, 33);
	// One storage item; key size 32, value size 16
	pub const AnnouncementDepositBase: Balance = deposit(1, 48);
	pub const AnnouncementDepositFactor: Balance = deposit(0, 66);
}

/// The type used to represent the kinds of proxying allowed.
#[derive(
	Copy,
	Clone,
	Eq,
	PartialEq,
	Ord,
	PartialOrd,
	Encode,
	Decode,
	RuntimeDebug,
	MaxEncodedLen,
	scale_info::TypeInfo,
)]
pub enum ProxyType {
	/// Fully permissioned proxy. Can execute any call on behalf of _proxied_.
	Any,
	/// Can execute any call that does not transfer funds.
	NonTransfer,
	/// Proxy with the ability to reject time-delay proxy announcements.
	CancelProxy,
	/// Collator selection proxy. Can execute calls related to collator selection mechanism.
	Collator,
	/// Alliance proxy. Allows calls related to the Alliance.
	Alliance,
}
impl Default for ProxyType {
	fn default() -> Self {
		Self::Any
	}
}
impl InstanceFilter<RuntimeCall> for ProxyType {
	fn filter(&self, c: &RuntimeCall) -> bool {
		match self {
			ProxyType::Any => true,
			ProxyType::NonTransfer => !matches!(c, RuntimeCall::Balances { .. }),
			ProxyType::CancelProxy => matches!(
				c,
				RuntimeCall::Proxy(pallet_proxy::Call::reject_announcement { .. }) |
					RuntimeCall::Utility { .. } |
					RuntimeCall::Multisig { .. }
			),
			ProxyType::Collator => matches!(
				c,
				RuntimeCall::CollatorSelection { .. } |
					RuntimeCall::Utility { .. } |
					RuntimeCall::Multisig { .. }
			),
			ProxyType::Alliance => matches!(
				c,
				RuntimeCall::AllianceMotion { .. } |
					RuntimeCall::Alliance { .. } |
					RuntimeCall::Utility { .. } |
					RuntimeCall::Multisig { .. }
			),
		}
	}
	fn is_superset(&self, o: &Self) -> bool {
		match (self, o) {
			(x, y) if x == y => true,
			(ProxyType::Any, _) => true,
			(_, ProxyType::Any) => false,
			(ProxyType::NonTransfer, _) => true,
			_ => false,
		}
	}
}

impl pallet_proxy::Config for Runtime {
	type RuntimeEvent = RuntimeEvent;
	type RuntimeCall = RuntimeCall;
	type Currency = Balances;
	type ProxyType = ProxyType;
	type ProxyDepositBase = ProxyDepositBase;
	type ProxyDepositFactor = ProxyDepositFactor;
	type MaxProxies = ConstU32<32>;
	type WeightInfo = weights::pallet_proxy::WeightInfo<Runtime>;
	type MaxPending = ConstU32<32>;
	type CallHasher = BlakeTwo256;
	type AnnouncementDepositBase = AnnouncementDepositBase;
	type AnnouncementDepositFactor = AnnouncementDepositFactor;
}

parameter_types! {
	pub const ReservedXcmpWeight: Weight = MAXIMUM_BLOCK_WEIGHT.saturating_div(4);
	pub const ReservedDmpWeight: Weight = MAXIMUM_BLOCK_WEIGHT.saturating_div(4);
}

impl cumulus_pallet_parachain_system::Config for Runtime {
	type RuntimeEvent = RuntimeEvent;
	type OnSystemEvent = ();
	type SelfParaId = parachain_info::Pallet<Runtime>;
	type DmpMessageHandler = DmpQueue;
	type ReservedDmpWeight = ReservedDmpWeight;
	type OutboundXcmpMessageSource = XcmpQueue;
	type XcmpMessageHandler = XcmpQueue;
	type ReservedXcmpWeight = ReservedXcmpWeight;
	type CheckAssociatedRelayNumber = RelayNumberStrictlyIncreases;
}

impl parachain_info::Config for Runtime {}

impl cumulus_pallet_aura_ext::Config for Runtime {}

impl cumulus_pallet_xcmp_queue::Config for Runtime {
	type RuntimeEvent = RuntimeEvent;
	type XcmExecutor = XcmExecutor<XcmConfig>;
	type ChannelInfo = ParachainSystem;
	type VersionWrapper = PolkadotXcm;
	type ExecuteOverweightOrigin = EnsureRoot<AccountId>;
	type ControllerOrigin = RootOrExecutiveSimpleMajority;
	type ControllerOriginConverter = XcmOriginToTransactDispatchOrigin;
	type WeightInfo = weights::cumulus_pallet_xcmp_queue::WeightInfo<Runtime>;
}

impl cumulus_pallet_dmp_queue::Config for Runtime {
	type RuntimeEvent = RuntimeEvent;
	type XcmExecutor = XcmExecutor<XcmConfig>;
	type ExecuteOverweightOrigin = EnsureRoot<AccountId>;
}

pub const PERIOD: u32 = 6 * HOURS;
pub const OFFSET: u32 = 0;

impl pallet_session::Config for Runtime {
	type RuntimeEvent = RuntimeEvent;
	type ValidatorId = <Self as frame_system::Config>::AccountId;
	// we don't have stash and controller, thus we don't need the convert as well.
	type ValidatorIdOf = pallet_collator_selection::IdentityCollator;
	type ShouldEndSession = pallet_session::PeriodicSessions<ConstU32<PERIOD>, ConstU32<OFFSET>>;
	type NextSessionRotation = pallet_session::PeriodicSessions<ConstU32<PERIOD>, ConstU32<OFFSET>>;
	type SessionManager = CollatorSelection;
	// Essentially just Aura, but lets be pedantic.
	type SessionHandler = <SessionKeys as sp_runtime::traits::OpaqueKeys>::KeyTypeIdProviders;
	type Keys = SessionKeys;
	type WeightInfo = weights::pallet_session::WeightInfo<Runtime>;
}

impl pallet_aura::Config for Runtime {
	type AuthorityId = AuraId;
	type DisabledValidators = ();
	type MaxAuthorities = ConstU32<100_000>;
}

parameter_types! {
	pub const PotId: PalletId = PalletId(*b"PotStake");
	pub const SessionLength: BlockNumber = 6 * HOURS;
	pub const ExecutiveBody: BodyId = BodyId::Executive;
}

/// We allow root and the Relay Chain council to execute privileged collator selection operations.
pub type CollatorSelectionUpdateOrigin = RootOrExecutiveSimpleMajority;

impl pallet_collator_selection::Config for Runtime {
	type RuntimeEvent = RuntimeEvent;
	type Currency = Balances;
	type UpdateOrigin = CollatorSelectionUpdateOrigin;
	type PotId = PotId;
	type MaxCandidates = ConstU32<1000>;
	type MinCandidates = ConstU32<5>;
	type MaxInvulnerables = ConstU32<100>;
	// should be a multiple of session or things will get inconsistent
	type KickThreshold = ConstU32<PERIOD>;
	type ValidatorId = <Self as frame_system::Config>::AccountId;
	type ValidatorIdOf = pallet_collator_selection::IdentityCollator;
	type ValidatorRegistration = Session;
	type WeightInfo = weights::pallet_collator_selection::WeightInfo<Runtime>;
}

pub const ALLIANCE_MOTION_DURATION: BlockNumber = 5 * DAYS;

parameter_types! {
	pub const AllianceMotionDuration: BlockNumber = ALLIANCE_MOTION_DURATION;
}
pub const ALLIANCE_MAX_PROPOSALS: u32 = 100;
pub const ALLIANCE_MAX_MEMBERS: u32 = 100;

type AllianceCollective = pallet_collective::Instance1;
impl pallet_collective::Config<AllianceCollective> for Runtime {
	type RuntimeOrigin = RuntimeOrigin;
	type Proposal = RuntimeCall;
	type RuntimeEvent = RuntimeEvent;
	type MotionDuration = AllianceMotionDuration;
	type MaxProposals = ConstU32<ALLIANCE_MAX_PROPOSALS>;
	type MaxMembers = ConstU32<ALLIANCE_MAX_MEMBERS>;
	type DefaultVote = pallet_collective::MoreThanMajorityThenPrimeDefaultVote;
	type WeightInfo = pallet_collective::weights::SubstrateWeight<Runtime>;
}

pub const MAX_FOUNDERS: u32 = 10;
pub const MAX_FELLOWS: u32 = ALLIANCE_MAX_MEMBERS - MAX_FOUNDERS;
pub const MAX_ALLIES: u32 = 100;

parameter_types! {
	pub const AllyDeposit: Balance = 1_000 * UNITS; // 1,000 DOT bond to join as an Ally
	// account used to temporarily deposit slashed imbalance before teleporting
	pub SlashedImbalanceAccId: AccountId = constants::account::SLASHED_IMBALANCE_ACC_ID.into();
	pub RelayTreasuryAccId: AccountId = constants::account::RELAY_TREASURY_PALL_ID.into_account_truncating();
	// The number of blocks a member must wait between giving a retirement notice and retiring.
	// Supposed to be greater than time required to `kick_member` with alliance motion.
	pub const AllianceRetirementPeriod: BlockNumber = (90 * DAYS) + ALLIANCE_MOTION_DURATION;
}

impl pallet_alliance::Config for Runtime {
	type RuntimeEvent = RuntimeEvent;
	type Proposal = RuntimeCall;
	type AdminOrigin = RootOrAllianceTwoThirdsMajority;
	type MembershipManager = RootOrAllianceTwoThirdsMajority;
	type AnnouncementOrigin = RootOrAllianceTwoThirdsMajority;
	type Currency = Balances;
	type Slashed = ToParentTreasury<RelayTreasuryAccId, SlashedImbalanceAccId, Runtime>;
	type InitializeMembers = AllianceMotion;
	type MembershipChanged = AllianceMotion;
	type RetirementPeriod = AllianceRetirementPeriod;
	type IdentityVerifier = (); // Don't block accounts on identity criteria
	type ProposalProvider = AllianceProposalProvider<Runtime, AllianceCollective>;
	type MaxProposals = ConstU32<ALLIANCE_MAX_MEMBERS>;
	type MaxFounders = ConstU32<MAX_FOUNDERS>;
	type MaxFellows = ConstU32<MAX_FELLOWS>;
	type MaxAllies = ConstU32<MAX_ALLIES>;
	type MaxUnscrupulousItems = ConstU32<100>;
	type MaxWebsiteUrlLength = ConstU32<255>;
	type MaxAnnouncementsCount = ConstU32<100>;
	type MaxMembersCount = ConstU32<ALLIANCE_MAX_MEMBERS>;
	type AllyDeposit = AllyDeposit;
	type WeightInfo = pallet_alliance::weights::SubstrateWeight<Runtime>;
}

// Create the runtime by composing the FRAME pallets that were previously configured.
construct_runtime!(
	pub enum Runtime where
		Block = Block,
		NodeBlock = opaque::Block,
		UncheckedExtrinsic = UncheckedExtrinsic,
	{
		// System support stuff.
		System: frame_system::{Pallet, Call, Config, Storage, Event<T>} = 0,
		ParachainSystem: cumulus_pallet_parachain_system::{
			Pallet, Call, Config, Storage, Inherent, Event<T>, ValidateUnsigned,
		} = 1,
		Timestamp: pallet_timestamp::{Pallet, Call, Storage, Inherent} = 2,
		ParachainInfo: parachain_info::{Pallet, Storage, Config} = 3,

		// Monetary stuff.
		Balances: pallet_balances::{Pallet, Call, Storage, Config<T>, Event<T>} = 10,
		TransactionPayment: pallet_transaction_payment::{Pallet, Storage, Event<T>} = 11,

		// Collator support. the order of these 5 are important and shall not change.
		Authorship: pallet_authorship::{Pallet, Call, Storage} = 20,
		CollatorSelection: pallet_collator_selection::{Pallet, Call, Storage, Event<T>, Config<T>} = 21,
		Session: pallet_session::{Pallet, Call, Storage, Event, Config<T>} = 22,
		Aura: pallet_aura::{Pallet, Storage, Config<T>} = 23,
		AuraExt: cumulus_pallet_aura_ext::{Pallet, Storage, Config} = 24,

		// XCM helpers.
		XcmpQueue: cumulus_pallet_xcmp_queue::{Pallet, Call, Storage, Event<T>} = 30,
		PolkadotXcm: pallet_xcm::{Pallet, Call, Storage, Event<T>, Origin, Config} = 31,
		CumulusXcm: cumulus_pallet_xcm::{Pallet, Event<T>, Origin} = 32,
		DmpQueue: cumulus_pallet_dmp_queue::{Pallet, Call, Storage, Event<T>} = 33,

		// Handy utilities.
		Utility: pallet_utility::{Pallet, Call, Event} = 40,
		Multisig: pallet_multisig::{Pallet, Call, Storage, Event<T>} = 41,
		Proxy: pallet_proxy::{Pallet, Call, Storage, Event<T>} = 42,

		// The main stage.
		Alliance: pallet_alliance::{Pallet, Call, Storage, Event<T>, Config<T>} = 50,
		AllianceMotion: pallet_collective::<Instance1>::{Pallet, Call, Storage, Origin<T>, Event<T>, Config<T>} = 51,
	}
);

/// The address format for describing accounts.
pub type Address = sp_runtime::MultiAddress<AccountId, ()>;
/// Block type as expected by this runtime.
pub type Block = generic::Block<Header, UncheckedExtrinsic>;
/// A Block signed with a Justification
pub type SignedBlock = generic::SignedBlock<Block>;
/// BlockId type as expected by this runtime.
pub type BlockId = generic::BlockId<Block>;
/// The SignedExtension to the basic transaction logic.
pub type SignedExtra = (
	frame_system::CheckNonZeroSender<Runtime>,
	frame_system::CheckSpecVersion<Runtime>,
	frame_system::CheckTxVersion<Runtime>,
	frame_system::CheckGenesis<Runtime>,
	frame_system::CheckEra<Runtime>,
	frame_system::CheckNonce<Runtime>,
	frame_system::CheckWeight<Runtime>,
);
/// Unchecked extrinsic type as expected by this runtime.
pub type UncheckedExtrinsic =
	generic::UncheckedExtrinsic<Address, RuntimeCall, Signature, SignedExtra>;
/// Extrinsic type that has already been checked.
pub type CheckedExtrinsic = generic::CheckedExtrinsic<AccountId, RuntimeCall, SignedExtra>;
/// Executive: handles dispatch to the various modules.
pub type Executive = frame_executive::Executive<
	Runtime,
	Block,
	frame_system::ChainContext<Runtime>,
	Runtime,
	AllPalletsWithSystem,
	Migrations,
>;

// All migrations executed on runtime upgrade as a nested tuple of types implementing `OnRuntimeUpgrade`.
// Included migrations must be idempotent.
type Migrations = (pallet_alliance::migration::Migration<Runtime>,);

#[cfg(feature = "runtime-benchmarks")]
#[macro_use]
extern crate frame_benchmarking;

#[cfg(feature = "runtime-benchmarks")]
mod benches {
	define_benchmarks!(
		[frame_system, SystemBench::<Runtime>]
		[pallet_balances, Balances]
		[pallet_multisig, Multisig]
		[pallet_proxy, Proxy]
		[pallet_session, SessionBench::<Runtime>]
		[pallet_utility, Utility]
		[pallet_timestamp, Timestamp]
		[pallet_collator_selection, CollatorSelection]
		[cumulus_pallet_xcmp_queue, XcmpQueue]
		[pallet_alliance, Alliance]
		[pallet_collective, AllianceMotion]
	);
}

impl_runtime_apis! {
	impl sp_consensus_aura::AuraApi<Block, AuraId> for Runtime {
		fn slot_duration() -> sp_consensus_aura::SlotDuration {
			sp_consensus_aura::SlotDuration::from_millis(Aura::slot_duration())
		}

		fn authorities() -> Vec<AuraId> {
			Aura::authorities().into_inner()
		}
	}

	impl sp_api::Core<Block> for Runtime {
		fn version() -> RuntimeVersion {
			VERSION
		}

		fn execute_block(block: Block) {
			Executive::execute_block(block)
		}

		fn initialize_block(header: &<Block as BlockT>::Header) {
			Executive::initialize_block(header)
		}
	}

	impl sp_api::Metadata<Block> for Runtime {
		fn metadata() -> OpaqueMetadata {
			OpaqueMetadata::new(Runtime::metadata().into())
		}
	}

	impl sp_block_builder::BlockBuilder<Block> for Runtime {
		fn apply_extrinsic(extrinsic: <Block as BlockT>::Extrinsic) -> ApplyExtrinsicResult {
			Executive::apply_extrinsic(extrinsic)
		}

		fn finalize_block() -> <Block as BlockT>::Header {
			Executive::finalize_block()
		}

		fn inherent_extrinsics(data: sp_inherents::InherentData) -> Vec<<Block as BlockT>::Extrinsic> {
			data.create_extrinsics()
		}

		fn check_inherents(
			block: Block,
			data: sp_inherents::InherentData,
		) -> sp_inherents::CheckInherentsResult {
			data.check_extrinsics(&block)
		}
	}

	impl sp_transaction_pool::runtime_api::TaggedTransactionQueue<Block> for Runtime {
		fn validate_transaction(
			source: TransactionSource,
			tx: <Block as BlockT>::Extrinsic,
			block_hash: <Block as BlockT>::Hash,
		) -> TransactionValidity {
			Executive::validate_transaction(source, tx, block_hash)
		}
	}

	impl sp_offchain::OffchainWorkerApi<Block> for Runtime {
		fn offchain_worker(header: &<Block as BlockT>::Header) {
			Executive::offchain_worker(header)
		}
	}

	impl sp_session::SessionKeys<Block> for Runtime {
		fn generate_session_keys(seed: Option<Vec<u8>>) -> Vec<u8> {
			SessionKeys::generate(seed)
		}

		fn decode_session_keys(
			encoded: Vec<u8>,
		) -> Option<Vec<(Vec<u8>, KeyTypeId)>> {
			SessionKeys::decode_into_raw_public_keys(&encoded)
		}
	}

	impl frame_system_rpc_runtime_api::AccountNonceApi<Block, AccountId, Index> for Runtime {
		fn account_nonce(account: AccountId) -> Index {
			System::account_nonce(account)
		}
	}

	impl pallet_transaction_payment_rpc_runtime_api::TransactionPaymentApi<Block, Balance> for Runtime {
		fn query_info(
			uxt: <Block as BlockT>::Extrinsic,
			len: u32,
		) -> pallet_transaction_payment_rpc_runtime_api::RuntimeDispatchInfo<Balance> {
			TransactionPayment::query_info(uxt, len)
		}
		fn query_fee_details(
			uxt: <Block as BlockT>::Extrinsic,
			len: u32,
		) -> pallet_transaction_payment::FeeDetails<Balance> {
			TransactionPayment::query_fee_details(uxt, len)
		}
	}

	impl cumulus_primitives_core::CollectCollationInfo<Block> for Runtime {
		fn collect_collation_info(header: &<Block as BlockT>::Header) -> cumulus_primitives_core::CollationInfo {
			ParachainSystem::collect_collation_info(header)
		}
	}

	#[cfg(feature = "try-runtime")]
	impl frame_try_runtime::TryRuntime<Block> for Runtime {
		fn on_runtime_upgrade() -> (Weight, Weight) {
			log::info!("try-runtime::on_runtime_upgrade collectives-polkadot.");
			let weight = Executive::try_runtime_upgrade().unwrap();
			(weight, RuntimeBlockWeights::get().max_block)
		}

		fn execute_block(block: Block, state_root_check: bool, select: frame_try_runtime::TryStateSelect) -> Weight {
			log::info!(
				target: "runtime::collectives-polkadot", "try-runtime: executing block #{} ({:?}) / root checks: {:?} / sanity-checks: {:?}",
				block.header.number,
				block.header.hash(),
				state_root_check,
				select,
			);
			Executive::try_execute_block(block, state_root_check, select).expect("try_execute_block failed")
		}
	}

	#[cfg(feature = "runtime-benchmarks")]
	impl frame_benchmarking::Benchmark<Block> for Runtime {
		fn benchmark_metadata(extra: bool) -> (
			Vec<frame_benchmarking::BenchmarkList>,
			Vec<frame_support::traits::StorageInfo>,
		) {
			use frame_benchmarking::{Benchmarking, BenchmarkList};
			use frame_support::traits::StorageInfoTrait;
			use frame_system_benchmarking::Pallet as SystemBench;
			use cumulus_pallet_session_benchmarking::Pallet as SessionBench;

			let mut list = Vec::<BenchmarkList>::new();
			list_benchmarks!(list, extra);

			let storage_info = AllPalletsWithSystem::storage_info();
			return (list, storage_info)
		}

		fn dispatch_benchmark(
			config: frame_benchmarking::BenchmarkConfig
		) -> Result<Vec<frame_benchmarking::BenchmarkBatch>, sp_runtime::RuntimeString> {
			use frame_benchmarking::{Benchmarking, BenchmarkBatch, TrackedStorageKey};

			use frame_system_benchmarking::Pallet as SystemBench;
			impl frame_system_benchmarking::Config for Runtime {}

			use cumulus_pallet_session_benchmarking::Pallet as SessionBench;
			impl cumulus_pallet_session_benchmarking::Config for Runtime {}

			let whitelist: Vec<TrackedStorageKey> = vec![
				// Block Number
				hex_literal::hex!("26aa394eea5630e07c48ae0c9558cef702a5c1b19ab7a04f536c519aca4983ac").to_vec().into(),
				// Total Issuance
				hex_literal::hex!("c2261276cc9d1f8598ea4b6a74b15c2f57c875e4cff74148e4628f264b974c80").to_vec().into(),
				// Execution Phase
				hex_literal::hex!("26aa394eea5630e07c48ae0c9558cef7ff553b5a9862a516939d82b3d3d8661a").to_vec().into(),
				// Event Count
				hex_literal::hex!("26aa394eea5630e07c48ae0c9558cef70a98fdbe9ce6c55837576c60c7af3850").to_vec().into(),
				// System Events
				hex_literal::hex!("26aa394eea5630e07c48ae0c9558cef780d41e5e16056765bc8461851072c9d7").to_vec().into(),
			];

			let mut batches = Vec::<BenchmarkBatch>::new();
			let params = (&config, &whitelist);
			add_benchmarks!(params, batches);

			if batches.is_empty() { return Err("Benchmark not found for this pallet.".into()) }
			Ok(batches)
		}
	}
}

struct CheckInherents;

impl cumulus_pallet_parachain_system::CheckInherents<Block> for CheckInherents {
	fn check_inherents(
		block: &Block,
		relay_state_proof: &cumulus_pallet_parachain_system::RelayChainStateProof,
	) -> sp_inherents::CheckInherentsResult {
		let relay_chain_slot = relay_state_proof
			.read_slot()
			.expect("Could not read the relay chain slot from the proof");

		let inherent_data =
			cumulus_primitives_timestamp::InherentDataProvider::from_relay_chain_slot_and_duration(
				relay_chain_slot,
				sp_std::time::Duration::from_secs(6),
			)
			.create_inherent_data()
			.expect("Could not create the timestamp inherent data");

		inherent_data.check_extrinsics(&block)
	}
}

cumulus_pallet_parachain_system::register_validate_block! {
	Runtime = Runtime,
	BlockExecutor = cumulus_pallet_aura_ext::BlockExecutor::<Runtime, Executive>,
	CheckInherents = CheckInherents,
}<|MERGE_RESOLUTION|>--- conflicted
+++ resolved
@@ -102,11 +102,7 @@
 	spec_name: create_runtime_str!("collectives"),
 	impl_name: create_runtime_str!("collectives"),
 	authoring_version: 1,
-<<<<<<< HEAD
-	spec_version: 9290,
-=======
 	spec_version: 9310,
->>>>>>> d95d98fc
 	impl_version: 0,
 	apis: RUNTIME_API_VERSIONS,
 	transaction_version: 0,
