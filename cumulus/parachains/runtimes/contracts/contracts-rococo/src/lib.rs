// Copyright (C) 2018-2022 Parity Technologies (UK) Ltd.
// SPDX-License-Identifier: GPL-3.0-or-later WITH Classpath-exception-2.0
//
// This program is free software: you can redistribute it and/or modify
// it under the terms of the GNU General Public License as published by
// the Free Software Foundation, either version 3 of the License, or
// (at your option) any later version.
//
// This program is distributed in the hope that it will be useful,
// but WITHOUT ANY WARRANTY; without even the implied warranty of
// MERCHANTABILITY or FITNESS FOR A PARTICULAR PURPOSE. See the
// GNU General Public License for more details.
//
// You should have received a copy of the GNU General Public License
// along with this program. If not, see <https://www.gnu.org/licenses/>.

//! # Contracts Parachain
//!
//! A parachain for using FRAME's `pallet-contracts` and ink! contracts.

#![cfg_attr(not(feature = "std"), no_std)]
#![recursion_limit = "256"]

// Make the WASM binary available.
#[cfg(feature = "std")]
include!(concat!(env!("OUT_DIR"), "/wasm_binary.rs"));

pub mod constants;
mod contracts;
mod weights;
mod xcm_config;

use cumulus_pallet_parachain_system::RelayNumberStrictlyIncreases;
use mangata_support::traits::GetMaintenanceStatusTrait;
use sp_api::impl_runtime_apis;
use sp_core::{crypto::KeyTypeId, OpaqueMetadata};
use sp_runtime::{
	create_runtime_str, generic, impl_opaque_keys,
	traits::{AccountIdLookup, BlakeTwo256, Block as BlockT},
	transaction_validity::{TransactionSource, TransactionValidity},
	ApplyExtrinsicResult,
};

use sp_std::prelude::*;
#[cfg(feature = "std")]
use sp_version::NativeVersion;
use sp_version::RuntimeVersion;

use constants::{currency::*, fee::WeightToFee};
use frame_support::{
	construct_runtime,
	dispatch::DispatchClass,
	parameter_types,
	traits::{ConstU128, ConstU16, ConstU32, ConstU64, ConstU8, Everything},
	weights::{ConstantMultiplier, Weight},
	PalletId,
};
use frame_system::limits::{BlockLength, BlockWeights};
pub use parachains_common as common;
use parachains_common::{
	impls::DealWithFees, opaque, AccountId, BlockNumber, Hash, Header, Index, Signature,
	AVERAGE_ON_INITIALIZE_RATIO, MAXIMUM_BLOCK_WEIGHT, MINUTES, NORMAL_DISPATCH_RATIO,
	SLOT_DURATION,
};
pub use parachains_common::{AuraId, Balance};
use xcm_config::CollatorSelectionUpdateOrigin;

#[cfg(any(feature = "std", test))]
pub use sp_runtime::BuildStorage;

// Polkadot imports
use polkadot_runtime_common::{BlockHashCount, SlowAdjustingFeeUpdate};

use weights::{BlockExecutionWeight, ExtrinsicBaseWeight, RocksDbWeight};

/// The address format for describing accounts.
pub type Address = sp_runtime::MultiAddress<AccountId, ()>;
/// Block type as expected by this runtime.
pub type Block = generic::Block<Header, UncheckedExtrinsic>;
/// A Block signed with a Justification
pub type SignedBlock = generic::SignedBlock<Block>;
/// BlockId type as expected by this runtime.
pub type BlockId = generic::BlockId<Block>;
/// The SignedExtension to the basic transaction logic.
pub type SignedExtra = (
	frame_system::CheckNonZeroSender<Runtime>,
	frame_system::CheckSpecVersion<Runtime>,
	frame_system::CheckTxVersion<Runtime>,
	frame_system::CheckGenesis<Runtime>,
	frame_system::CheckEra<Runtime>,
	frame_system::CheckNonce<Runtime>,
	frame_system::CheckWeight<Runtime>,
	pallet_transaction_payment::ChargeTransactionPayment<Runtime>,
);
/// Unchecked extrinsic type as expected by this runtime.
pub type UncheckedExtrinsic =
	generic::UncheckedExtrinsic<Address, RuntimeCall, Signature, SignedExtra>;
/// Extrinsic type that has already been checked.
pub type CheckedExtrinsic = generic::CheckedExtrinsic<AccountId, RuntimeCall, SignedExtra>;

pub type Migrations = (pallet_contracts::Migration<Runtime>,);

/// Executive: handles dispatch to the various modules.
pub type Executive = frame_executive::Executive<
	Runtime,
	Block,
	frame_system::ChainContext<Runtime>,
	Runtime,
	AllPalletsWithSystem,
	Migrations,
>;

impl_opaque_keys! {
	pub struct SessionKeys {
		pub aura: Aura,
	}
}

#[sp_version::runtime_version]
pub const VERSION: RuntimeVersion = RuntimeVersion {
	spec_name: create_runtime_str!("contracts-rococo"),
	impl_name: create_runtime_str!("contracts-rococo"),
	authoring_version: 1,
	spec_version: 9400,
	impl_version: 0,
	apis: RUNTIME_API_VERSIONS,
	transaction_version: 6,
	state_version: 1,
};

/// The version information used to identify this runtime when compiled natively.
#[cfg(feature = "std")]
pub fn native_version() -> NativeVersion {
	NativeVersion { runtime_version: VERSION, can_author_with: Default::default() }
}

parameter_types! {
	pub const Version: RuntimeVersion = VERSION;
	pub RuntimeBlockLength: BlockLength =
		BlockLength::max_with_normal_ratio(5 * 1024 * 1024, NORMAL_DISPATCH_RATIO);
	pub RuntimeBlockWeights: BlockWeights = BlockWeights::builder()
		.base_block(BlockExecutionWeight::get())
		.for_class(DispatchClass::all(), |weights| {
			weights.base_extrinsic = ExtrinsicBaseWeight::get();
		})
		.for_class(DispatchClass::Normal, |weights| {
			weights.max_total = Some(NORMAL_DISPATCH_RATIO * MAXIMUM_BLOCK_WEIGHT);
		})
		.for_class(DispatchClass::Operational, |weights| {
			weights.max_total = Some(MAXIMUM_BLOCK_WEIGHT);
			// Operational transactions have some extra reserved space, so that they
			// are included even if block reached `MAXIMUM_BLOCK_WEIGHT`.
			weights.reserved = Some(
				MAXIMUM_BLOCK_WEIGHT - NORMAL_DISPATCH_RATIO * MAXIMUM_BLOCK_WEIGHT
			);
		})
		.avg_block_initialization(AVERAGE_ON_INITIALIZE_RATIO)
		.build_or_panic();
}

// Configure FRAME pallets to include in runtime.
impl frame_system::Config for Runtime {
	type BaseCallFilter = Everything;
	type BlockWeights = RuntimeBlockWeights;
	type BlockLength = RuntimeBlockLength;
	type AccountId = AccountId;
	type RuntimeCall = RuntimeCall;
	type Lookup = AccountIdLookup<AccountId, ()>;
	type Index = Index;
	type BlockNumber = BlockNumber;
	type Hash = Hash;
	type Hashing = BlakeTwo256;
	type Header = Header;
	type RuntimeEvent = RuntimeEvent;
	type RuntimeOrigin = RuntimeOrigin;
	type BlockHashCount = BlockHashCount;
	type DbWeight = RocksDbWeight;
	type Version = Version;
	type PalletInfo = PalletInfo;
	type OnNewAccount = ();
	type OnKilledAccount = ();
	type AccountData = pallet_balances::AccountData<Balance>;
	type SystemWeightInfo = frame_system::weights::SubstrateWeight<Runtime>;
	type SS58Prefix = ConstU16<42>;
	type OnSetCode = cumulus_pallet_parachain_system::ParachainSetCode<Self>;
	type MaxConsumers = ConstU32<16>;
}

impl pallet_timestamp::Config for Runtime {
	/// A timestamp: milliseconds since the unix epoch.
	type Moment = u64;
	type OnTimestampSet = Aura;
	type MinimumPeriod = ConstU64<{ SLOT_DURATION / 2 }>;
	type WeightInfo = pallet_timestamp::weights::SubstrateWeight<Runtime>;
}

impl pallet_authorship::Config for Runtime {
	type FindAuthor = pallet_session::FindAccountFromAuthorIndex<Self, Aura>;
	type EventHandler = (CollatorSelection,);
}

impl pallet_balances::Config for Runtime {
	type MaxLocks = ConstU32<50>;
	/// The type for recording an account's balance.
	type Balance = Balance;
	/// The ubiquitous event type.
	type RuntimeEvent = RuntimeEvent;
	type DustRemoval = ();
	type ExistentialDeposit = ConstU128<EXISTENTIAL_DEPOSIT>;
	type AccountStore = System;
	type WeightInfo = pallet_balances::weights::SubstrateWeight<Runtime>;
	type MaxReserves = ConstU32<50>;
	type ReserveIdentifier = [u8; 8];
	type HoldIdentifier = ();
	type FreezeIdentifier = ();
	type MaxHolds = ConstU32<0>;
	type MaxFreezes = ConstU32<0>;
}

impl pallet_transaction_payment::Config for Runtime {
	type RuntimeEvent = RuntimeEvent;
	type OnChargeTransaction =
		pallet_transaction_payment::CurrencyAdapter<Balances, DealWithFees<Runtime>>;
	type WeightToFee = WeightToFee;
	/// Relay Chain `TransactionByteFee` / 10
	type LengthToFee = ConstantMultiplier<Balance, ConstU128<MILLICENTS>>;
	type FeeMultiplierUpdate = SlowAdjustingFeeUpdate<Self>;
	type OperationalFeeMultiplier = ConstU8<5>;
}

parameter_types! {
	// One storage item; key size is 32; value is size 4+4+16+32 bytes = 56 bytes.
	pub const DepositBase: Balance = deposit(1, 88);
	// Additional storage item size of 32 bytes.
	pub const DepositFactor: Balance = deposit(0, 32);
}

impl pallet_multisig::Config for Runtime {
	type RuntimeEvent = RuntimeEvent;
	type RuntimeCall = RuntimeCall;
	type Currency = Balances;
	type DepositBase = DepositBase;
	type DepositFactor = DepositFactor;
	type MaxSignatories = ConstU32<100>;
	type WeightInfo = pallet_multisig::weights::SubstrateWeight<Runtime>;
}

impl pallet_utility::Config for Runtime {
	type RuntimeEvent = RuntimeEvent;
	type RuntimeCall = RuntimeCall;
	type PalletsOrigin = OriginCaller;
	type WeightInfo = pallet_utility::weights::SubstrateWeight<Runtime>;
}

pub struct MockMaintenanceStatusProvider;

impl GetMaintenanceStatusTrait for MockMaintenanceStatusProvider {
	fn is_maintenance() -> bool {
		false
	}

	fn is_upgradable() -> bool {
		true
	}
}

parameter_types! {
	pub const ReservedDmpWeight: Weight = MAXIMUM_BLOCK_WEIGHT.saturating_div(4);
	pub const ReservedXcmpWeight: Weight = MAXIMUM_BLOCK_WEIGHT.saturating_div(4);
}

impl cumulus_pallet_parachain_system::Config for Runtime {
	type RuntimeEvent = RuntimeEvent;
	type OnSystemEvent = ();
	type MaintenanceStatusProvider = MockMaintenanceStatusProvider;
	type SelfParaId = parachain_info::Pallet<Runtime>;
	type DmpMessageHandler = DmpQueue;
	type ReservedDmpWeight = ReservedDmpWeight;
	type OutboundXcmpMessageSource = XcmpQueue;
	type XcmpMessageHandler = XcmpQueue;
	type ReservedXcmpWeight = ReservedXcmpWeight;
	type CheckAssociatedRelayNumber = RelayNumberStrictlyIncreases;
}

impl pallet_insecure_randomness_collective_flip::Config for Runtime {}

impl parachain_info::Config for Runtime {}

impl cumulus_pallet_aura_ext::Config for Runtime {}

parameter_types! {
	pub const Period: u32 = 10 * MINUTES;
	pub const Offset: u32 = 0;
}

impl pallet_session::Config for Runtime {
	type RuntimeEvent = RuntimeEvent;
	type ValidatorId = <Self as frame_system::Config>::AccountId;
	// we don't have stash and controller, thus we don't need the convert as well.
	type ValidatorIdOf = pallet_collator_selection::IdentityCollator;
	type ShouldEndSession = pallet_session::PeriodicSessions<Period, Offset>;
	type NextSessionRotation = pallet_session::PeriodicSessions<Period, Offset>;
	type SessionManager = CollatorSelection;
	// Essentially just Aura, but let's be pedantic.
	type SessionHandler = <SessionKeys as sp_runtime::traits::OpaqueKeys>::KeyTypeIdProviders;
	type Keys = SessionKeys;
	type WeightInfo = pallet_session::weights::SubstrateWeight<Runtime>;
}

impl pallet_aura::Config for Runtime {
	type AuthorityId = AuraId;
	type DisabledValidators = ();
	type MaxAuthorities = ConstU32<100_000>;
}

parameter_types! {
	pub const PotId: PalletId = PalletId(*b"PotStake");
}

impl pallet_collator_selection::Config for Runtime {
	type RuntimeEvent = RuntimeEvent;
	type Currency = Balances;
	type UpdateOrigin = CollatorSelectionUpdateOrigin;
	type PotId = PotId;
	type MaxCandidates = ConstU32<1000>;
	type MinCandidates = ConstU32<0>;
	type MaxInvulnerables = ConstU32<100>;
	// should be a multiple of session or things will get inconsistent
	type KickThreshold = Period;
	type ValidatorId = <Self as frame_system::Config>::AccountId;
	type ValidatorIdOf = pallet_collator_selection::IdentityCollator;
	type ValidatorRegistration = Session;
	type WeightInfo = pallet_collator_selection::weights::SubstrateWeight<Runtime>;
}

impl pallet_sudo::Config for Runtime {
	type RuntimeCall = RuntimeCall;
	type RuntimeEvent = RuntimeEvent;
}

// Create the runtime by composing the FRAME pallets that were previously configured.
construct_runtime!(
	pub enum Runtime where
		Block = Block,
		NodeBlock = opaque::Block,
		UncheckedExtrinsic = UncheckedExtrinsic,
	{
		// System support stuff.
		System: frame_system::{Pallet, Call, Config, Storage, Event<T>} = 0,
		ParachainSystem: cumulus_pallet_parachain_system::{
			Pallet, Call, Config, Storage, Inherent, Event<T>, ValidateUnsigned,
		} = 1,
		RandomnessCollectiveFlip: pallet_insecure_randomness_collective_flip::{Pallet, Storage} = 2,
		Timestamp: pallet_timestamp::{Pallet, Call, Storage, Inherent} = 3,
		ParachainInfo: parachain_info::{Pallet, Storage, Config} = 4,

		// Monetary stuff.
		Balances: pallet_balances::{Pallet, Call, Storage, Config<T>, Event<T>} = 10,
		TransactionPayment: pallet_transaction_payment::{Pallet, Storage, Event<T>} = 11,

		// Collator support. The order of these 5 are important and shall not change.
		Authorship: pallet_authorship::{Pallet, Storage} = 20,
		CollatorSelection: pallet_collator_selection::{Pallet, Call, Storage, Event<T>, Config<T>} = 21,
		Session: pallet_session::{Pallet, Call, Storage, Event, Config<T>} = 22,
		Aura: pallet_aura::{Pallet, Storage, Config<T>} = 23,
		AuraExt: cumulus_pallet_aura_ext::{Pallet, Storage, Config} = 24,

		// XCM helpers.
		XcmpQueue: cumulus_pallet_xcmp_queue::{Pallet, Call, Storage, Event<T>} = 30,
		PolkadotXcm: pallet_xcm::{Pallet, Call, Storage, Event<T>, Origin, Config} = 31,
		CumulusXcm: cumulus_pallet_xcm::{Pallet, Event<T>, Origin} = 32,
		DmpQueue: cumulus_pallet_dmp_queue::{Pallet, Call, Storage, Event<T>} = 33,

		// Smart Contracts.
		Contracts: pallet_contracts::{Pallet, Call, Storage, Event<T>} = 40,

		// Handy utilities.
		Utility: pallet_utility::{Pallet, Call, Event} = 50,
		Multisig: pallet_multisig::{Pallet, Call, Storage, Event<T>} = 51,

		// Sudo
		Sudo: pallet_sudo::{Pallet, Call, Config<T>, Event<T>, Storage} = 100,
	}
);

#[cfg(feature = "runtime-benchmarks")]
#[macro_use]
extern crate frame_benchmarking;

#[cfg(feature = "runtime-benchmarks")]
mod benches {
	define_benchmarks!(
		[frame_system, SystemBench::<Runtime>]
		[pallet_balances, Balances]
		[pallet_multisig, Multisig]
		[pallet_session, SessionBench::<Runtime>]
		[pallet_utility, Utility]
		[pallet_timestamp, Timestamp]
		[pallet_collator_selection, CollatorSelection]
		[pallet_contracts, Contracts]
		[pallet_xcm, PolkadotXcm]
	);
}

impl_runtime_apis! {
	impl sp_consensus_aura::AuraApi<Block, AuraId> for Runtime {
		fn slot_duration() -> sp_consensus_aura::SlotDuration {
			sp_consensus_aura::SlotDuration::from_millis(Aura::slot_duration())
		}

		fn authorities() -> Vec<AuraId> {
			Aura::authorities().into_inner()
		}
	}

	impl sp_api::Core<Block> for Runtime {
		fn version() -> RuntimeVersion {
			VERSION
		}

		fn execute_block(block: Block) {
			Executive::execute_block(block)
		}

		fn initialize_block(header: &<Block as BlockT>::Header) {
			Executive::initialize_block(header)
		}
	}

	impl sp_api::Metadata<Block> for Runtime {
		fn metadata() -> OpaqueMetadata {
			OpaqueMetadata::new(Runtime::metadata().into())
		}

		fn metadata_at_version(version: u32) -> Option<OpaqueMetadata> {
			Runtime::metadata_at_version(version)
		}

		fn metadata_versions() -> sp_std::vec::Vec<u32> {
			Runtime::metadata_versions()
		}
	}

	impl sp_block_builder::BlockBuilder<Block> for Runtime {
		fn apply_extrinsic(extrinsic: <Block as BlockT>::Extrinsic) -> ApplyExtrinsicResult {
			Executive::apply_extrinsic(extrinsic)
		}

		fn finalize_block() -> <Block as BlockT>::Header {
			Executive::finalize_block()
		}

		fn inherent_extrinsics(data: sp_inherents::InherentData) -> Vec<<Block as BlockT>::Extrinsic> {
			data.create_extrinsics()
		}

		fn check_inherents(
			block: Block,
			data: sp_inherents::InherentData,
		) -> sp_inherents::CheckInherentsResult {
			data.check_extrinsics(&block)
		}
	}

	impl sp_transaction_pool::runtime_api::TaggedTransactionQueue<Block> for Runtime {
		fn validate_transaction(
			source: TransactionSource,
			tx: <Block as BlockT>::Extrinsic,
			block_hash: <Block as BlockT>::Hash,
		) -> TransactionValidity {
			Executive::validate_transaction(source, tx, block_hash)
		}
	}

	impl sp_offchain::OffchainWorkerApi<Block> for Runtime {
		fn offchain_worker(header: &<Block as BlockT>::Header) {
			Executive::offchain_worker(header)
		}
	}

	impl sp_session::SessionKeys<Block> for Runtime {
		fn generate_session_keys(seed: Option<Vec<u8>>) -> Vec<u8> {
			SessionKeys::generate(seed)
		}

		fn decode_session_keys(
			encoded: Vec<u8>,
		) -> Option<Vec<(Vec<u8>, KeyTypeId)>> {
			SessionKeys::decode_into_raw_public_keys(&encoded)
		}
	}

	impl frame_system_rpc_runtime_api::AccountNonceApi<Block, AccountId, Index> for Runtime {
		fn account_nonce(account: AccountId) -> Index {
			System::account_nonce(account)
		}
	}

	impl pallet_transaction_payment_rpc_runtime_api::TransactionPaymentApi<Block, Balance> for Runtime {
		fn query_info(
			uxt: <Block as BlockT>::Extrinsic,
			len: u32,
		) -> pallet_transaction_payment_rpc_runtime_api::RuntimeDispatchInfo<Balance> {
			TransactionPayment::query_info(uxt, len)
		}
		fn query_fee_details(
			uxt: <Block as BlockT>::Extrinsic,
			len: u32,
		) -> pallet_transaction_payment::FeeDetails<Balance> {
			TransactionPayment::query_fee_details(uxt, len)
		}
		fn query_weight_to_fee(weight: Weight) -> Balance {
			TransactionPayment::weight_to_fee(weight)
		}
		fn query_length_to_fee(length: u32) -> Balance {
			TransactionPayment::length_to_fee(length)
		}
	}

	impl pallet_transaction_payment_rpc_runtime_api::TransactionPaymentCallApi<Block, Balance, RuntimeCall>
		for Runtime
	{
		fn query_call_info(
			call: RuntimeCall,
			len: u32,
		) -> pallet_transaction_payment::RuntimeDispatchInfo<Balance> {
			TransactionPayment::query_call_info(call, len)
		}
		fn query_call_fee_details(
			call: RuntimeCall,
			len: u32,
		) -> pallet_transaction_payment::FeeDetails<Balance> {
			TransactionPayment::query_call_fee_details(call, len)
		}
		fn query_weight_to_fee(weight: Weight) -> Balance {
			TransactionPayment::weight_to_fee(weight)
		}
		fn query_length_to_fee(length: u32) -> Balance {
			TransactionPayment::length_to_fee(length)
		}
	}

	impl cumulus_primitives_core::CollectCollationInfo<Block> for Runtime {
		fn collect_collation_info(header: &<Block as BlockT>::Header) -> cumulus_primitives_core::CollationInfo {
			ParachainSystem::collect_collation_info(header)
		}
	}

	impl pallet_contracts::ContractsApi<Block, AccountId, Balance, BlockNumber, Hash> for Runtime {
		fn call(
			origin: AccountId,
			dest: AccountId,
			value: Balance,
			gas_limit: Option<Weight>,
			storage_deposit_limit: Option<Balance>,
			input_data: Vec<u8>,
		) -> pallet_contracts_primitives::ContractExecResult<Balance> {
			let gas_limit = gas_limit.unwrap_or(RuntimeBlockWeights::get().max_block);
			Contracts::bare_call(
				origin,
				dest,
				value,
				gas_limit,
				storage_deposit_limit,
				input_data,
				contracts::CONTRACTS_DEBUG_OUTPUT,
<<<<<<< HEAD
				pallet_contracts::Determinism::Enforced,
=======
				pallet_contracts::Determinism::Deterministic,
>>>>>>> 46290655
			)
		}

		fn instantiate(
			origin: AccountId,
			value: Balance,
			gas_limit: Option<Weight>,
			storage_deposit_limit: Option<Balance>,
			code: pallet_contracts_primitives::Code<Hash>,
			data: Vec<u8>,
			salt: Vec<u8>,
		) -> pallet_contracts_primitives::ContractInstantiateResult<AccountId, Balance> {
			let gas_limit = gas_limit.unwrap_or(RuntimeBlockWeights::get().max_block);
			Contracts::bare_instantiate(
				origin,
				value,
				gas_limit,
				storage_deposit_limit,
				code,
				data,
				salt,
				contracts::CONTRACTS_DEBUG_OUTPUT,
			)
		}

		fn upload_code(
			origin: AccountId,
			code: Vec<u8>,
			storage_deposit_limit: Option<Balance>,
			determinism: pallet_contracts::Determinism,
		) -> pallet_contracts_primitives::CodeUploadResult<Hash, Balance> {
			Contracts::bare_upload_code(
				origin,
				code,
				storage_deposit_limit,
				determinism,
			)
		}

		fn get_storage(
			address: AccountId,
			key: Vec<u8>,
		) -> pallet_contracts_primitives::GetStorageResult {
			Contracts::get_storage(address, key)
		}
	}

	#[cfg(feature = "try-runtime")]
	impl frame_try_runtime::TryRuntime<Block> for Runtime {
		fn on_runtime_upgrade(checks: frame_try_runtime::UpgradeCheckSelect) -> (Weight, Weight) {
			let weight = Executive::try_runtime_upgrade(checks).unwrap();
			(weight, RuntimeBlockWeights::get().max_block)
		}

		fn execute_block(
			block: Block,
			state_root_check: bool,
			signature_check: bool,
			select: frame_try_runtime::TryStateSelect,
		) -> Weight {
			// NOTE: intentional unwrap: we don't want to propagate the error backwards, and want to
			// have a backtrace here.
			Executive::try_execute_block(block, state_root_check, signature_check, select).unwrap()
		}
	}

	#[cfg(feature = "runtime-benchmarks")]
	impl frame_benchmarking::Benchmark<Block> for Runtime {
		fn benchmark_metadata(extra: bool) -> (
			Vec<frame_benchmarking::BenchmarkList>,
			Vec<frame_support::traits::StorageInfo>,
		) {
			use frame_benchmarking::{Benchmarking, BenchmarkList};
			use frame_support::traits::StorageInfoTrait;
			use frame_system_benchmarking::Pallet as SystemBench;
			use cumulus_pallet_session_benchmarking::Pallet as SessionBench;

			let mut list = Vec::<BenchmarkList>::new();
			list_benchmarks!(list, extra);

			let storage_info = AllPalletsWithSystem::storage_info();
			return (list, storage_info)
		}

		fn dispatch_benchmark(
			config: frame_benchmarking::BenchmarkConfig
		) -> Result<Vec<frame_benchmarking::BenchmarkBatch>, sp_runtime::RuntimeString> {
			use frame_benchmarking::{Benchmarking, BenchmarkBatch, TrackedStorageKey};

			use frame_system_benchmarking::Pallet as SystemBench;
			impl frame_system_benchmarking::Config for Runtime {}

			use cumulus_pallet_session_benchmarking::Pallet as SessionBench;
			impl cumulus_pallet_session_benchmarking::Config for Runtime {}

			let whitelist: Vec<TrackedStorageKey> = vec![
				// Block Number
				hex_literal::hex!("26aa394eea5630e07c48ae0c9558cef702a5c1b19ab7a04f536c519aca4983ac").to_vec().into(),
				// Total Issuance
				hex_literal::hex!("c2261276cc9d1f8598ea4b6a74b15c2f57c875e4cff74148e4628f264b974c80").to_vec().into(),
				// Execution Phase
				hex_literal::hex!("26aa394eea5630e07c48ae0c9558cef7ff553b5a9862a516939d82b3d3d8661a").to_vec().into(),
				// Event Count
				hex_literal::hex!("26aa394eea5630e07c48ae0c9558cef70a98fdbe9ce6c55837576c60c7af3850").to_vec().into(),
				// System Events
				hex_literal::hex!("26aa394eea5630e07c48ae0c9558cef780d41e5e16056765bc8461851072c9d7").to_vec().into(),
			];

			let mut batches = Vec::<BenchmarkBatch>::new();
			let params = (&config, &whitelist);
			add_benchmarks!(params, batches);

			if batches.is_empty() { return Err("Benchmark not found for this pallet.".into()) }
			Ok(batches)
		}
	}
}

struct CheckInherents;

impl cumulus_pallet_parachain_system::CheckInherents<Block> for CheckInherents {
	fn check_inherents(
		block: &Block,
		relay_state_proof: &cumulus_pallet_parachain_system::RelayChainStateProof,
	) -> sp_inherents::CheckInherentsResult {
		let relay_chain_slot = relay_state_proof
			.read_slot()
			.expect("Could not read the relay chain slot from the proof");

		let inherent_data =
			cumulus_primitives_timestamp::InherentDataProvider::from_relay_chain_slot_and_duration(
				relay_chain_slot,
				sp_std::time::Duration::from_secs(6),
			)
			.create_inherent_data()
			.expect("Could not create the timestamp inherent data");

		inherent_data.check_extrinsics(block)
	}
}

cumulus_pallet_parachain_system::register_validate_block! {
	Runtime = Runtime,
	BlockExecutor = cumulus_pallet_aura_ext::BlockExecutor::<Runtime, Executive>,
	CheckInherents = CheckInherents,
}<|MERGE_RESOLUTION|>--- conflicted
+++ resolved
@@ -564,11 +564,7 @@
 				storage_deposit_limit,
 				input_data,
 				contracts::CONTRACTS_DEBUG_OUTPUT,
-<<<<<<< HEAD
 				pallet_contracts::Determinism::Enforced,
-=======
-				pallet_contracts::Determinism::Deterministic,
->>>>>>> 46290655
 			)
 		}
 
