--- conflicted
+++ resolved
@@ -12,62 +12,55 @@
 targets = ["x86_64-unknown-linux-gnu"]
 
 [build-dependencies]
-<<<<<<< HEAD
 substrate-wasm-builder = { git = "https://github.com/paritytech/substrate", branch = "master", optional = true }
-=======
-substrate-wasm-builder = { git = "https://github.com/paritytech/substrate", branch = "polkadot-v0.9.40" }
->>>>>>> 46290655
 
 [dependencies]
 codec = { package = "parity-scale-codec", version = "3.0.0", default-features = false, features = ["derive"] }
 hex-literal = { version = "0.4.1", optional = true }
 log = { version = "0.4.16", default-features = false }
-<<<<<<< HEAD
 scale-info = { version = "2.5.0", default-features = false, features = ["derive"] }
-=======
-scale-info = { version = "2.3.1", default-features = false, features = ["derive"] }
->>>>>>> 46290655
 smallvec = "1.10.0"
 
 # Substrate
-frame-benchmarking = { git = "https://github.com/paritytech/substrate", default-features = false, optional = true, branch = "polkadot-v0.9.40" }
-frame-executive = { git = "https://github.com/paritytech/substrate", default-features = false, branch = "polkadot-v0.9.40" }
-frame-support = { git = "https://github.com/paritytech/substrate", default-features = false, branch = "polkadot-v0.9.40" }
-frame-system = { git = "https://github.com/paritytech/substrate", default-features = false, branch = "polkadot-v0.9.40" }
-frame-system-benchmarking = { git = "https://github.com/paritytech/substrate", default-features = false, optional = true, branch = "polkadot-v0.9.40" }
-frame-system-rpc-runtime-api = { git = "https://github.com/paritytech/substrate", default-features = false, branch = "polkadot-v0.9.40" }
-frame-try-runtime = { git = "https://github.com/paritytech/substrate", default-features = false, optional = true, branch = "polkadot-v0.9.40" }
-pallet-aura = { git = "https://github.com/paritytech/substrate", default-features = false, branch = "polkadot-v0.9.40" }
-pallet-authorship = { git = "https://github.com/paritytech/substrate", default-features = false, branch = "polkadot-v0.9.40" }
-pallet-balances = { git = "https://github.com/paritytech/substrate", default-features = false, branch = "polkadot-v0.9.40" }
-pallet-session = { git = "https://github.com/paritytech/substrate", default-features = false, branch = "polkadot-v0.9.40" }
-pallet-sudo = { git = "https://github.com/paritytech/substrate", default-features = false, branch = "polkadot-v0.9.40" }
-pallet-timestamp = { git = "https://github.com/paritytech/substrate", default-features = false, branch = "polkadot-v0.9.40" }
-pallet-transaction-payment = { git = "https://github.com/paritytech/substrate", default-features = false, branch = "polkadot-v0.9.40" }
-pallet-transaction-payment-rpc-runtime-api = { git = "https://github.com/paritytech/substrate", default-features = false, branch = "polkadot-v0.9.40" }
-pallet-asset-tx-payment = { git = "https://github.com/paritytech/substrate", default-features = false, branch = "polkadot-v0.9.40" }
-pallet-assets = { git = "https://github.com/paritytech/substrate", default-features = false, branch = "polkadot-v0.9.40" }
-sp-api = { git = "https://github.com/paritytech/substrate", default-features = false, branch = "polkadot-v0.9.40" }
-sp-block-builder = { git = "https://github.com/paritytech/substrate", default-features = false, branch = "polkadot-v0.9.40" }
-sp-consensus-aura = { git = "https://github.com/paritytech/substrate", default-features = false, branch = "polkadot-v0.9.40" }
-sp-core = { git = "https://github.com/paritytech/substrate", default-features = false, branch = "polkadot-v0.9.40" }
-sp-inherents = { git = "https://github.com/paritytech/substrate", default-features = false, branch = "polkadot-v0.9.40" }
-sp-offchain = { git = "https://github.com/paritytech/substrate", default-features = false, branch = "polkadot-v0.9.40" }
-sp-runtime = { git = "https://github.com/paritytech/substrate", default-features = false, branch = "polkadot-v0.9.40" }
-sp-session = { git = "https://github.com/paritytech/substrate", default-features = false, branch = "polkadot-v0.9.40" }
-sp-std = { git = "https://github.com/paritytech/substrate", default-features = false, branch = "polkadot-v0.9.40" }
-sp-transaction-pool = { git = "https://github.com/paritytech/substrate", default-features = false, branch = "polkadot-v0.9.40" }
-sp-version = { git = "https://github.com/paritytech/substrate", default-features = false, branch = "polkadot-v0.9.40" }
-mangata-support = { git = "https://github.com/mangata-finance/substrate", default-features = false, branch = "mangata-dev" }
+frame-benchmarking = { git = "https://github.com/paritytech/substrate", default-features = false, optional = true, branch = "master" }
+frame-executive = { git = "https://github.com/paritytech/substrate", default-features = false, branch = "master" }
+frame-support = { git = "https://github.com/paritytech/substrate", default-features = false, branch = "master" }
+frame-system = { git = "https://github.com/paritytech/substrate", default-features = false, branch = "master" }
+frame-system-benchmarking = { git = "https://github.com/paritytech/substrate", default-features = false, optional = true, branch = "master" }
+frame-system-rpc-runtime-api = { git = "https://github.com/paritytech/substrate", default-features = false, branch = "master" }
+frame-try-runtime = { git = "https://github.com/paritytech/substrate", default-features = false, optional = true, branch = "master" }
+pallet-aura = { git = "https://github.com/paritytech/substrate", default-features = false, branch = "master" }
+pallet-authorship = { git = "https://github.com/paritytech/substrate", default-features = false, branch = "master" }
+pallet-balances = { git = "https://github.com/paritytech/substrate", default-features = false, branch = "master" }
+pallet-session = { git = "https://github.com/paritytech/substrate", default-features = false, branch = "master" }
+pallet-sudo = { git = "https://github.com/paritytech/substrate", default-features = false, branch = "master" }
+pallet-timestamp = { git = "https://github.com/paritytech/substrate", default-features = false, branch = "master" }
+pallet-transaction-payment = { git = "https://github.com/paritytech/substrate", default-features = false, branch = "master" }
+pallet-transaction-payment-rpc-runtime-api = { git = "https://github.com/paritytech/substrate", default-features = false, branch = "master" }
+pallet-asset-tx-payment = { git = "https://github.com/paritytech/substrate", default-features = false, branch = "master" }
+pallet-assets = { git = "https://github.com/paritytech/substrate", default-features = false, branch = "master" }
+sp-api = { git = "https://github.com/paritytech/substrate", default-features = false, branch = "master" }
+sp-block-builder = { git = "https://github.com/paritytech/substrate", default-features = false, branch = "master" }
+sp-consensus-aura = { git = "https://github.com/paritytech/substrate", default-features = false, branch = "master" }
+sp-core = { git = "https://github.com/paritytech/substrate", default-features = false, branch = "master" }
+sp-inherents = { git = "https://github.com/paritytech/substrate", default-features = false, branch = "master" }
+sp-offchain = { git = "https://github.com/paritytech/substrate", default-features = false, branch = "master" }
+sp-runtime = { git = "https://github.com/paritytech/substrate", default-features = false, branch = "master" }
+sp-session = { git = "https://github.com/paritytech/substrate", default-features = false, branch = "master" }
+sp-std = { git = "https://github.com/paritytech/substrate", default-features = false, branch = "master" }
+sp-transaction-pool = { git = "https://github.com/paritytech/substrate", default-features = false, branch = "master" }
+sp-version = { git = "https://github.com/paritytech/substrate", default-features = false, branch = "master" }
+
+mangata-support = { git = "https://github.com/mangata-finance/substrate", default-features = false, branch = "develop" }
 
 # Polkadot
-polkadot-primitives = { git = "https://github.com/paritytech/polkadot", default-features = false, branch = "release-v0.9.40" }
-pallet-xcm = { git = "https://github.com/paritytech/polkadot", default-features = false, branch = "release-v0.9.40" }
-polkadot-parachain = { git = "https://github.com/paritytech/polkadot", default-features = false, branch = "release-v0.9.40" }
-polkadot-runtime-common = { git = "https://github.com/paritytech/polkadot", default-features = false, branch = "release-v0.9.40" }
-xcm = { git = "https://github.com/paritytech/polkadot", default-features = false, branch = "release-v0.9.40" }
-xcm-builder = { git = "https://github.com/paritytech/polkadot", default-features = false, branch = "release-v0.9.40" }
-xcm-executor = { git = "https://github.com/paritytech/polkadot", default-features = false, branch = "release-v0.9.40" }
+polkadot-primitives = { git = "https://github.com/paritytech/polkadot", default-features = false, branch = "master" }
+pallet-xcm = { git = "https://github.com/paritytech/polkadot", default-features = false, branch = "master" }
+polkadot-parachain = { git = "https://github.com/paritytech/polkadot", default-features = false, branch = "master" }
+polkadot-runtime-common = { git = "https://github.com/paritytech/polkadot", default-features = false, branch = "master" }
+xcm = { git = "https://github.com/paritytech/polkadot", default-features = false, branch = "master" }
+xcm-builder = { git = "https://github.com/paritytech/polkadot", default-features = false, branch = "master" }
+xcm-executor = { git = "https://github.com/paritytech/polkadot", default-features = false, branch = "master" }
 
 # Cumulus
 cumulus-pallet-aura-ext = { path = "../../../../pallets/aura-ext", default-features = false }
@@ -133,11 +126,8 @@
 	"xcm-builder/std",
 	"xcm-executor/std",
 	"xcm/std",
-<<<<<<< HEAD
+	"mangata-support/std",
 	"substrate-wasm-builder",
-=======
-	"mangata-support/std"
->>>>>>> 46290655
 ]
 
 runtime-benchmarks = [
