--- conflicted
+++ resolved
@@ -97,6 +97,7 @@
 	"frame-system/std",
 	"frame-try-runtime?/std",
 	"log/std",
+	"mangata-support/std",
 	"pallet-asset-tx-payment/std",
 	"pallet-assets/std",
 	"pallet-aura/std",
@@ -131,11 +132,6 @@
 	"xcm-builder/std",
 	"xcm-executor/std",
 	"xcm/std",
-<<<<<<< HEAD
-	"mangata-support/std",
-	"substrate-wasm-builder",
-=======
->>>>>>> dc28df0b
 ]
 
 runtime-benchmarks = [
