--- conflicted
+++ resolved
@@ -10,38 +10,6 @@
 scale-info = { version = "2.2.0", default-features = false, features = ["derive"] }
 
 # Substrate
-<<<<<<< HEAD
-frame-executive = { git = "https://github.com/paritytech/substrate", default-features = false, branch = "polkadot-v0.9.29" }
-frame-support = { git = "https://github.com/paritytech/substrate", default-features = false, branch = "polkadot-v0.9.29" }
-frame-system = { git = "https://github.com/paritytech/substrate", default-features = false, branch = "polkadot-v0.9.29" }
-frame-system-rpc-runtime-api = { git = "https://github.com/paritytech/substrate", default-features = false, branch = "polkadot-v0.9.29" }
-pallet-assets = { git = "https://github.com/paritytech/substrate", default-features = false, branch = "polkadot-v0.9.29" }
-pallet-aura = { git = "https://github.com/paritytech/substrate", default-features = false, branch = "polkadot-v0.9.29" }
-pallet-balances = { git = "https://github.com/paritytech/substrate", default-features = false, branch = "polkadot-v0.9.29" }
-pallet-sudo = { git = "https://github.com/paritytech/substrate", default-features = false, branch = "polkadot-v0.9.29" }
-pallet-timestamp = { git = "https://github.com/paritytech/substrate", default-features = false, branch = "polkadot-v0.9.29" }
-pallet-transaction-payment = { git = "https://github.com/paritytech/substrate", default-features = false, branch = "polkadot-v0.9.29" }
-pallet-transaction-payment-rpc-runtime-api = { git = "https://github.com/paritytech/substrate", default-features = false, branch = "polkadot-v0.9.29" }
-sp-api = { git = "https://github.com/paritytech/substrate", default-features = false, branch = "polkadot-v0.9.29" }
-sp-block-builder = { git = "https://github.com/paritytech/substrate", default-features = false, branch = "polkadot-v0.9.29" }
-sp-consensus-aura = { git = "https://github.com/paritytech/substrate", default-features = false, branch = "polkadot-v0.9.29" }
-sp-core = { git = "https://github.com/paritytech/substrate", default-features = false, branch = "polkadot-v0.9.29" }
-sp-inherents = { git = "https://github.com/paritytech/substrate", default-features = false, branch = "polkadot-v0.9.29" }
-sp-io = { git = "https://github.com/paritytech/substrate", default-features = false, branch = "polkadot-v0.9.29" }
-sp-offchain = { git = "https://github.com/paritytech/substrate", default-features = false, branch = "polkadot-v0.9.29" }
-sp-runtime = { git = "https://github.com/paritytech/substrate", default-features = false, branch = "polkadot-v0.9.29" }
-sp-session = { git = "https://github.com/paritytech/substrate", default-features = false, branch = "polkadot-v0.9.29" }
-sp-std = { git = "https://github.com/paritytech/substrate", default-features = false, branch = "polkadot-v0.9.29" }
-sp-transaction-pool = { git = "https://github.com/paritytech/substrate", default-features = false, branch = "polkadot-v0.9.29" }
-sp-version = { git = "https://github.com/paritytech/substrate", default-features = false, branch = "polkadot-v0.9.29" }
-
-# Polkadot
-pallet-xcm = { git = "https://github.com/paritytech/polkadot", default-features = false, branch = "release-v0.9.29" }
-polkadot-parachain = { git = "https://github.com/paritytech/polkadot", default-features = false, branch = "release-v0.9.29" }
-xcm = { git = "https://github.com/paritytech/polkadot", default-features = false, branch = "release-v0.9.29" }
-xcm-builder = { git = "https://github.com/paritytech/polkadot", default-features = false, branch = "release-v0.9.29" }
-xcm-executor = { git = "https://github.com/paritytech/polkadot", default-features = false, branch = "release-v0.9.29" }
-=======
 frame-executive = { git = "https://github.com/paritytech/substrate", default-features = false, branch = "polkadot-v0.9.31" }
 frame-support = { git = "https://github.com/paritytech/substrate", default-features = false, branch = "polkadot-v0.9.31" }
 frame-system = { git = "https://github.com/paritytech/substrate", default-features = false, branch = "polkadot-v0.9.31" }
@@ -71,7 +39,6 @@
 xcm = { git = "https://github.com/paritytech/polkadot", default-features = false, branch = "release-v0.9.31" }
 xcm-builder = { git = "https://github.com/paritytech/polkadot", default-features = false, branch = "release-v0.9.31" }
 xcm-executor = { git = "https://github.com/paritytech/polkadot", default-features = false, branch = "release-v0.9.31" }
->>>>>>> d95d98fc
 
 # Cumulus
 cumulus-pallet-aura-ext = { path = "../../../../pallets/aura-ext", default-features = false }
@@ -87,11 +54,7 @@
 parachain-info = { path = "../../../pallets/parachain-info", default-features = false }
 
 [build-dependencies]
-<<<<<<< HEAD
-substrate-wasm-builder = { git = "https://github.com/paritytech/substrate", branch = "polkadot-v0.9.29" }
-=======
 substrate-wasm-builder = { git = "https://github.com/paritytech/substrate", branch = "polkadot-v0.9.31" }
->>>>>>> d95d98fc
 
 [features]
 default = [ "std" ]
