--- conflicted
+++ resolved
@@ -46,12 +46,7 @@
 pub mod weights;
 pub mod xcm_config;
 
-<<<<<<< HEAD
-use cumulus_pallet_parachain_system::RelayNumberStrictlyIncreases;
-use mangata_support::traits::GetMaintenanceStatusTrait;
-=======
 use cumulus_pallet_parachain_system::RelayNumberMonotonicallyIncreases;
->>>>>>> 8b061a5c
 use sp_api::impl_runtime_apis;
 pub use sp_consensus_aura::sr25519::AuthorityId as AuraId;
 use sp_core::{crypto::KeyTypeId, OpaqueMetadata};
@@ -183,17 +178,6 @@
 	type OnSetCode = cumulus_pallet_parachain_system::ParachainSetCode<Self>;
 	type MaxConsumers = frame_support::traits::ConstU32<16>;
 }
-pub struct MockMaintenanceStatusProvider;
-
-impl GetMaintenanceStatusTrait for MockMaintenanceStatusProvider {
-	fn is_maintenance() -> bool {
-		false
-	}
-
-	fn is_upgradable() -> bool {
-		true
-	}
-}
 
 parameter_types! {
 	// We do anything the parent chain tells us in this runtime.
@@ -208,7 +192,6 @@
 	type DmpMessageHandler = cumulus_pallet_xcm::UnlimitedDmpExecution<Runtime>;
 	type ReservedDmpWeight = ReservedDmpWeight;
 	type XcmpMessageHandler = ();
-	type MaintenanceStatusProvider = MockMaintenanceStatusProvider;
 	type ReservedXcmpWeight = ();
 	type CheckAssociatedRelayNumber = RelayNumberMonotonicallyIncreases;
 	type ConsensusHook = cumulus_pallet_aura_ext::FixedVelocityConsensusHook<
@@ -326,14 +309,6 @@
 	);
 }
 
-use codec::alloc::string::String;
-use sp_runtime::generic::{ExtendedCall, MetamaskSigningCtx};
-impl ExtendedCall for RuntimeCall {
-		fn context(&self) -> Option<MetamaskSigningCtx>{ None }
-}
-
-
-
 impl_runtime_apis! {
 	impl sp_api::Core<Block> for Runtime {
 		fn version() -> RuntimeVersion {
