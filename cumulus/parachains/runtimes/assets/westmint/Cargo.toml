--- conflicted
+++ resolved
@@ -14,50 +14,6 @@
 smallvec = "1.9.0"
 
 # Substrate
-<<<<<<< HEAD
-frame-benchmarking = { git = "https://github.com/paritytech/substrate", optional = true, default-features = false, branch = "polkadot-v0.9.28" }
-frame-executive = { git = "https://github.com/paritytech/substrate", default-features = false, branch = "polkadot-v0.9.28" }
-frame-support = { git = "https://github.com/paritytech/substrate", default-features = false, branch = "polkadot-v0.9.28" }
-frame-system = { git = "https://github.com/paritytech/substrate", default-features = false, branch = "polkadot-v0.9.28" }
-frame-system-benchmarking = { git = "https://github.com/paritytech/substrate", optional = true, default-features = false, branch = "polkadot-v0.9.28" }
-frame-system-rpc-runtime-api = { git = "https://github.com/paritytech/substrate", default-features = false, branch = "polkadot-v0.9.28" }
-frame-try-runtime = { git = "https://github.com/paritytech/substrate", default-features = false, optional = true, branch = "polkadot-v0.9.28" }
-pallet-asset-tx-payment = { git = "https://github.com/paritytech/substrate", default-features = false, branch = "polkadot-v0.9.28" }
-pallet-assets = { git = "https://github.com/paritytech/substrate", default-features = false, branch = "polkadot-v0.9.28" }
-pallet-aura = { git = "https://github.com/paritytech/substrate", default-features = false, branch = "polkadot-v0.9.28" }
-pallet-authorship = { git = "https://github.com/paritytech/substrate", default-features = false, branch = "polkadot-v0.9.28" }
-pallet-balances = { git = "https://github.com/paritytech/substrate", default-features = false, branch = "polkadot-v0.9.28" }
-pallet-multisig = { git = "https://github.com/paritytech/substrate", default-features = false, branch = "polkadot-v0.9.28" }
-pallet-proxy = { git = "https://github.com/paritytech/substrate", default-features = false, branch = "polkadot-v0.9.28" }
-pallet-session = { git = "https://github.com/paritytech/substrate", default-features = false, branch = "polkadot-v0.9.28" }
-pallet-timestamp = { git = "https://github.com/paritytech/substrate", default-features = false, branch = "polkadot-v0.9.28" }
-pallet-transaction-payment = { git = "https://github.com/paritytech/substrate", default-features = false, branch = "polkadot-v0.9.28" }
-pallet-transaction-payment-rpc-runtime-api = { git = "https://github.com/paritytech/substrate", default-features = false, branch = "polkadot-v0.9.28" }
-pallet-uniques = { git = "https://github.com/paritytech/substrate", default-features = false, branch = "polkadot-v0.9.28" }
-pallet-utility = { git = "https://github.com/paritytech/substrate", default-features = false, branch = "polkadot-v0.9.28" }
-sp-api = { git = "https://github.com/paritytech/substrate", default-features = false, branch = "polkadot-v0.9.28" }
-sp-block-builder = { git = "https://github.com/paritytech/substrate", default-features = false, branch = "polkadot-v0.9.28" }
-sp-consensus-aura = { git = "https://github.com/paritytech/substrate", default-features = false, branch = "polkadot-v0.9.28" }
-sp-core = { git = "https://github.com/paritytech/substrate", default-features = false, branch = "polkadot-v0.9.28" }
-sp-inherents = { git = "https://github.com/paritytech/substrate", default-features = false, branch = "polkadot-v0.9.28" }
-sp-io = { git = "https://github.com/paritytech/substrate", default-features = false, branch = "polkadot-v0.9.28" }
-sp-offchain = { git = "https://github.com/paritytech/substrate", default-features = false, branch = "polkadot-v0.9.28" }
-sp-runtime = { git = "https://github.com/paritytech/substrate", default-features = false, branch = "polkadot-v0.9.28" }
-sp-session = { git = "https://github.com/paritytech/substrate", default-features = false, branch = "polkadot-v0.9.28" }
-sp-std = { git = "https://github.com/paritytech/substrate", default-features = false, branch = "polkadot-v0.9.28" }
-sp-transaction-pool = { git = "https://github.com/paritytech/substrate", default-features = false, branch = "polkadot-v0.9.28" }
-sp-version = { git = "https://github.com/paritytech/substrate", default-features = false, branch = "polkadot-v0.9.28" }
-
-# Polkadot
-pallet-xcm = { git = "https://github.com/paritytech/polkadot", default-features = false, branch = "release-v0.9.28" }
-polkadot-core-primitives = { git = "https://github.com/paritytech/polkadot", default-features = false, branch = "release-v0.9.28" }
-polkadot-parachain = { git = "https://github.com/paritytech/polkadot", default-features = false, branch = "release-v0.9.28" }
-polkadot-runtime-common = { git = "https://github.com/paritytech/polkadot", default-features = false, branch = "release-v0.9.28" }
-westend-runtime-constants = { git = "https://github.com/paritytech/polkadot", default-features = false, branch = "release-v0.9.28" }
-xcm = { git = "https://github.com/paritytech/polkadot", default-features = false, branch = "release-v0.9.28" }
-xcm-builder = { git = "https://github.com/paritytech/polkadot", default-features = false, branch = "release-v0.9.28" }
-xcm-executor = { git = "https://github.com/paritytech/polkadot", default-features = false, branch = "release-v0.9.28" }
-=======
 frame-benchmarking = { git = "https://github.com/paritytech/substrate", optional = true, default-features = false, branch = "polkadot-v0.9.29" }
 frame-executive = { git = "https://github.com/paritytech/substrate", default-features = false, branch = "polkadot-v0.9.29" }
 frame-support = { git = "https://github.com/paritytech/substrate", default-features = false, branch = "polkadot-v0.9.29" }
@@ -100,7 +56,6 @@
 xcm = { git = "https://github.com/paritytech/polkadot", default-features = false, branch = "release-v0.9.29" }
 xcm-builder = { git = "https://github.com/paritytech/polkadot", default-features = false, branch = "release-v0.9.29" }
 xcm-executor = { git = "https://github.com/paritytech/polkadot", default-features = false, branch = "release-v0.9.29" }
->>>>>>> a8b5b560
 
 # Cumulus
 cumulus-pallet-aura-ext = { path = "../../../../pallets/aura-ext", default-features = false }
@@ -123,11 +78,7 @@
 asset-test-utils = { path = "../test-utils"}
 
 [build-dependencies]
-<<<<<<< HEAD
-substrate-wasm-builder = { git = "https://github.com/paritytech/substrate", branch = "polkadot-v0.9.28" }
-=======
 substrate-wasm-builder = { git = "https://github.com/paritytech/substrate", branch = "polkadot-v0.9.29" }
->>>>>>> a8b5b560
 
 [features]
 default = [ "std" ]
