[package]
name = "westmint-runtime"
version = "1.0.0"
authors = ["Parity Technologies <admin@parity.io>"]
edition = "2021"
description = "Westend variant of Statemint parachain runtime"

[dependencies]
codec = { package = "parity-scale-codec", version = "3.0.0", default-features = false, features = ["derive", "max-encoded-len"] }
hex-literal = { version = "0.3.4", optional = true }
log = { version = "0.4.17", default-features = false }
scale-info = { version = "2.1.1", default-features = false, features = ["derive"] }
serde = { version = "1.0.137", optional = true, features = ["derive"] }
smallvec = "1.8.1"

# Substrate
<<<<<<< HEAD
frame-benchmarking = { git = "https://github.com/paritytech/substrate", optional = true, default-features = false, branch = "polkadot-v0.9.24" }
frame-executive = { git = "https://github.com/paritytech/substrate", default-features = false, branch = "polkadot-v0.9.24" }
frame-support = { git = "https://github.com/paritytech/substrate", default-features = false, branch = "polkadot-v0.9.24" }
frame-system = { git = "https://github.com/paritytech/substrate", default-features = false, branch = "polkadot-v0.9.24" }
frame-system-benchmarking = { git = "https://github.com/paritytech/substrate", optional = true, default-features = false, branch = "polkadot-v0.9.24" }
frame-system-rpc-runtime-api = { git = "https://github.com/paritytech/substrate", default-features = false, branch = "polkadot-v0.9.24" }
frame-try-runtime = { git = "https://github.com/paritytech/substrate", default-features = false, optional = true, branch = "polkadot-v0.9.24" }
pallet-asset-tx-payment = { git = "https://github.com/paritytech/substrate", default-features = false, branch = "polkadot-v0.9.24" }
pallet-assets = { git = "https://github.com/paritytech/substrate", default-features = false, branch = "polkadot-v0.9.24" }
pallet-aura = { git = "https://github.com/paritytech/substrate", default-features = false, branch = "polkadot-v0.9.24" }
pallet-authorship = { git = "https://github.com/paritytech/substrate", default-features = false, branch = "polkadot-v0.9.24" }
pallet-balances = { git = "https://github.com/paritytech/substrate", default-features = false, branch = "polkadot-v0.9.24" }
pallet-multisig = { git = "https://github.com/paritytech/substrate", default-features = false, branch = "polkadot-v0.9.24" }
pallet-proxy = { git = "https://github.com/paritytech/substrate", default-features = false, branch = "polkadot-v0.9.24" }
pallet-session = { git = "https://github.com/paritytech/substrate", default-features = false, branch = "polkadot-v0.9.24" }
pallet-timestamp = { git = "https://github.com/paritytech/substrate", default-features = false, branch = "polkadot-v0.9.24" }
pallet-transaction-payment = { git = "https://github.com/paritytech/substrate", default-features = false, branch = "polkadot-v0.9.24" }
pallet-transaction-payment-rpc-runtime-api = { git = "https://github.com/paritytech/substrate", default-features = false, branch = "polkadot-v0.9.24" }
pallet-uniques = { git = "https://github.com/paritytech/substrate", default-features = false, branch = "polkadot-v0.9.24" }
pallet-utility = { git = "https://github.com/paritytech/substrate", default-features = false, branch = "polkadot-v0.9.24" }
sp-api = { git = "https://github.com/paritytech/substrate", default-features = false, branch = "polkadot-v0.9.24" }
sp-block-builder = { git = "https://github.com/paritytech/substrate", default-features = false, branch = "polkadot-v0.9.24" }
sp-consensus-aura = { git = "https://github.com/paritytech/substrate", default-features = false, branch = "polkadot-v0.9.24" }
sp-core = { git = "https://github.com/paritytech/substrate", default-features = false, branch = "polkadot-v0.9.24" }
sp-inherents = { git = "https://github.com/paritytech/substrate", default-features = false, branch = "polkadot-v0.9.24" }
sp-io = { git = "https://github.com/paritytech/substrate", default-features = false, branch = "polkadot-v0.9.24" }
sp-offchain = { git = "https://github.com/paritytech/substrate", default-features = false, branch = "polkadot-v0.9.24" }
sp-runtime = { git = "https://github.com/paritytech/substrate", default-features = false, branch = "polkadot-v0.9.24" }
sp-session = { git = "https://github.com/paritytech/substrate", default-features = false, branch = "polkadot-v0.9.24" }
sp-std = { git = "https://github.com/paritytech/substrate", default-features = false, branch = "polkadot-v0.9.24" }
sp-transaction-pool = { git = "https://github.com/paritytech/substrate", default-features = false, branch = "polkadot-v0.9.24" }
sp-version = { git = "https://github.com/paritytech/substrate", default-features = false, branch = "polkadot-v0.9.24" }

# Polkadot
pallet-xcm = { git = "https://github.com/paritytech/polkadot", default-features = false, branch = "release-v0.9.24" }
polkadot-core-primitives = { git = "https://github.com/paritytech/polkadot", default-features = false, branch = "release-v0.9.24" }
polkadot-parachain = { git = "https://github.com/paritytech/polkadot", default-features = false, branch = "release-v0.9.24" }
polkadot-runtime-common = { git = "https://github.com/paritytech/polkadot", default-features = false, branch = "release-v0.9.24" }
westend-runtime-constants = { git = "https://github.com/paritytech/polkadot", default-features = false, branch = "release-v0.9.24" }
xcm = { git = "https://github.com/paritytech/polkadot", default-features = false, branch = "release-v0.9.24" }
xcm-builder = { git = "https://github.com/paritytech/polkadot", default-features = false, branch = "release-v0.9.24" }
xcm-executor = { git = "https://github.com/paritytech/polkadot", default-features = false, branch = "release-v0.9.24" }
=======
frame-benchmarking = { git = "https://github.com/paritytech/substrate", default-features = false, optional = true, branch = "polkadot-v0.9.26" }
frame-executive = { git = "https://github.com/paritytech/substrate", default-features = false, branch = "polkadot-v0.9.26" }
frame-support = { git = "https://github.com/paritytech/substrate", default-features = false, branch = "polkadot-v0.9.26" }
frame-system = { git = "https://github.com/paritytech/substrate", default-features = false, branch = "polkadot-v0.9.26" }
frame-system-benchmarking = { git = "https://github.com/paritytech/substrate", default-features = false, optional = true, branch = "polkadot-v0.9.26" }
frame-system-rpc-runtime-api = { git = "https://github.com/paritytech/substrate", default-features = false, branch = "polkadot-v0.9.26" }
frame-try-runtime = { git = "https://github.com/paritytech/substrate", default-features = false, optional = true, branch = "polkadot-v0.9.26" }
pallet-asset-tx-payment = { git = "https://github.com/paritytech/substrate", default-features = false, branch = "polkadot-v0.9.26" }
pallet-assets = { git = "https://github.com/paritytech/substrate", default-features = false, branch = "polkadot-v0.9.26" }
pallet-aura = { git = "https://github.com/paritytech/substrate", default-features = false, branch = "polkadot-v0.9.26" }
pallet-authorship = { git = "https://github.com/paritytech/substrate", default-features = false, branch = "polkadot-v0.9.26" }
pallet-balances = { git = "https://github.com/paritytech/substrate", default-features = false, branch = "polkadot-v0.9.26" }
pallet-multisig = { git = "https://github.com/paritytech/substrate", default-features = false, branch = "polkadot-v0.9.26" }
pallet-proxy = { git = "https://github.com/paritytech/substrate", default-features = false, branch = "polkadot-v0.9.26" }
pallet-session = { git = "https://github.com/paritytech/substrate", default-features = false, branch = "polkadot-v0.9.26" }
pallet-timestamp = { git = "https://github.com/paritytech/substrate", default-features = false, branch = "polkadot-v0.9.26" }
pallet-transaction-payment = { git = "https://github.com/paritytech/substrate", default-features = false, branch = "polkadot-v0.9.26" }
pallet-transaction-payment-rpc-runtime-api = { git = "https://github.com/paritytech/substrate", default-features = false, branch = "polkadot-v0.9.26" }
pallet-uniques = { git = "https://github.com/paritytech/substrate", default-features = false, branch = "polkadot-v0.9.26" }
pallet-utility = { git = "https://github.com/paritytech/substrate", default-features = false, branch = "polkadot-v0.9.26" }
sp-api = { git = "https://github.com/paritytech/substrate", default-features = false, branch = "polkadot-v0.9.26" }
sp-block-builder = { git = "https://github.com/paritytech/substrate", default-features = false, branch = "polkadot-v0.9.26" }
sp-consensus-aura = { git = "https://github.com/paritytech/substrate", default-features = false, branch = "polkadot-v0.9.26" }
sp-core = { git = "https://github.com/paritytech/substrate", default-features = false, branch = "polkadot-v0.9.26" }
sp-inherents = { git = "https://github.com/paritytech/substrate", default-features = false, branch = "polkadot-v0.9.26" }
sp-io = { git = "https://github.com/paritytech/substrate", default-features = false, branch = "polkadot-v0.9.26" }
sp-offchain = { git = "https://github.com/paritytech/substrate", default-features = false, branch = "polkadot-v0.9.26" }
sp-runtime = { git = "https://github.com/paritytech/substrate", default-features = false, branch = "polkadot-v0.9.26" }
sp-session = { git = "https://github.com/paritytech/substrate", default-features = false, branch = "polkadot-v0.9.26" }
sp-std = { git = "https://github.com/paritytech/substrate", default-features = false, branch = "polkadot-v0.9.26" }
sp-transaction-pool = { git = "https://github.com/paritytech/substrate", default-features = false, branch = "polkadot-v0.9.26" }
sp-version = { git = "https://github.com/paritytech/substrate", default-features = false, branch = "polkadot-v0.9.26" }

# Polkadot
pallet-xcm = { git = "https://github.com/paritytech/polkadot", default-features = false, branch = "release-v0.9.26" }
polkadot-core-primitives = { git = "https://github.com/paritytech/polkadot", default-features = false, branch = "release-v0.9.26" }
polkadot-parachain = { git = "https://github.com/paritytech/polkadot", default-features = false, branch = "release-v0.9.26" }
polkadot-runtime-common = { git = "https://github.com/paritytech/polkadot", default-features = false, branch = "release-v0.9.26" }
westend-runtime-constants = { git = "https://github.com/paritytech/polkadot", default-features = false, branch = "release-v0.9.26" }
xcm = { git = "https://github.com/paritytech/polkadot", default-features = false, branch = "release-v0.9.26" }
xcm-builder = { git = "https://github.com/paritytech/polkadot", default-features = false, branch = "release-v0.9.26" }
xcm-executor = { git = "https://github.com/paritytech/polkadot", default-features = false, branch = "release-v0.9.26" }
>>>>>>> e390f2c2

# Cumulus
cumulus-pallet-aura-ext = { path = "../../../../pallets/aura-ext", default-features = false }
cumulus-pallet-dmp-queue = { path = "../../../../pallets/dmp-queue", default-features = false }
cumulus-pallet-parachain-system = { path = "../../../../pallets/parachain-system", default-features = false }
cumulus-pallet-session-benchmarking = {path = "../../../../pallets/session-benchmarking", default-features = false, version = "3.0.0"}
cumulus-pallet-xcm = { path = "../../../../pallets/xcm", default-features = false }
cumulus-pallet-xcmp-queue = { path = "../../../../pallets/xcmp-queue", default-features = false }
cumulus-ping = { path = "../../../pallets/ping", default-features = false }
cumulus-primitives-core = { path = "../../../../primitives/core", default-features = false }
cumulus-primitives-timestamp = { path = "../../../../primitives/timestamp", default-features = false }
cumulus-primitives-utility = { path = "../../../../primitives/utility", default-features = false }
pallet-collator-selection = { path = "../../../../pallets/collator-selection", default-features = false }
parachain-info = { path = "../../../pallets/parachain-info", default-features = false }
parachains-common = { path = "../../../common", default-features = false }

[dev-dependencies]
hex-literal = "0.3.4"

[build-dependencies]
<<<<<<< HEAD
substrate-wasm-builder = { git = "https://github.com/paritytech/substrate", branch = "polkadot-v0.9.24" }
=======
substrate-wasm-builder = { git = "https://github.com/paritytech/substrate", branch = "polkadot-v0.9.26" }
>>>>>>> e390f2c2

[features]
default = [ "std" ]
runtime-benchmarks = [
	"hex-literal",
	"frame-benchmarking/runtime-benchmarks",
	"frame-support/runtime-benchmarks",
	"frame-system-benchmarking",
	"frame-system/runtime-benchmarks",
	"pallet-assets/runtime-benchmarks",
	"pallet-balances/runtime-benchmarks",
	"pallet-multisig/runtime-benchmarks",
	"pallet-proxy/runtime-benchmarks",
	"pallet-timestamp/runtime-benchmarks",
	"pallet-uniques/runtime-benchmarks",
	"pallet-utility/runtime-benchmarks",
	"pallet-xcm/runtime-benchmarks",
	"sp-runtime/runtime-benchmarks",
	"xcm-builder/runtime-benchmarks",
	"cumulus-pallet-session-benchmarking/runtime-benchmarks",
	"pallet-collator-selection/runtime-benchmarks",
	"cumulus-pallet-xcmp-queue/runtime-benchmarks",
]
try-runtime = [
	"frame-executive/try-runtime",
	"frame-try-runtime",
]
std = [
	"codec/std",
	"log/std",
	"scale-info/std",
	"serde",
	"frame-executive/std",
	"frame-support/std",
	"frame-system-rpc-runtime-api/std",
	"frame-system/std",
	"pallet-asset-tx-payment/std",
	"pallet-assets/std",
	"pallet-aura/std",
	"pallet-authorship/std",
	"pallet-balances/std",
	"pallet-multisig/std",
	"pallet-proxy/std",
	"pallet-session/std",
	"pallet-timestamp/std",
	"pallet-transaction-payment-rpc-runtime-api/std",
	"pallet-transaction-payment/std",
	"pallet-uniques/std",
	"pallet-utility/std",
	"pallet-xcm/std",
	"polkadot-core-primitives/std",
	"polkadot-parachain/std",
	"polkadot-runtime-common/std",
	"sp-api/std",
	"sp-block-builder/std",
	"sp-consensus-aura/std",
	"sp-core/std",
	"sp-inherents/std",
	"sp-io/std",
	"sp-offchain/std",
	"sp-runtime/std",
	"sp-session/std",
	"sp-std/std",
	"sp-transaction-pool/std",
	"sp-version/std",
	"westend-runtime-constants/std",
	"xcm-builder/std",
	"xcm-executor/std",
	"xcm/std",
	"cumulus-pallet-aura-ext/std",
	"cumulus-pallet-dmp-queue/std",
	"cumulus-pallet-parachain-system/std",
	"cumulus-pallet-xcm/std",
	"cumulus-pallet-xcmp-queue/std",
	"cumulus-ping/std",
	"cumulus-primitives-core/std",
	"cumulus-primitives-timestamp/std",
	"cumulus-primitives-utility/std",
	"pallet-collator-selection/std",
	"parachain-info/std",
	"parachains-common/std",
]<|MERGE_RESOLUTION|>--- conflicted
+++ resolved
@@ -14,50 +14,6 @@
 smallvec = "1.8.1"
 
 # Substrate
-<<<<<<< HEAD
-frame-benchmarking = { git = "https://github.com/paritytech/substrate", optional = true, default-features = false, branch = "polkadot-v0.9.24" }
-frame-executive = { git = "https://github.com/paritytech/substrate", default-features = false, branch = "polkadot-v0.9.24" }
-frame-support = { git = "https://github.com/paritytech/substrate", default-features = false, branch = "polkadot-v0.9.24" }
-frame-system = { git = "https://github.com/paritytech/substrate", default-features = false, branch = "polkadot-v0.9.24" }
-frame-system-benchmarking = { git = "https://github.com/paritytech/substrate", optional = true, default-features = false, branch = "polkadot-v0.9.24" }
-frame-system-rpc-runtime-api = { git = "https://github.com/paritytech/substrate", default-features = false, branch = "polkadot-v0.9.24" }
-frame-try-runtime = { git = "https://github.com/paritytech/substrate", default-features = false, optional = true, branch = "polkadot-v0.9.24" }
-pallet-asset-tx-payment = { git = "https://github.com/paritytech/substrate", default-features = false, branch = "polkadot-v0.9.24" }
-pallet-assets = { git = "https://github.com/paritytech/substrate", default-features = false, branch = "polkadot-v0.9.24" }
-pallet-aura = { git = "https://github.com/paritytech/substrate", default-features = false, branch = "polkadot-v0.9.24" }
-pallet-authorship = { git = "https://github.com/paritytech/substrate", default-features = false, branch = "polkadot-v0.9.24" }
-pallet-balances = { git = "https://github.com/paritytech/substrate", default-features = false, branch = "polkadot-v0.9.24" }
-pallet-multisig = { git = "https://github.com/paritytech/substrate", default-features = false, branch = "polkadot-v0.9.24" }
-pallet-proxy = { git = "https://github.com/paritytech/substrate", default-features = false, branch = "polkadot-v0.9.24" }
-pallet-session = { git = "https://github.com/paritytech/substrate", default-features = false, branch = "polkadot-v0.9.24" }
-pallet-timestamp = { git = "https://github.com/paritytech/substrate", default-features = false, branch = "polkadot-v0.9.24" }
-pallet-transaction-payment = { git = "https://github.com/paritytech/substrate", default-features = false, branch = "polkadot-v0.9.24" }
-pallet-transaction-payment-rpc-runtime-api = { git = "https://github.com/paritytech/substrate", default-features = false, branch = "polkadot-v0.9.24" }
-pallet-uniques = { git = "https://github.com/paritytech/substrate", default-features = false, branch = "polkadot-v0.9.24" }
-pallet-utility = { git = "https://github.com/paritytech/substrate", default-features = false, branch = "polkadot-v0.9.24" }
-sp-api = { git = "https://github.com/paritytech/substrate", default-features = false, branch = "polkadot-v0.9.24" }
-sp-block-builder = { git = "https://github.com/paritytech/substrate", default-features = false, branch = "polkadot-v0.9.24" }
-sp-consensus-aura = { git = "https://github.com/paritytech/substrate", default-features = false, branch = "polkadot-v0.9.24" }
-sp-core = { git = "https://github.com/paritytech/substrate", default-features = false, branch = "polkadot-v0.9.24" }
-sp-inherents = { git = "https://github.com/paritytech/substrate", default-features = false, branch = "polkadot-v0.9.24" }
-sp-io = { git = "https://github.com/paritytech/substrate", default-features = false, branch = "polkadot-v0.9.24" }
-sp-offchain = { git = "https://github.com/paritytech/substrate", default-features = false, branch = "polkadot-v0.9.24" }
-sp-runtime = { git = "https://github.com/paritytech/substrate", default-features = false, branch = "polkadot-v0.9.24" }
-sp-session = { git = "https://github.com/paritytech/substrate", default-features = false, branch = "polkadot-v0.9.24" }
-sp-std = { git = "https://github.com/paritytech/substrate", default-features = false, branch = "polkadot-v0.9.24" }
-sp-transaction-pool = { git = "https://github.com/paritytech/substrate", default-features = false, branch = "polkadot-v0.9.24" }
-sp-version = { git = "https://github.com/paritytech/substrate", default-features = false, branch = "polkadot-v0.9.24" }
-
-# Polkadot
-pallet-xcm = { git = "https://github.com/paritytech/polkadot", default-features = false, branch = "release-v0.9.24" }
-polkadot-core-primitives = { git = "https://github.com/paritytech/polkadot", default-features = false, branch = "release-v0.9.24" }
-polkadot-parachain = { git = "https://github.com/paritytech/polkadot", default-features = false, branch = "release-v0.9.24" }
-polkadot-runtime-common = { git = "https://github.com/paritytech/polkadot", default-features = false, branch = "release-v0.9.24" }
-westend-runtime-constants = { git = "https://github.com/paritytech/polkadot", default-features = false, branch = "release-v0.9.24" }
-xcm = { git = "https://github.com/paritytech/polkadot", default-features = false, branch = "release-v0.9.24" }
-xcm-builder = { git = "https://github.com/paritytech/polkadot", default-features = false, branch = "release-v0.9.24" }
-xcm-executor = { git = "https://github.com/paritytech/polkadot", default-features = false, branch = "release-v0.9.24" }
-=======
 frame-benchmarking = { git = "https://github.com/paritytech/substrate", default-features = false, optional = true, branch = "polkadot-v0.9.26" }
 frame-executive = { git = "https://github.com/paritytech/substrate", default-features = false, branch = "polkadot-v0.9.26" }
 frame-support = { git = "https://github.com/paritytech/substrate", default-features = false, branch = "polkadot-v0.9.26" }
@@ -100,7 +56,6 @@
 xcm = { git = "https://github.com/paritytech/polkadot", default-features = false, branch = "release-v0.9.26" }
 xcm-builder = { git = "https://github.com/paritytech/polkadot", default-features = false, branch = "release-v0.9.26" }
 xcm-executor = { git = "https://github.com/paritytech/polkadot", default-features = false, branch = "release-v0.9.26" }
->>>>>>> e390f2c2
 
 # Cumulus
 cumulus-pallet-aura-ext = { path = "../../../../pallets/aura-ext", default-features = false }
@@ -121,11 +76,7 @@
 hex-literal = "0.3.4"
 
 [build-dependencies]
-<<<<<<< HEAD
-substrate-wasm-builder = { git = "https://github.com/paritytech/substrate", branch = "polkadot-v0.9.24" }
-=======
 substrate-wasm-builder = { git = "https://github.com/paritytech/substrate", branch = "polkadot-v0.9.26" }
->>>>>>> e390f2c2
 
 [features]
 default = [ "std" ]
