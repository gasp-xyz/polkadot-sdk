--- conflicted
+++ resolved
@@ -70,13 +70,8 @@
 	NORMAL_DISPATCH_RATIO, SLOT_DURATION,
 };
 use xcm_config::{
-<<<<<<< HEAD
 	ForeignAssetsConvertedConcreteId, TrustBackedAssetsConvertedConcreteId, WestendLocation,
 	XcmConfig, XcmOriginToTransactDispatchOrigin,
-=======
-	TrustBackedAssetsConvertedConcreteId, WestendLocation, XcmConfig,
-	XcmOriginToTransactDispatchOrigin,
->>>>>>> 46290655
 };
 
 #[cfg(any(feature = "std", test))]
@@ -257,7 +252,6 @@
 	type RemoveItemsLimit = frame_support::traits::ConstU32<1000>;
 	#[cfg(feature = "runtime-benchmarks")]
 	type BenchmarkHelper = ();
-<<<<<<< HEAD
 }
 
 parameter_types! {
@@ -300,8 +294,6 @@
 	type RemoveItemsLimit = frame_support::traits::ConstU32<1000>;
 	#[cfg(feature = "runtime-benchmarks")]
 	type BenchmarkHelper = xcm_config::XcmBenchmarkHelper;
-=======
->>>>>>> 46290655
 }
 
 parameter_types! {
@@ -731,10 +723,7 @@
 		Assets: pallet_assets::<Instance1>::{Pallet, Call, Storage, Event<T>} = 50,
 		Uniques: pallet_uniques::{Pallet, Call, Storage, Event<T>} = 51,
 		Nfts: pallet_nfts::{Pallet, Call, Storage, Event<T>} = 52,
-<<<<<<< HEAD
 		ForeignAssets: pallet_assets::<Instance2>::{Pallet, Call, Storage, Event<T>} = 53,
-=======
->>>>>>> 46290655
 	}
 );
 
@@ -990,11 +979,7 @@
 		AccountId,
 	> for Runtime
 	{
-<<<<<<< HEAD
 		fn query_account_balances(account: AccountId) -> Result<xcm::VersionedMultiAssets, assets_common::runtime_api::FungiblesAccessError> {
-=======
-		fn query_account_balances(account: AccountId) -> Result<Vec<xcm::latest::MultiAsset>, assets_common::runtime_api::FungiblesAccessError> {
->>>>>>> 46290655
 			use assets_common::fungible_conversion::{convert, convert_balance};
 			Ok([
 				// collect pallet_balance
@@ -1008,7 +993,6 @@
 				},
 				// collect pallet_assets (TrustBackedAssets)
 				convert::<_, _, _, _, TrustBackedAssetsConvertedConcreteId>(
-<<<<<<< HEAD
 					Assets::account_balances(account.clone())
 						.iter()
 						.filter(|(_, balance)| balance > &0)
@@ -1021,14 +1005,6 @@
 				)?,
 				// collect ... e.g. other tokens
 			].concat().into())
-=======
-					Assets::account_balances(account)
-						.iter()
-						.filter(|(_, balance)| balance > &0)
-				)?,
-				// collect ... e.g. pallet_assets ForeignAssets
-			].concat())
->>>>>>> 46290655
 		}
 	}
 
@@ -1164,11 +1140,7 @@
 					Err(BenchmarkError::Skip)
 				}
 
-<<<<<<< HEAD
 				fn universal_alias() -> Result<(MultiLocation, Junction), BenchmarkError> {
-=======
-				fn universal_alias() -> Result<Junction, BenchmarkError> {
->>>>>>> 46290655
 					Err(BenchmarkError::Skip)
 				}
 
@@ -1190,14 +1162,11 @@
 				fn unlockable_asset() -> Result<(MultiLocation, MultiLocation, MultiAsset), BenchmarkError> {
 					Err(BenchmarkError::Skip)
 				}
-<<<<<<< HEAD
 
 				fn export_message_origin_and_destination(
 				) -> Result<(MultiLocation, NetworkId, InteriorMultiLocation), BenchmarkError> {
 					Err(BenchmarkError::Skip)
 				}
-=======
->>>>>>> 46290655
 			}
 
 			type XcmBalances = pallet_xcm_benchmarks::fungible::Pallet::<Runtime>;
