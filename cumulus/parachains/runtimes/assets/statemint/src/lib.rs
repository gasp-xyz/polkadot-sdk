--- conflicted
+++ resolved
@@ -95,12 +95,8 @@
 	NORMAL_DISPATCH_RATIO, SLOT_DURATION,
 };
 use xcm_config::{
-<<<<<<< HEAD
 	DotLocation, FellowshipLocation, GovernanceLocation, TrustBackedAssetsConvertedConcreteId,
 	XcmConfig, XcmOriginToTransactDispatchOrigin,
-=======
-	DotLocation, TrustBackedAssetsConvertedConcreteId, XcmConfig, XcmOriginToTransactDispatchOrigin,
->>>>>>> 46290655
 };
 
 #[cfg(any(feature = "std", test))]
@@ -875,11 +871,7 @@
 		AccountId,
 	> for Runtime
 	{
-<<<<<<< HEAD
 		fn query_account_balances(account: AccountId) -> Result<xcm::VersionedMultiAssets, assets_common::runtime_api::FungiblesAccessError> {
-=======
-		fn query_account_balances(account: AccountId) -> Result<Vec<xcm::latest::MultiAsset>, assets_common::runtime_api::FungiblesAccessError> {
->>>>>>> 46290655
 			use assets_common::fungible_conversion::{convert, convert_balance};
 			Ok([
 				// collect pallet_balance
@@ -898,11 +890,7 @@
 						.filter(|(_, balance)| balance > &0)
 				)?,
 				// collect ... e.g. pallet_assets ForeignAssets
-<<<<<<< HEAD
 			].concat().into())
-=======
-			].concat())
->>>>>>> 46290655
 		}
 	}
 
@@ -1038,11 +1026,7 @@
 					Err(BenchmarkError::Skip)
 				}
 
-<<<<<<< HEAD
 				fn universal_alias() -> Result<(MultiLocation, Junction), BenchmarkError> {
-=======
-				fn universal_alias() -> Result<Junction, BenchmarkError> {
->>>>>>> 46290655
 					Err(BenchmarkError::Skip)
 				}
 
@@ -1064,14 +1048,11 @@
 				fn unlockable_asset() -> Result<(MultiLocation, MultiLocation, MultiAsset), BenchmarkError> {
 					Err(BenchmarkError::Skip)
 				}
-<<<<<<< HEAD
 
 				fn export_message_origin_and_destination(
 				) -> Result<(MultiLocation, NetworkId, InteriorMultiLocation), BenchmarkError> {
 					Err(BenchmarkError::Skip)
 				}
-=======
->>>>>>> 46290655
 			}
 
 			type XcmBalances = pallet_xcm_benchmarks::fungible::Pallet::<Runtime>;
