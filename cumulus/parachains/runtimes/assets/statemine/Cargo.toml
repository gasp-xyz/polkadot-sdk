[package]
name = "statemine-runtime"
version = "2.0.0"
authors = ["Parity Technologies <admin@parity.io>"]
edition = "2021"
description = "Kusama variant of Statemint parachain runtime"

[dependencies]
codec = { package = "parity-scale-codec", version = "3.0.0", default-features = false, features = ["derive", "max-encoded-len"] }
<<<<<<< HEAD
hex-literal = { version = "0.4.1" }
log = { version = "0.4.17", default-features = false }
scale-info = { version = "2.5.0", default-features = false, features = ["derive"] }
smallvec = "1.10.0"

# Substrate
frame-benchmarking = { git = "https://github.com/paritytech/substrate", optional = true, default-features = false, branch = "master" }
frame-executive = { git = "https://github.com/paritytech/substrate", default-features = false, branch = "master" }
frame-support = { git = "https://github.com/paritytech/substrate", default-features = false, branch = "master" }
frame-system = { git = "https://github.com/paritytech/substrate", default-features = false, branch = "master" }
frame-system-benchmarking = { git = "https://github.com/paritytech/substrate", optional = true, default-features = false, branch = "master" }
frame-system-rpc-runtime-api = { git = "https://github.com/paritytech/substrate", default-features = false, branch = "master" }
frame-try-runtime = { git = "https://github.com/paritytech/substrate", default-features = false, optional = true, branch = "master" }
pallet-asset-tx-payment = { git = "https://github.com/paritytech/substrate", branch = "master", default-features = false }
pallet-assets = { git = "https://github.com/paritytech/substrate", default-features = false, branch = "master" }
pallet-aura = { git = "https://github.com/paritytech/substrate", default-features = false, branch = "master" }
pallet-authorship = { git = "https://github.com/paritytech/substrate", default-features = false, branch = "master" }
pallet-balances = { git = "https://github.com/paritytech/substrate", default-features = false, branch = "master" }
pallet-multisig = { git = "https://github.com/paritytech/substrate", default-features = false, branch = "master" }
pallet-nfts = { git = "https://github.com/paritytech/substrate", default-features = false, branch = "master" }
pallet-nfts-runtime-api = { git = "https://github.com/paritytech/substrate", default-features = false, branch = "master" }
pallet-proxy = { git = "https://github.com/paritytech/substrate", default-features = false, branch = "master" }
pallet-session = { git = "https://github.com/paritytech/substrate", default-features = false, branch = "master" }
pallet-state-trie-migration = { git = "https://github.com/paritytech/substrate", default-features = false, branch = "master", optional = true }
pallet-timestamp = { git = "https://github.com/paritytech/substrate", default-features = false, branch = "master" }
pallet-transaction-payment = { git = "https://github.com/paritytech/substrate", default-features = false, branch = "master" }
pallet-transaction-payment-rpc-runtime-api = { git = "https://github.com/paritytech/substrate", default-features = false, branch = "master" }
pallet-uniques = { git = "https://github.com/paritytech/substrate", default-features = false, branch = "master" }
pallet-utility = { git = "https://github.com/paritytech/substrate", default-features = false, branch = "master" }
sp-api = { git = "https://github.com/paritytech/substrate", default-features = false, branch = "master" }
sp-block-builder = { git = "https://github.com/paritytech/substrate", default-features = false, branch = "master" }
sp-consensus-aura = { git = "https://github.com/paritytech/substrate", default-features = false, branch = "master" }
sp-core = { git = "https://github.com/paritytech/substrate", default-features = false, branch = "master" }
sp-inherents = { git = "https://github.com/paritytech/substrate", default-features = false, branch = "master" }
sp-offchain = { git = "https://github.com/paritytech/substrate", default-features = false, branch = "master" }
sp-runtime = { git = "https://github.com/paritytech/substrate", default-features = false, branch = "master" }
sp-session = { git = "https://github.com/paritytech/substrate", default-features = false, branch = "master" }
sp-std = { git = "https://github.com/paritytech/substrate", default-features = false, branch = "master" }
sp-transaction-pool = { git = "https://github.com/paritytech/substrate", default-features = false, branch = "master" }
sp-version = { git = "https://github.com/paritytech/substrate", default-features = false, branch = "master" }
sp-weights = { git = "https://github.com/paritytech/substrate", default-features = false, branch = "master" }

# Polkadot
kusama-runtime-constants = { git = "https://github.com/paritytech/polkadot", default-features = false, branch = "master" }
pallet-xcm = { git = "https://github.com/paritytech/polkadot", default-features = false, branch = "master" }
pallet-xcm-benchmarks = { git = "https://github.com/paritytech/polkadot", branch = "master", default-features = false, optional = true }
polkadot-core-primitives = { git = "https://github.com/paritytech/polkadot", default-features = false, branch = "master" }
polkadot-parachain = { git = "https://github.com/paritytech/polkadot", default-features = false, branch = "master" }
polkadot-runtime-common = { git = "https://github.com/paritytech/polkadot", default-features = false, branch = "master" }
xcm = { git = "https://github.com/paritytech/polkadot", default-features = false, branch = "master" }
xcm-builder = { git = "https://github.com/paritytech/polkadot", default-features = false, branch = "master" }
xcm-executor = { git = "https://github.com/paritytech/polkadot", default-features = false, branch = "master" }
=======
hex-literal = { version = "0.3.4" }
log = { version = "0.4.17", default-features = false }
scale-info = { version = "2.3.1", default-features = false, features = ["derive"] }
smallvec = "1.10.0"

# Substrate
frame-benchmarking = { git = "https://github.com/paritytech/substrate", optional = true, default-features = false, branch = "polkadot-v0.9.40" }
frame-executive = { git = "https://github.com/paritytech/substrate", default-features = false, branch = "polkadot-v0.9.40" }
frame-support = { git = "https://github.com/paritytech/substrate", default-features = false, branch = "polkadot-v0.9.40" }
frame-system = { git = "https://github.com/paritytech/substrate", default-features = false, branch = "polkadot-v0.9.40" }
frame-system-benchmarking = { git = "https://github.com/paritytech/substrate", optional = true, default-features = false, branch = "polkadot-v0.9.40" }
frame-system-rpc-runtime-api = { git = "https://github.com/paritytech/substrate", default-features = false, branch = "polkadot-v0.9.40" }
frame-try-runtime = { git = "https://github.com/paritytech/substrate", default-features = false, optional = true, branch = "polkadot-v0.9.40" }
pallet-asset-tx-payment = { git = "https://github.com/paritytech/substrate", default-features = false , branch = "polkadot-v0.9.40" }
pallet-assets = { git = "https://github.com/paritytech/substrate", default-features = false, branch = "polkadot-v0.9.40" }
pallet-aura = { git = "https://github.com/paritytech/substrate", default-features = false, branch = "polkadot-v0.9.40" }
pallet-authorship = { git = "https://github.com/paritytech/substrate", default-features = false, branch = "polkadot-v0.9.40" }
pallet-balances = { git = "https://github.com/paritytech/substrate", default-features = false, branch = "polkadot-v0.9.40" }
pallet-multisig = { git = "https://github.com/paritytech/substrate", default-features = false, branch = "polkadot-v0.9.40" }
pallet-nfts = { git = "https://github.com/paritytech/substrate", default-features = false, branch = "polkadot-v0.9.40" }
pallet-nfts-runtime-api = { git = "https://github.com/paritytech/substrate", default-features = false, branch = "polkadot-v0.9.40" }
pallet-proxy = { git = "https://github.com/paritytech/substrate", default-features = false, branch = "polkadot-v0.9.40" }
pallet-session = { git = "https://github.com/paritytech/substrate", default-features = false, branch = "polkadot-v0.9.40" }
pallet-timestamp = { git = "https://github.com/paritytech/substrate", default-features = false, branch = "polkadot-v0.9.40" }
pallet-transaction-payment = { git = "https://github.com/paritytech/substrate", default-features = false, branch = "polkadot-v0.9.40" }
pallet-transaction-payment-rpc-runtime-api = { git = "https://github.com/paritytech/substrate", default-features = false, branch = "polkadot-v0.9.40" }
pallet-uniques = { git = "https://github.com/paritytech/substrate", default-features = false, branch = "polkadot-v0.9.40" }
pallet-utility = { git = "https://github.com/paritytech/substrate", default-features = false, branch = "polkadot-v0.9.40" }
sp-api = { git = "https://github.com/paritytech/substrate", default-features = false, branch = "polkadot-v0.9.40" }
sp-block-builder = { git = "https://github.com/paritytech/substrate", default-features = false, branch = "polkadot-v0.9.40" }
sp-consensus-aura = { git = "https://github.com/paritytech/substrate", default-features = false, branch = "polkadot-v0.9.40" }
sp-core = { git = "https://github.com/paritytech/substrate", default-features = false, branch = "polkadot-v0.9.40" }
sp-inherents = { git = "https://github.com/paritytech/substrate", default-features = false, branch = "polkadot-v0.9.40" }
sp-offchain = { git = "https://github.com/paritytech/substrate", default-features = false, branch = "polkadot-v0.9.40" }
sp-runtime = { git = "https://github.com/paritytech/substrate", default-features = false, branch = "polkadot-v0.9.40" }
sp-session = { git = "https://github.com/paritytech/substrate", default-features = false, branch = "polkadot-v0.9.40" }
sp-std = { git = "https://github.com/paritytech/substrate", default-features = false, branch = "polkadot-v0.9.40" }
sp-transaction-pool = { git = "https://github.com/paritytech/substrate", default-features = false, branch = "polkadot-v0.9.40" }
sp-version = { git = "https://github.com/paritytech/substrate", default-features = false, branch = "polkadot-v0.9.40" }
pallet-state-trie-migration = { git = "https://github.com/paritytech/substrate", default-features = false, optional = true , branch = "polkadot-v0.9.40" }
mangata-support = { git = "https://github.com/mangata-finance/substrate", default-features = false, branch = "mangata-dev" }

# Polkadot
kusama-runtime-constants = { git = "https://github.com/paritytech/polkadot", default-features = false, branch = "release-v0.9.40" }
pallet-xcm = { git = "https://github.com/paritytech/polkadot", default-features = false, branch = "release-v0.9.40" }
pallet-xcm-benchmarks = { git = "https://github.com/paritytech/polkadot", default-features = false, optional = true , branch = "release-v0.9.40" }
polkadot-core-primitives = { git = "https://github.com/paritytech/polkadot", default-features = false, branch = "release-v0.9.40" }
polkadot-parachain = { git = "https://github.com/paritytech/polkadot", default-features = false, branch = "release-v0.9.40" }
polkadot-runtime-common = { git = "https://github.com/paritytech/polkadot", default-features = false, branch = "release-v0.9.40" }
xcm = { git = "https://github.com/paritytech/polkadot", default-features = false, branch = "release-v0.9.40" }
xcm-builder = { git = "https://github.com/paritytech/polkadot", default-features = false, branch = "release-v0.9.40" }
xcm-executor = { git = "https://github.com/paritytech/polkadot", default-features = false, branch = "release-v0.9.40" }
>>>>>>> 46290655

# Cumulus
cumulus-pallet-aura-ext = { path = "../../../../pallets/aura-ext", default-features = false }
cumulus-pallet-dmp-queue = { path = "../../../../pallets/dmp-queue", default-features = false }
cumulus-pallet-parachain-system = { path = "../../../../pallets/parachain-system", default-features = false }
cumulus-pallet-session-benchmarking = {path = "../../../../pallets/session-benchmarking", default-features = false, version = "3.0.0"}
cumulus-pallet-xcm = { path = "../../../../pallets/xcm", default-features = false }
cumulus-pallet-xcmp-queue = { path = "../../../../pallets/xcmp-queue", default-features = false }
cumulus-primitives-core = { path = "../../../../primitives/core", default-features = false }
cumulus-primitives-timestamp = { path = "../../../../primitives/timestamp", default-features = false }
cumulus-primitives-utility = { path = "../../../../primitives/utility", default-features = false }
pallet-collator-selection = { path = "../../../../pallets/collator-selection", default-features = false }
parachain-info = { path = "../../../pallets/parachain-info", default-features = false }
parachains-common = { path = "../../../common", default-features = false }
assets-common = { path = "../common", default-features = false }

[dev-dependencies]
asset-test-utils = { path = "../test-utils"}

[build-dependencies]
<<<<<<< HEAD
substrate-wasm-builder = { git = "https://github.com/paritytech/substrate", branch = "master", optional = true }
=======
substrate-wasm-builder = { git = "https://github.com/paritytech/substrate", branch = "polkadot-v0.9.40" }
>>>>>>> 46290655

[features]
default = [ "std" ]
# When enabled the `state_version` is set to `1`.
# This means that the chain will start using the new state format. The migration is lazy, so
# it requires to write a storage value to use the new state format. To migrate all the other
# storage values that aren't touched the state migration pallet is added as well.
# This pallet will migrate the entire state, controlled through some account.
#
# This feature should be removed when the main-net will be migrated.
state-trie-version-1 = ["pallet-state-trie-migration"]
runtime-benchmarks = [
	"frame-benchmarking/runtime-benchmarks",
	"frame-support/runtime-benchmarks",
	"frame-system-benchmarking/runtime-benchmarks",
	"frame-system/runtime-benchmarks",
	"pallet-assets/runtime-benchmarks",
	"pallet-balances/runtime-benchmarks",
	"pallet-multisig/runtime-benchmarks",
	"pallet-nfts/runtime-benchmarks",
	"pallet-proxy/runtime-benchmarks",
	"pallet-timestamp/runtime-benchmarks",
	"pallet-uniques/runtime-benchmarks",
	"pallet-utility/runtime-benchmarks",
	"pallet-xcm/runtime-benchmarks",
	"sp-runtime/runtime-benchmarks",
	"xcm-builder/runtime-benchmarks",
	"cumulus-pallet-session-benchmarking/runtime-benchmarks",
	"pallet-collator-selection/runtime-benchmarks",
	"cumulus-pallet-xcmp-queue/runtime-benchmarks",
	"pallet-xcm-benchmarks/runtime-benchmarks",
	"pallet-state-trie-migration/runtime-benchmarks",
<<<<<<< HEAD
	"assets-common/runtime-benchmarks",
=======
>>>>>>> 46290655
]
try-runtime = [
	"cumulus-pallet-aura-ext/try-runtime",
	"cumulus-pallet-dmp-queue/try-runtime",
	"cumulus-pallet-parachain-system/try-runtime",
	"cumulus-pallet-xcm/try-runtime",
	"cumulus-pallet-xcmp-queue/try-runtime",
	"frame-executive/try-runtime",
	"frame-system/try-runtime",
	"frame-try-runtime/try-runtime",
	"pallet-asset-tx-payment/try-runtime",
	"pallet-assets/try-runtime",
	"pallet-aura/try-runtime",
	"pallet-authorship/try-runtime",
	"pallet-balances/try-runtime",
	"pallet-collator-selection/try-runtime",
	"pallet-multisig/try-runtime",
	"pallet-nfts/try-runtime",
	"pallet-proxy/try-runtime",
	"pallet-session/try-runtime",
	"pallet-timestamp/try-runtime",
	"pallet-transaction-payment/try-runtime",
	"pallet-uniques/try-runtime",
	"pallet-utility/try-runtime",
	"pallet-xcm/try-runtime",
	"parachain-info/try-runtime",
	"pallet-state-trie-migration/try-runtime",
]
std = [
	"codec/std",
	"log/std",
	"scale-info/std",
	"frame-executive/std",
	"frame-support/std",
	"frame-system-rpc-runtime-api/std",
	"frame-system/std",
	"kusama-runtime-constants/std",
	"pallet-asset-tx-payment/std",
	"pallet-assets/std",
	"pallet-aura/std",
	"pallet-authorship/std",
	"pallet-balances/std",
	"pallet-multisig/std",
	"pallet-nfts/std",
	"pallet-nfts-runtime-api/std",
	"pallet-proxy/std",
	"pallet-session/std",
	"pallet-state-trie-migration/std",
	"pallet-timestamp/std",
	"pallet-transaction-payment-rpc-runtime-api/std",
	"pallet-transaction-payment/std",
	"pallet-uniques/std",
	"pallet-utility/std",
	"pallet-xcm/std",
	"polkadot-core-primitives/std",
	"polkadot-parachain/std",
	"polkadot-runtime-common/std",
	"sp-api/std",
	"sp-block-builder/std",
	"sp-consensus-aura/std",
	"sp-core/std",
	"sp-inherents/std",
	"sp-offchain/std",
	"sp-runtime/std",
	"sp-session/std",
	"sp-std/std",
	"sp-transaction-pool/std",
	"sp-version/std",
	"xcm-builder/std",
	"xcm-executor/std",
	"xcm/std",
	"cumulus-pallet-aura-ext/std",
	"cumulus-pallet-dmp-queue/std",
	"cumulus-pallet-parachain-system/std",
	"cumulus-pallet-xcm/std",
	"cumulus-pallet-xcmp-queue/std",
	"cumulus-primitives-core/std",
	"cumulus-primitives-timestamp/std",
	"cumulus-primitives-utility/std",
	"pallet-collator-selection/std",
	"parachain-info/std",
	"parachains-common/std",
<<<<<<< HEAD
	"assets-common/std",
	"substrate-wasm-builder",
=======
	"mangata-support/std",
	"assets-common/std",
>>>>>>> 46290655
]<|MERGE_RESOLUTION|>--- conflicted
+++ resolved
@@ -7,7 +7,6 @@
 
 [dependencies]
 codec = { package = "parity-scale-codec", version = "3.0.0", default-features = false, features = ["derive", "max-encoded-len"] }
-<<<<<<< HEAD
 hex-literal = { version = "0.4.1" }
 log = { version = "0.4.17", default-features = false }
 scale-info = { version = "2.5.0", default-features = false, features = ["derive"] }
@@ -50,6 +49,8 @@
 sp-version = { git = "https://github.com/paritytech/substrate", default-features = false, branch = "master" }
 sp-weights = { git = "https://github.com/paritytech/substrate", default-features = false, branch = "master" }
 
+mangata-support = { git = "https://github.com/mangata-finance/substrate", default-features = false, branch = "develop" }
+
 # Polkadot
 kusama-runtime-constants = { git = "https://github.com/paritytech/polkadot", default-features = false, branch = "master" }
 pallet-xcm = { git = "https://github.com/paritytech/polkadot", default-features = false, branch = "master" }
@@ -60,60 +61,6 @@
 xcm = { git = "https://github.com/paritytech/polkadot", default-features = false, branch = "master" }
 xcm-builder = { git = "https://github.com/paritytech/polkadot", default-features = false, branch = "master" }
 xcm-executor = { git = "https://github.com/paritytech/polkadot", default-features = false, branch = "master" }
-=======
-hex-literal = { version = "0.3.4" }
-log = { version = "0.4.17", default-features = false }
-scale-info = { version = "2.3.1", default-features = false, features = ["derive"] }
-smallvec = "1.10.0"
-
-# Substrate
-frame-benchmarking = { git = "https://github.com/paritytech/substrate", optional = true, default-features = false, branch = "polkadot-v0.9.40" }
-frame-executive = { git = "https://github.com/paritytech/substrate", default-features = false, branch = "polkadot-v0.9.40" }
-frame-support = { git = "https://github.com/paritytech/substrate", default-features = false, branch = "polkadot-v0.9.40" }
-frame-system = { git = "https://github.com/paritytech/substrate", default-features = false, branch = "polkadot-v0.9.40" }
-frame-system-benchmarking = { git = "https://github.com/paritytech/substrate", optional = true, default-features = false, branch = "polkadot-v0.9.40" }
-frame-system-rpc-runtime-api = { git = "https://github.com/paritytech/substrate", default-features = false, branch = "polkadot-v0.9.40" }
-frame-try-runtime = { git = "https://github.com/paritytech/substrate", default-features = false, optional = true, branch = "polkadot-v0.9.40" }
-pallet-asset-tx-payment = { git = "https://github.com/paritytech/substrate", default-features = false , branch = "polkadot-v0.9.40" }
-pallet-assets = { git = "https://github.com/paritytech/substrate", default-features = false, branch = "polkadot-v0.9.40" }
-pallet-aura = { git = "https://github.com/paritytech/substrate", default-features = false, branch = "polkadot-v0.9.40" }
-pallet-authorship = { git = "https://github.com/paritytech/substrate", default-features = false, branch = "polkadot-v0.9.40" }
-pallet-balances = { git = "https://github.com/paritytech/substrate", default-features = false, branch = "polkadot-v0.9.40" }
-pallet-multisig = { git = "https://github.com/paritytech/substrate", default-features = false, branch = "polkadot-v0.9.40" }
-pallet-nfts = { git = "https://github.com/paritytech/substrate", default-features = false, branch = "polkadot-v0.9.40" }
-pallet-nfts-runtime-api = { git = "https://github.com/paritytech/substrate", default-features = false, branch = "polkadot-v0.9.40" }
-pallet-proxy = { git = "https://github.com/paritytech/substrate", default-features = false, branch = "polkadot-v0.9.40" }
-pallet-session = { git = "https://github.com/paritytech/substrate", default-features = false, branch = "polkadot-v0.9.40" }
-pallet-timestamp = { git = "https://github.com/paritytech/substrate", default-features = false, branch = "polkadot-v0.9.40" }
-pallet-transaction-payment = { git = "https://github.com/paritytech/substrate", default-features = false, branch = "polkadot-v0.9.40" }
-pallet-transaction-payment-rpc-runtime-api = { git = "https://github.com/paritytech/substrate", default-features = false, branch = "polkadot-v0.9.40" }
-pallet-uniques = { git = "https://github.com/paritytech/substrate", default-features = false, branch = "polkadot-v0.9.40" }
-pallet-utility = { git = "https://github.com/paritytech/substrate", default-features = false, branch = "polkadot-v0.9.40" }
-sp-api = { git = "https://github.com/paritytech/substrate", default-features = false, branch = "polkadot-v0.9.40" }
-sp-block-builder = { git = "https://github.com/paritytech/substrate", default-features = false, branch = "polkadot-v0.9.40" }
-sp-consensus-aura = { git = "https://github.com/paritytech/substrate", default-features = false, branch = "polkadot-v0.9.40" }
-sp-core = { git = "https://github.com/paritytech/substrate", default-features = false, branch = "polkadot-v0.9.40" }
-sp-inherents = { git = "https://github.com/paritytech/substrate", default-features = false, branch = "polkadot-v0.9.40" }
-sp-offchain = { git = "https://github.com/paritytech/substrate", default-features = false, branch = "polkadot-v0.9.40" }
-sp-runtime = { git = "https://github.com/paritytech/substrate", default-features = false, branch = "polkadot-v0.9.40" }
-sp-session = { git = "https://github.com/paritytech/substrate", default-features = false, branch = "polkadot-v0.9.40" }
-sp-std = { git = "https://github.com/paritytech/substrate", default-features = false, branch = "polkadot-v0.9.40" }
-sp-transaction-pool = { git = "https://github.com/paritytech/substrate", default-features = false, branch = "polkadot-v0.9.40" }
-sp-version = { git = "https://github.com/paritytech/substrate", default-features = false, branch = "polkadot-v0.9.40" }
-pallet-state-trie-migration = { git = "https://github.com/paritytech/substrate", default-features = false, optional = true , branch = "polkadot-v0.9.40" }
-mangata-support = { git = "https://github.com/mangata-finance/substrate", default-features = false, branch = "mangata-dev" }
-
-# Polkadot
-kusama-runtime-constants = { git = "https://github.com/paritytech/polkadot", default-features = false, branch = "release-v0.9.40" }
-pallet-xcm = { git = "https://github.com/paritytech/polkadot", default-features = false, branch = "release-v0.9.40" }
-pallet-xcm-benchmarks = { git = "https://github.com/paritytech/polkadot", default-features = false, optional = true , branch = "release-v0.9.40" }
-polkadot-core-primitives = { git = "https://github.com/paritytech/polkadot", default-features = false, branch = "release-v0.9.40" }
-polkadot-parachain = { git = "https://github.com/paritytech/polkadot", default-features = false, branch = "release-v0.9.40" }
-polkadot-runtime-common = { git = "https://github.com/paritytech/polkadot", default-features = false, branch = "release-v0.9.40" }
-xcm = { git = "https://github.com/paritytech/polkadot", default-features = false, branch = "release-v0.9.40" }
-xcm-builder = { git = "https://github.com/paritytech/polkadot", default-features = false, branch = "release-v0.9.40" }
-xcm-executor = { git = "https://github.com/paritytech/polkadot", default-features = false, branch = "release-v0.9.40" }
->>>>>>> 46290655
 
 # Cumulus
 cumulus-pallet-aura-ext = { path = "../../../../pallets/aura-ext", default-features = false }
@@ -134,11 +81,7 @@
 asset-test-utils = { path = "../test-utils"}
 
 [build-dependencies]
-<<<<<<< HEAD
 substrate-wasm-builder = { git = "https://github.com/paritytech/substrate", branch = "master", optional = true }
-=======
-substrate-wasm-builder = { git = "https://github.com/paritytech/substrate", branch = "polkadot-v0.9.40" }
->>>>>>> 46290655
 
 [features]
 default = [ "std" ]
@@ -171,10 +114,7 @@
 	"cumulus-pallet-xcmp-queue/runtime-benchmarks",
 	"pallet-xcm-benchmarks/runtime-benchmarks",
 	"pallet-state-trie-migration/runtime-benchmarks",
-<<<<<<< HEAD
 	"assets-common/runtime-benchmarks",
-=======
->>>>>>> 46290655
 ]
 try-runtime = [
 	"cumulus-pallet-aura-ext/try-runtime",
@@ -257,11 +197,7 @@
 	"pallet-collator-selection/std",
 	"parachain-info/std",
 	"parachains-common/std",
-<<<<<<< HEAD
 	"assets-common/std",
+	"mangata-support/std",
 	"substrate-wasm-builder",
-=======
-	"mangata-support/std",
-	"assets-common/std",
->>>>>>> 46290655
 ]