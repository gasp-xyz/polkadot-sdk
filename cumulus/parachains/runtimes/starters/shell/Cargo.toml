[package]
name = "shell-runtime"
version = "0.1.0"
authors = ["Parity Technologies <admin@parity.io>"]
edition = "2021"

[dependencies]
codec = { package = "parity-scale-codec", version = "3.0.0", default-features = false, features = ["derive"] }
scale-info = { version = "2.2.0", default-features = false, features = ["derive"] }

# Substrate
<<<<<<< HEAD
frame-executive = { git = "https://github.com/paritytech/substrate", default-features = false, branch = "polkadot-v0.9.29" }
frame-support = { git = "https://github.com/paritytech/substrate", default-features = false, branch = "polkadot-v0.9.29" }
frame-system = { git = "https://github.com/paritytech/substrate", default-features = false, branch = "polkadot-v0.9.29" }
frame-try-runtime = { git = "https://github.com/paritytech/substrate", default-features = false, optional = true , branch = "polkadot-v0.9.29" }
sp-api = { git = "https://github.com/paritytech/substrate", default-features = false, branch = "polkadot-v0.9.29" }
sp-block-builder = { git = "https://github.com/paritytech/substrate", default-features = false, branch = "polkadot-v0.9.29" }
sp-core = { git = "https://github.com/paritytech/substrate", default-features = false, branch = "polkadot-v0.9.29" }
sp-inherents = { git = "https://github.com/paritytech/substrate", default-features = false, branch = "polkadot-v0.9.29" }
sp-io = { git = "https://github.com/paritytech/substrate", default-features = false, branch = "polkadot-v0.9.29" }
sp-offchain = { git = "https://github.com/paritytech/substrate", default-features = false, branch = "polkadot-v0.9.29" }
sp-runtime = { git = "https://github.com/paritytech/substrate", default-features = false, branch = "polkadot-v0.9.29" }
sp-session = { git = "https://github.com/paritytech/substrate", default-features = false, branch = "polkadot-v0.9.29" }
sp-std = { git = "https://github.com/paritytech/substrate", default-features = false, branch = "polkadot-v0.9.29" }
sp-transaction-pool = { git = "https://github.com/paritytech/substrate", default-features = false, branch = "polkadot-v0.9.29" }
sp-version = { git = "https://github.com/paritytech/substrate", default-features = false, branch = "polkadot-v0.9.29" }

# Polkadot
xcm = { git = "https://github.com/paritytech/polkadot", default-features = false, branch = "release-v0.9.29" }
xcm-builder = { git = "https://github.com/paritytech/polkadot", default-features = false, branch = "release-v0.9.29" }
xcm-executor = { git = "https://github.com/paritytech/polkadot", default-features = false, branch = "release-v0.9.29" }
=======
frame-executive = { git = "https://github.com/paritytech/substrate", default-features = false, branch = "polkadot-v0.9.31" }
frame-support = { git = "https://github.com/paritytech/substrate", default-features = false, branch = "polkadot-v0.9.31" }
frame-system = { git = "https://github.com/paritytech/substrate", default-features = false, branch = "polkadot-v0.9.31" }
frame-try-runtime = { git = "https://github.com/paritytech/substrate", default-features = false, optional = true , branch = "polkadot-v0.9.31" }
sp-api = { git = "https://github.com/paritytech/substrate", default-features = false, branch = "polkadot-v0.9.31" }
sp-block-builder = { git = "https://github.com/paritytech/substrate", default-features = false, branch = "polkadot-v0.9.31" }
sp-core = { git = "https://github.com/paritytech/substrate", default-features = false, branch = "polkadot-v0.9.31" }
sp-inherents = { git = "https://github.com/paritytech/substrate", default-features = false, branch = "polkadot-v0.9.31" }
sp-offchain = { git = "https://github.com/paritytech/substrate", default-features = false, branch = "polkadot-v0.9.31" }
sp-runtime = { git = "https://github.com/paritytech/substrate", default-features = false, branch = "polkadot-v0.9.31" }
sp-session = { git = "https://github.com/paritytech/substrate", default-features = false, branch = "polkadot-v0.9.31" }
sp-std = { git = "https://github.com/paritytech/substrate", default-features = false, branch = "polkadot-v0.9.31" }
sp-transaction-pool = { git = "https://github.com/paritytech/substrate", default-features = false, branch = "polkadot-v0.9.31" }
sp-version = { git = "https://github.com/paritytech/substrate", default-features = false, branch = "polkadot-v0.9.31" }

# Polkadot
xcm = { git = "https://github.com/paritytech/polkadot", default-features = false, branch = "release-v0.9.31" }
xcm-builder = { git = "https://github.com/paritytech/polkadot", default-features = false, branch = "release-v0.9.31" }
xcm-executor = { git = "https://github.com/paritytech/polkadot", default-features = false, branch = "release-v0.9.31" }
>>>>>>> d95d98fc

# Cumulus
cumulus-pallet-parachain-system = { path = "../../../../pallets/parachain-system", default-features = false }
cumulus-pallet-xcm = { path = "../../../../pallets/xcm", default-features = false }
cumulus-primitives-core = { path = "../../../../primitives/core", default-features = false }
parachain-info = { path = "../../../pallets/parachain-info", default-features = false }
parachains-common = { path = "../../../common", default-features = false }

[build-dependencies]
<<<<<<< HEAD
substrate-wasm-builder = { git = "https://github.com/paritytech/substrate", branch = "polkadot-v0.9.29" }
=======
substrate-wasm-builder = { git = "https://github.com/paritytech/substrate", branch = "polkadot-v0.9.31" }
>>>>>>> d95d98fc

[features]
default = [ "std" ]
std = [
	"codec/std",
	"scale-info/std",
	"frame-executive/std",
	"frame-support/std",
	"frame-system/std",
	"sp-api/std",
	"sp-block-builder/std",
	"sp-core/std",
	"sp-inherents/std",
	"sp-offchain/std",
	"sp-runtime/std",
	"sp-session/std",
	"sp-std/std",
	"sp-transaction-pool/std",
	"sp-version/std",
	"xcm-builder/std",
	"xcm-executor/std",
	"xcm/std",
	"cumulus-pallet-parachain-system/std",
	"cumulus-pallet-xcm/std",
	"cumulus-primitives-core/std",
	"parachain-info/std",
	"parachains-common/std",
]
try-runtime = [
	"frame-executive/try-runtime",
	"frame-try-runtime",
]<|MERGE_RESOLUTION|>--- conflicted
+++ resolved
@@ -9,28 +9,6 @@
 scale-info = { version = "2.2.0", default-features = false, features = ["derive"] }
 
 # Substrate
-<<<<<<< HEAD
-frame-executive = { git = "https://github.com/paritytech/substrate", default-features = false, branch = "polkadot-v0.9.29" }
-frame-support = { git = "https://github.com/paritytech/substrate", default-features = false, branch = "polkadot-v0.9.29" }
-frame-system = { git = "https://github.com/paritytech/substrate", default-features = false, branch = "polkadot-v0.9.29" }
-frame-try-runtime = { git = "https://github.com/paritytech/substrate", default-features = false, optional = true , branch = "polkadot-v0.9.29" }
-sp-api = { git = "https://github.com/paritytech/substrate", default-features = false, branch = "polkadot-v0.9.29" }
-sp-block-builder = { git = "https://github.com/paritytech/substrate", default-features = false, branch = "polkadot-v0.9.29" }
-sp-core = { git = "https://github.com/paritytech/substrate", default-features = false, branch = "polkadot-v0.9.29" }
-sp-inherents = { git = "https://github.com/paritytech/substrate", default-features = false, branch = "polkadot-v0.9.29" }
-sp-io = { git = "https://github.com/paritytech/substrate", default-features = false, branch = "polkadot-v0.9.29" }
-sp-offchain = { git = "https://github.com/paritytech/substrate", default-features = false, branch = "polkadot-v0.9.29" }
-sp-runtime = { git = "https://github.com/paritytech/substrate", default-features = false, branch = "polkadot-v0.9.29" }
-sp-session = { git = "https://github.com/paritytech/substrate", default-features = false, branch = "polkadot-v0.9.29" }
-sp-std = { git = "https://github.com/paritytech/substrate", default-features = false, branch = "polkadot-v0.9.29" }
-sp-transaction-pool = { git = "https://github.com/paritytech/substrate", default-features = false, branch = "polkadot-v0.9.29" }
-sp-version = { git = "https://github.com/paritytech/substrate", default-features = false, branch = "polkadot-v0.9.29" }
-
-# Polkadot
-xcm = { git = "https://github.com/paritytech/polkadot", default-features = false, branch = "release-v0.9.29" }
-xcm-builder = { git = "https://github.com/paritytech/polkadot", default-features = false, branch = "release-v0.9.29" }
-xcm-executor = { git = "https://github.com/paritytech/polkadot", default-features = false, branch = "release-v0.9.29" }
-=======
 frame-executive = { git = "https://github.com/paritytech/substrate", default-features = false, branch = "polkadot-v0.9.31" }
 frame-support = { git = "https://github.com/paritytech/substrate", default-features = false, branch = "polkadot-v0.9.31" }
 frame-system = { git = "https://github.com/paritytech/substrate", default-features = false, branch = "polkadot-v0.9.31" }
@@ -50,7 +28,6 @@
 xcm = { git = "https://github.com/paritytech/polkadot", default-features = false, branch = "release-v0.9.31" }
 xcm-builder = { git = "https://github.com/paritytech/polkadot", default-features = false, branch = "release-v0.9.31" }
 xcm-executor = { git = "https://github.com/paritytech/polkadot", default-features = false, branch = "release-v0.9.31" }
->>>>>>> d95d98fc
 
 # Cumulus
 cumulus-pallet-parachain-system = { path = "../../../../pallets/parachain-system", default-features = false }
@@ -60,11 +37,7 @@
 parachains-common = { path = "../../../common", default-features = false }
 
 [build-dependencies]
-<<<<<<< HEAD
-substrate-wasm-builder = { git = "https://github.com/paritytech/substrate", branch = "polkadot-v0.9.29" }
-=======
 substrate-wasm-builder = { git = "https://github.com/paritytech/substrate", branch = "polkadot-v0.9.31" }
->>>>>>> d95d98fc
 
 [features]
 default = [ "std" ]
