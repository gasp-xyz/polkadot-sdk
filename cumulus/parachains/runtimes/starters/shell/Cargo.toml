--- conflicted
+++ resolved
@@ -11,28 +11,6 @@
 serde = { version = "1.0.144", optional = true, features = ["derive"] }
 
 # Substrate
-<<<<<<< HEAD
-frame-executive = { git = "https://github.com/paritytech/substrate", default-features = false, branch = "polkadot-v0.9.28" }
-frame-support = { git = "https://github.com/paritytech/substrate", default-features = false, branch = "polkadot-v0.9.28" }
-frame-system = { git = "https://github.com/paritytech/substrate", default-features = false, branch = "polkadot-v0.9.28" }
-frame-try-runtime = { git = "https://github.com/paritytech/substrate", default-features = false, optional = true , branch = "polkadot-v0.9.28" }
-sp-api = { git = "https://github.com/paritytech/substrate", default-features = false, branch = "polkadot-v0.9.28" }
-sp-block-builder = { git = "https://github.com/paritytech/substrate", default-features = false, branch = "polkadot-v0.9.28" }
-sp-core = { git = "https://github.com/paritytech/substrate", default-features = false, branch = "polkadot-v0.9.28" }
-sp-inherents = { git = "https://github.com/paritytech/substrate", default-features = false, branch = "polkadot-v0.9.28" }
-sp-io = { git = "https://github.com/paritytech/substrate", default-features = false, branch = "polkadot-v0.9.28" }
-sp-offchain = { git = "https://github.com/paritytech/substrate", default-features = false, branch = "polkadot-v0.9.28" }
-sp-runtime = { git = "https://github.com/paritytech/substrate", default-features = false, branch = "polkadot-v0.9.28" }
-sp-session = { git = "https://github.com/paritytech/substrate", default-features = false, branch = "polkadot-v0.9.28" }
-sp-std = { git = "https://github.com/paritytech/substrate", default-features = false, branch = "polkadot-v0.9.28" }
-sp-transaction-pool = { git = "https://github.com/paritytech/substrate", default-features = false, branch = "polkadot-v0.9.28" }
-sp-version = { git = "https://github.com/paritytech/substrate", default-features = false, branch = "polkadot-v0.9.28" }
-
-# Polkadot
-xcm = { git = "https://github.com/paritytech/polkadot", default-features = false, branch = "release-v0.9.28" }
-xcm-builder = { git = "https://github.com/paritytech/polkadot", default-features = false, branch = "release-v0.9.28" }
-xcm-executor = { git = "https://github.com/paritytech/polkadot", default-features = false, branch = "release-v0.9.28" }
-=======
 frame-executive = { git = "https://github.com/paritytech/substrate", default-features = false, branch = "polkadot-v0.9.29" }
 frame-support = { git = "https://github.com/paritytech/substrate", default-features = false, branch = "polkadot-v0.9.29" }
 frame-system = { git = "https://github.com/paritytech/substrate", default-features = false, branch = "polkadot-v0.9.29" }
@@ -53,7 +31,6 @@
 xcm = { git = "https://github.com/paritytech/polkadot", default-features = false, branch = "release-v0.9.29" }
 xcm-builder = { git = "https://github.com/paritytech/polkadot", default-features = false, branch = "release-v0.9.29" }
 xcm-executor = { git = "https://github.com/paritytech/polkadot", default-features = false, branch = "release-v0.9.29" }
->>>>>>> a8b5b560
 
 # Cumulus
 cumulus-pallet-dmp-queue = { path = "../../../../pallets/dmp-queue", default-features = false }
@@ -65,11 +42,7 @@
 parachains-common = { path = "../../../common", default-features = false }
 
 [build-dependencies]
-<<<<<<< HEAD
-substrate-wasm-builder = { git = "https://github.com/paritytech/substrate", branch = "polkadot-v0.9.28" }
-=======
 substrate-wasm-builder = { git = "https://github.com/paritytech/substrate", branch = "polkadot-v0.9.29" }
->>>>>>> a8b5b560
 
 [features]
 default = [ "std" ]
