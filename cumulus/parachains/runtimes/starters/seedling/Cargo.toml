--- conflicted
+++ resolved
@@ -11,24 +11,6 @@
 serde = { version = "1.0.144", optional = true, features = ["derive"] }
 
 # Substrate
-<<<<<<< HEAD
-frame-executive = { git = "https://github.com/paritytech/substrate", default-features = false, branch = "polkadot-v0.9.28" }
-frame-support = { git = "https://github.com/paritytech/substrate", default-features = false, branch = "polkadot-v0.9.28" }
-frame-system = { git = "https://github.com/paritytech/substrate", default-features = false, branch = "polkadot-v0.9.28" }
-pallet-balances = { git = "https://github.com/paritytech/substrate", default-features = false, branch = "polkadot-v0.9.28" }
-pallet-sudo = { git = "https://github.com/paritytech/substrate", default-features = false, branch = "polkadot-v0.9.28" }
-sp-api = { git = "https://github.com/paritytech/substrate", default-features = false, branch = "polkadot-v0.9.28" }
-sp-block-builder = { git = "https://github.com/paritytech/substrate", default-features = false, branch = "polkadot-v0.9.28" }
-sp-core = { git = "https://github.com/paritytech/substrate", default-features = false, branch = "polkadot-v0.9.28" }
-sp-inherents = { git = "https://github.com/paritytech/substrate", default-features = false, branch = "polkadot-v0.9.28" }
-sp-io = { git = "https://github.com/paritytech/substrate", default-features = false, branch = "polkadot-v0.9.28" }
-sp-offchain = { git = "https://github.com/paritytech/substrate", default-features = false, branch = "polkadot-v0.9.28" }
-sp-runtime = { git = "https://github.com/paritytech/substrate", default-features = false, branch = "polkadot-v0.9.28" }
-sp-session = { git = "https://github.com/paritytech/substrate", default-features = false, branch = "polkadot-v0.9.28" }
-sp-std = { git = "https://github.com/paritytech/substrate", default-features = false, branch = "polkadot-v0.9.28" }
-sp-transaction-pool = { git = "https://github.com/paritytech/substrate", default-features = false, branch = "polkadot-v0.9.28" }
-sp-version = { git = "https://github.com/paritytech/substrate", default-features = false, branch = "polkadot-v0.9.28" }
-=======
 frame-executive = { git = "https://github.com/paritytech/substrate", default-features = false, branch = "polkadot-v0.9.29" }
 frame-support = { git = "https://github.com/paritytech/substrate", default-features = false, branch = "polkadot-v0.9.29" }
 frame-system = { git = "https://github.com/paritytech/substrate", default-features = false, branch = "polkadot-v0.9.29" }
@@ -45,7 +27,7 @@
 sp-std = { git = "https://github.com/paritytech/substrate", default-features = false, branch = "polkadot-v0.9.29" }
 sp-transaction-pool = { git = "https://github.com/paritytech/substrate", default-features = false, branch = "polkadot-v0.9.29" }
 sp-version = { git = "https://github.com/paritytech/substrate", default-features = false, branch = "polkadot-v0.9.29" }
->>>>>>> a8b5b560
+
 
 # Cumulus
 cumulus-pallet-parachain-system = { path = "../../../../pallets/parachain-system", default-features = false }
@@ -55,11 +37,8 @@
 cumulus-primitives-core = { path = "../../../../primitives/core", default-features = false }
 
 [build-dependencies]
-<<<<<<< HEAD
-substrate-wasm-builder = { git = "https://github.com/paritytech/substrate", branch = "polkadot-v0.9.28" }
-=======
 substrate-wasm-builder = { git = "https://github.com/paritytech/substrate", branch = "polkadot-v0.9.29" }
->>>>>>> a8b5b560
+
 
 [features]
 default = [ "std" ]
