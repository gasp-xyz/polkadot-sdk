--- conflicted
+++ resolved
@@ -38,13 +38,7 @@
 substrate-wasm-builder = { path = "../../../../../substrate/utils/wasm-builder", optional = true }
 
 [features]
-<<<<<<< HEAD
-default = [
-	"std",
-]
-=======
 default = [ "std" ]
->>>>>>> dc28df0b
 std = [
 	"codec/std",
 	"cumulus-pallet-parachain-system/std",
@@ -53,6 +47,7 @@
 	"frame-executive/std",
 	"frame-support/std",
 	"frame-system/std",
+	"mangata-support/std",
 	"pallet-balances/std",
 	"pallet-sudo/std",
 	"parachain-info/std",
@@ -68,14 +63,5 @@
 	"sp-std/std",
 	"sp-transaction-pool/std",
 	"sp-version/std",
-<<<<<<< HEAD
-	"cumulus-pallet-parachain-system/std",
-	"cumulus-pallet-solo-to-para/std",
-	"cumulus-primitives-core/std",
-	"parachain-info/std",
-	"parachains-common/std",
-	"mangata-support/std",
-=======
->>>>>>> dc28df0b
 	"substrate-wasm-builder",
 ]