--- conflicted
+++ resolved
@@ -11,24 +11,6 @@
 serde = { version = "1.0.132", optional = true, features = ["derive"] }
 
 # Substrate
-<<<<<<< HEAD
-frame-executive = { git = "https://github.com/paritytech/substrate", default-features = false, branch = "polkadot-v0.9.24" }
-frame-support = { git = "https://github.com/paritytech/substrate", default-features = false, branch = "polkadot-v0.9.24" }
-frame-system = { git = "https://github.com/paritytech/substrate", default-features = false, branch = "polkadot-v0.9.24" }
-pallet-balances = { git = "https://github.com/paritytech/substrate", default-features = false, branch = "polkadot-v0.9.24" }
-pallet-sudo = { git = "https://github.com/paritytech/substrate", default-features = false, branch = "polkadot-v0.9.24" }
-sp-api = { git = "https://github.com/paritytech/substrate", default-features = false, branch = "polkadot-v0.9.24" }
-sp-block-builder = { git = "https://github.com/paritytech/substrate", default-features = false, branch = "polkadot-v0.9.24" }
-sp-core = { git = "https://github.com/paritytech/substrate", default-features = false, branch = "polkadot-v0.9.24" }
-sp-inherents = { git = "https://github.com/paritytech/substrate", default-features = false, branch = "polkadot-v0.9.24" }
-sp-io = { git = "https://github.com/paritytech/substrate", default-features = false, branch = "polkadot-v0.9.24" }
-sp-offchain = { git = "https://github.com/paritytech/substrate", default-features = false, branch = "polkadot-v0.9.24" }
-sp-runtime = { git = "https://github.com/paritytech/substrate", default-features = false, branch = "polkadot-v0.9.24" }
-sp-session = { git = "https://github.com/paritytech/substrate", default-features = false, branch = "polkadot-v0.9.24" }
-sp-std = { git = "https://github.com/paritytech/substrate", default-features = false, branch = "polkadot-v0.9.24" }
-sp-transaction-pool = { git = "https://github.com/paritytech/substrate", default-features = false, branch = "polkadot-v0.9.24" }
-sp-version = { git = "https://github.com/paritytech/substrate", default-features = false, branch = "polkadot-v0.9.24" }
-=======
 frame-executive = { git = "https://github.com/paritytech/substrate", default-features = false, branch = "polkadot-v0.9.26" }
 frame-support = { git = "https://github.com/paritytech/substrate", default-features = false, branch = "polkadot-v0.9.26" }
 frame-system = { git = "https://github.com/paritytech/substrate", default-features = false, branch = "polkadot-v0.9.26" }
@@ -45,7 +27,6 @@
 sp-std = { git = "https://github.com/paritytech/substrate", default-features = false, branch = "polkadot-v0.9.26" }
 sp-transaction-pool = { git = "https://github.com/paritytech/substrate", default-features = false, branch = "polkadot-v0.9.26" }
 sp-version = { git = "https://github.com/paritytech/substrate", default-features = false, branch = "polkadot-v0.9.26" }
->>>>>>> e390f2c2
 
 # Cumulus
 cumulus-pallet-parachain-system = { path = "../../../../pallets/parachain-system", default-features = false }
@@ -54,11 +35,7 @@
 cumulus-primitives-core = { path = "../../../../primitives/core", default-features = false }
 
 [build-dependencies]
-<<<<<<< HEAD
-substrate-wasm-builder = { git = "https://github.com/paritytech/substrate", branch = "polkadot-v0.9.24" }
-=======
 substrate-wasm-builder = { git = "https://github.com/paritytech/substrate", branch = "polkadot-v0.9.26" }
->>>>>>> e390f2c2
 
 [features]
 default = [ "std" ]
