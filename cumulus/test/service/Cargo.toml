[package]
name = "cumulus-test-service"
version = "0.1.0"
authors = ["Parity Technologies <admin@parity.io>"]
edition = "2021"

[[bin]]
name = "test-parachain"
path = "src/main.rs"

[dependencies]
async-trait = "0.1.53"
codec = { package = "parity-scale-codec", version = "3.0.0" }
criterion = { version = "0.3.5", features = [ "async_tokio" ] }
jsonrpsee = { version = "0.13.1", features = ["server"] }
parking_lot = "0.12.0"
rand = "0.8.5"
serde = { version = "1.0.137", features = ["derive"] }
tokio = { version = "1.18.2", features = ["macros"] }
url = "2.2.2"

# Substrate
<<<<<<< HEAD
frame-system = { git = "https://github.com/paritytech/substrate", branch = "polkadot-v0.9.20" }
frame-system-rpc-runtime-api = { git = "https://github.com/paritytech/substrate", branch = "polkadot-v0.9.20" }
pallet-transaction-payment = { git = "https://github.com/paritytech/substrate", branch = "polkadot-v0.9.20" }
sc-basic-authorship = { git = "https://github.com/paritytech/substrate", branch = "polkadot-v0.9.20" }
sc-chain-spec = { git = "https://github.com/paritytech/substrate", branch = "polkadot-v0.9.20" }
sc-client-api = { git = "https://github.com/paritytech/substrate", branch = "polkadot-v0.9.20" }
sc-consensus = { git = "https://github.com/paritytech/substrate", branch = "polkadot-v0.9.20" }
sc-executor = { git = "https://github.com/paritytech/substrate", features = ["wasmtime"] , branch = "polkadot-v0.9.20" }
sc-network = { git = "https://github.com/paritytech/substrate", branch = "polkadot-v0.9.20" }
sc-rpc = { git = "https://github.com/paritytech/substrate", branch = "polkadot-v0.9.20" }
sc-service = { git = "https://github.com/paritytech/substrate", features = [ "wasmtime" ] , branch = "polkadot-v0.9.20" }
sc-tracing = { git = "https://github.com/paritytech/substrate", branch = "polkadot-v0.9.20" }
sc-transaction-pool = { git = "https://github.com/paritytech/substrate", branch = "polkadot-v0.9.20" }
sc-transaction-pool-api = { git = "https://github.com/paritytech/substrate", branch = "polkadot-v0.9.20" }
sp-arithmetic = { git = "https://github.com/paritytech/substrate", branch = "polkadot-v0.9.20" }
sp-blockchain = { git = "https://github.com/paritytech/substrate", branch = "polkadot-v0.9.20" }
sp-core = { git = "https://github.com/paritytech/substrate", branch = "polkadot-v0.9.20" }
sp-io = { git = "https://github.com/paritytech/substrate", branch = "polkadot-v0.9.20" }
sp-keyring = { git = "https://github.com/paritytech/substrate", branch = "polkadot-v0.9.20" }
sp-runtime = { git = "https://github.com/paritytech/substrate", default-features = false, branch = "polkadot-v0.9.20" }
sp-state-machine = { git = "https://github.com/paritytech/substrate", branch = "polkadot-v0.9.20" }
sp-timestamp = { git = "https://github.com/paritytech/substrate", branch = "polkadot-v0.9.20" }
sp-tracing = { git = "https://github.com/paritytech/substrate", branch = "polkadot-v0.9.20" }
sp-trie = { git = "https://github.com/paritytech/substrate", branch = "polkadot-v0.9.20" }
substrate-test-client = { git = "https://github.com/paritytech/substrate", branch = "polkadot-v0.9.20" }

# Polkadot
polkadot-primitives = { git = "https://github.com/paritytech/polkadot", branch = "release-v0.9.20" }
polkadot-service = { git = "https://github.com/paritytech/polkadot", branch = "release-v0.9.20" }
polkadot-test-service = { git = "https://github.com/paritytech/polkadot", branch = "release-v0.9.20" }
=======
frame-system = { git = "https://github.com/paritytech/substrate", branch = "polkadot-v0.9.24" }
frame-system-rpc-runtime-api = { git = "https://github.com/paritytech/substrate", branch = "polkadot-v0.9.24" }
pallet-transaction-payment = { git = "https://github.com/paritytech/substrate", branch = "polkadot-v0.9.24" }
sc-basic-authorship = { git = "https://github.com/paritytech/substrate", branch = "polkadot-v0.9.24" }
sc-chain-spec = { git = "https://github.com/paritytech/substrate", branch = "polkadot-v0.9.24" }
sc-client-api = { git = "https://github.com/paritytech/substrate", branch = "polkadot-v0.9.24" }
sc-consensus = { git = "https://github.com/paritytech/substrate", branch = "polkadot-v0.9.24" }
sc-executor = { git = "https://github.com/paritytech/substrate", features = ["wasmtime"] , branch = "polkadot-v0.9.24" }
sc-network = { git = "https://github.com/paritytech/substrate", branch = "polkadot-v0.9.24" }
sc-rpc = { git = "https://github.com/paritytech/substrate", branch = "polkadot-v0.9.24" }
sc-service = { git = "https://github.com/paritytech/substrate", features = [ "wasmtime" ] , branch = "polkadot-v0.9.24" }
sc-tracing = { git = "https://github.com/paritytech/substrate", branch = "polkadot-v0.9.24" }
sc-transaction-pool = { git = "https://github.com/paritytech/substrate", branch = "polkadot-v0.9.24" }
sc-transaction-pool-api = { git = "https://github.com/paritytech/substrate", branch = "polkadot-v0.9.24" }
sc-telemetry = { git = "https://github.com/paritytech/substrate", branch = "polkadot-v0.9.24" }
sp-arithmetic = { git = "https://github.com/paritytech/substrate", branch = "polkadot-v0.9.24" }
sp-blockchain = { git = "https://github.com/paritytech/substrate", branch = "polkadot-v0.9.24" }
sp-core = { git = "https://github.com/paritytech/substrate", branch = "polkadot-v0.9.24" }
sp-io = { git = "https://github.com/paritytech/substrate", branch = "polkadot-v0.9.24" }
sp-keyring = { git = "https://github.com/paritytech/substrate", branch = "polkadot-v0.9.24" }
sp-runtime = { git = "https://github.com/paritytech/substrate", default-features = false, branch = "polkadot-v0.9.24" }
sp-state-machine = { git = "https://github.com/paritytech/substrate", branch = "polkadot-v0.9.24" }
sp-tracing = { git = "https://github.com/paritytech/substrate", branch = "polkadot-v0.9.24" }
sp-timestamp = { git = "https://github.com/paritytech/substrate", branch = "polkadot-v0.9.24" }
sp-trie = { git = "https://github.com/paritytech/substrate", branch = "polkadot-v0.9.24" }
substrate-test-client = { git = "https://github.com/paritytech/substrate", branch = "polkadot-v0.9.24" }
sc-cli = { git = "https://github.com/paritytech/substrate", branch = "polkadot-v0.9.24" }
clap = { version = "3.1", features = ["derive"] }
tracing = "0.1.25"

# Polkadot
polkadot-primitives = { git = "https://github.com/paritytech/polkadot", branch = "release-v0.9.24" }
polkadot-service = { git = "https://github.com/paritytech/polkadot", branch = "release-v0.9.24" }
polkadot-test-service = { git = "https://github.com/paritytech/polkadot", branch = "release-v0.9.24" }
polkadot-cli = { git = "https://github.com/paritytech/polkadot", branch = "release-v0.9.24" }
>>>>>>> b6165664

# Cumulus
cumulus-client-cli = { path = "../../client/cli" }
parachains-common = { path = "../../parachains/common" }
cumulus-client-consensus-common = { path = "../../client/consensus/common" }
cumulus-client-consensus-relay-chain = { path = "../../client/consensus/relay-chain" }
cumulus-client-network = { path = "../../client/network" }
cumulus-client-service = { path = "../../client/service" }
cumulus-primitives-core = { path = "../../primitives/core" }
cumulus-primitives-parachain-inherent = { path = "../../primitives/parachain-inherent" }
cumulus-relay-chain-inprocess-interface = { path = "../../client/relay-chain-inprocess-interface" }
cumulus-relay-chain-interface = { path = "../../client/relay-chain-interface" }
cumulus-relay-chain-rpc-interface = { path = "../../client/relay-chain-rpc-interface" }
cumulus-test-relay-validation-worker-provider = { path = "../relay-validation-worker-provider" }
cumulus-test-runtime = { path = "../runtime" }

[dev-dependencies]
futures = "0.3.5"
portpicker = "0.1.1"

# Polkadot dependencies
<<<<<<< HEAD
polkadot-test-service = { git = "https://github.com/paritytech/polkadot", branch = "release-v0.9.20" }

# Substrate dependencies
sc-cli = { git = "https://github.com/paritytech/substrate", branch = "polkadot-v0.9.20" }
substrate-test-utils = { git = "https://github.com/paritytech/substrate", branch = "polkadot-v0.9.20" }
=======
polkadot-test-service = { git = "https://github.com/paritytech/polkadot", branch = "release-v0.9.24" }

# Substrate dependencies
sc-cli = { git = "https://github.com/paritytech/substrate", branch = "polkadot-v0.9.24" }
substrate-test-utils = { git = "https://github.com/paritytech/substrate", branch = "polkadot-v0.9.24" }
>>>>>>> b6165664

[[bench]]
name = "transaction_throughput"
harness = false<|MERGE_RESOLUTION|>--- conflicted
+++ resolved
@@ -20,38 +20,6 @@
 url = "2.2.2"
 
 # Substrate
-<<<<<<< HEAD
-frame-system = { git = "https://github.com/paritytech/substrate", branch = "polkadot-v0.9.20" }
-frame-system-rpc-runtime-api = { git = "https://github.com/paritytech/substrate", branch = "polkadot-v0.9.20" }
-pallet-transaction-payment = { git = "https://github.com/paritytech/substrate", branch = "polkadot-v0.9.20" }
-sc-basic-authorship = { git = "https://github.com/paritytech/substrate", branch = "polkadot-v0.9.20" }
-sc-chain-spec = { git = "https://github.com/paritytech/substrate", branch = "polkadot-v0.9.20" }
-sc-client-api = { git = "https://github.com/paritytech/substrate", branch = "polkadot-v0.9.20" }
-sc-consensus = { git = "https://github.com/paritytech/substrate", branch = "polkadot-v0.9.20" }
-sc-executor = { git = "https://github.com/paritytech/substrate", features = ["wasmtime"] , branch = "polkadot-v0.9.20" }
-sc-network = { git = "https://github.com/paritytech/substrate", branch = "polkadot-v0.9.20" }
-sc-rpc = { git = "https://github.com/paritytech/substrate", branch = "polkadot-v0.9.20" }
-sc-service = { git = "https://github.com/paritytech/substrate", features = [ "wasmtime" ] , branch = "polkadot-v0.9.20" }
-sc-tracing = { git = "https://github.com/paritytech/substrate", branch = "polkadot-v0.9.20" }
-sc-transaction-pool = { git = "https://github.com/paritytech/substrate", branch = "polkadot-v0.9.20" }
-sc-transaction-pool-api = { git = "https://github.com/paritytech/substrate", branch = "polkadot-v0.9.20" }
-sp-arithmetic = { git = "https://github.com/paritytech/substrate", branch = "polkadot-v0.9.20" }
-sp-blockchain = { git = "https://github.com/paritytech/substrate", branch = "polkadot-v0.9.20" }
-sp-core = { git = "https://github.com/paritytech/substrate", branch = "polkadot-v0.9.20" }
-sp-io = { git = "https://github.com/paritytech/substrate", branch = "polkadot-v0.9.20" }
-sp-keyring = { git = "https://github.com/paritytech/substrate", branch = "polkadot-v0.9.20" }
-sp-runtime = { git = "https://github.com/paritytech/substrate", default-features = false, branch = "polkadot-v0.9.20" }
-sp-state-machine = { git = "https://github.com/paritytech/substrate", branch = "polkadot-v0.9.20" }
-sp-timestamp = { git = "https://github.com/paritytech/substrate", branch = "polkadot-v0.9.20" }
-sp-tracing = { git = "https://github.com/paritytech/substrate", branch = "polkadot-v0.9.20" }
-sp-trie = { git = "https://github.com/paritytech/substrate", branch = "polkadot-v0.9.20" }
-substrate-test-client = { git = "https://github.com/paritytech/substrate", branch = "polkadot-v0.9.20" }
-
-# Polkadot
-polkadot-primitives = { git = "https://github.com/paritytech/polkadot", branch = "release-v0.9.20" }
-polkadot-service = { git = "https://github.com/paritytech/polkadot", branch = "release-v0.9.20" }
-polkadot-test-service = { git = "https://github.com/paritytech/polkadot", branch = "release-v0.9.20" }
-=======
 frame-system = { git = "https://github.com/paritytech/substrate", branch = "polkadot-v0.9.24" }
 frame-system-rpc-runtime-api = { git = "https://github.com/paritytech/substrate", branch = "polkadot-v0.9.24" }
 pallet-transaction-payment = { git = "https://github.com/paritytech/substrate", branch = "polkadot-v0.9.24" }
@@ -87,7 +55,6 @@
 polkadot-service = { git = "https://github.com/paritytech/polkadot", branch = "release-v0.9.24" }
 polkadot-test-service = { git = "https://github.com/paritytech/polkadot", branch = "release-v0.9.24" }
 polkadot-cli = { git = "https://github.com/paritytech/polkadot", branch = "release-v0.9.24" }
->>>>>>> b6165664
 
 # Cumulus
 cumulus-client-cli = { path = "../../client/cli" }
@@ -109,19 +76,11 @@
 portpicker = "0.1.1"
 
 # Polkadot dependencies
-<<<<<<< HEAD
-polkadot-test-service = { git = "https://github.com/paritytech/polkadot", branch = "release-v0.9.20" }
-
-# Substrate dependencies
-sc-cli = { git = "https://github.com/paritytech/substrate", branch = "polkadot-v0.9.20" }
-substrate-test-utils = { git = "https://github.com/paritytech/substrate", branch = "polkadot-v0.9.20" }
-=======
 polkadot-test-service = { git = "https://github.com/paritytech/polkadot", branch = "release-v0.9.24" }
 
 # Substrate dependencies
 sc-cli = { git = "https://github.com/paritytech/substrate", branch = "polkadot-v0.9.24" }
 substrate-test-utils = { git = "https://github.com/paritytech/substrate", branch = "polkadot-v0.9.24" }
->>>>>>> b6165664
 
 [[bench]]
 name = "transaction_throughput"
