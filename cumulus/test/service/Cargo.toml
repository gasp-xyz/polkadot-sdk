--- conflicted
+++ resolved
@@ -16,38 +16,6 @@
 url = "2.2.2"
 
 # Substrate
-<<<<<<< HEAD
-frame-system = { git = "https://github.com/paritytech/substrate", branch = "polkadot-v0.9.18" }
-frame-system-rpc-runtime-api = { git = "https://github.com/paritytech/substrate", branch = "polkadot-v0.9.18" }
-pallet-transaction-payment = { git = "https://github.com/paritytech/substrate", branch = "polkadot-v0.9.18" }
-sc-basic-authorship = { git = "https://github.com/paritytech/substrate", branch = "polkadot-v0.9.18" }
-sc-chain-spec = { git = "https://github.com/paritytech/substrate", branch = "polkadot-v0.9.18" }
-sc-client-api = { git = "https://github.com/paritytech/substrate", branch = "polkadot-v0.9.18" }
-sc-consensus = { git = "https://github.com/paritytech/substrate", branch = "polkadot-v0.9.18" }
-sc-executor = { git = "https://github.com/paritytech/substrate", features = ["wasmtime"] , branch = "polkadot-v0.9.18" }
-sc-network = { git = "https://github.com/paritytech/substrate", branch = "polkadot-v0.9.18" }
-sc-rpc = { git = "https://github.com/paritytech/substrate", branch = "polkadot-v0.9.18" }
-sc-service = { git = "https://github.com/paritytech/substrate", features = [ "wasmtime" ] , branch = "polkadot-v0.9.18" }
-sc-tracing = { git = "https://github.com/paritytech/substrate", branch = "polkadot-v0.9.18" }
-sc-transaction-pool = { git = "https://github.com/paritytech/substrate", branch = "polkadot-v0.9.18" }
-sc-transaction-pool-api = { git = "https://github.com/paritytech/substrate", branch = "polkadot-v0.9.18" }
-sp-arithmetic = { git = "https://github.com/paritytech/substrate", branch = "polkadot-v0.9.18" }
-sp-blockchain = { git = "https://github.com/paritytech/substrate", branch = "polkadot-v0.9.18" }
-sp-core = { git = "https://github.com/paritytech/substrate", branch = "polkadot-v0.9.18" }
-sp-io = { git = "https://github.com/paritytech/substrate", branch = "polkadot-v0.9.18" }
-sp-keyring = { git = "https://github.com/paritytech/substrate", branch = "polkadot-v0.9.18" }
-sp-runtime = { git = "https://github.com/paritytech/substrate", default-features = false, branch = "polkadot-v0.9.18" }
-sp-state-machine = { git = "https://github.com/paritytech/substrate", branch = "polkadot-v0.9.18" }
-sp-timestamp = { git = "https://github.com/paritytech/substrate", branch = "polkadot-v0.9.18" }
-sp-tracing = { git = "https://github.com/paritytech/substrate", branch = "polkadot-v0.9.18" }
-sp-trie = { git = "https://github.com/paritytech/substrate", branch = "polkadot-v0.9.18" }
-substrate-test-client = { git = "https://github.com/paritytech/substrate", branch = "polkadot-v0.9.18" }
-
-# Polkadot
-polkadot-primitives = { git = "https://github.com/paritytech/polkadot", branch = "release-v0.9.18" }
-polkadot-service = { git = "https://github.com/paritytech/polkadot", branch = "release-v0.9.18" }
-polkadot-test-service = { git = "https://github.com/paritytech/polkadot", branch = "release-v0.9.18" }
-=======
 frame-system = { git = "https://github.com/paritytech/substrate", branch = "polkadot-v0.9.19" }
 frame-system-rpc-runtime-api = { git = "https://github.com/paritytech/substrate", branch = "polkadot-v0.9.19" }
 pallet-transaction-payment = { git = "https://github.com/paritytech/substrate", branch = "polkadot-v0.9.19" }
@@ -78,7 +46,6 @@
 polkadot-primitives = { git = "https://github.com/paritytech/polkadot", branch = "release-v0.9.19" }
 polkadot-service = { git = "https://github.com/paritytech/polkadot", branch = "release-v0.9.19" }
 polkadot-test-service = { git = "https://github.com/paritytech/polkadot", branch = "release-v0.9.19" }
->>>>>>> 5d17150c
 
 # Cumulus
 cumulus-client-cli = { path = "../../client/cli" }
@@ -99,19 +66,11 @@
 portpicker = "0.1.1"
 
 # Polkadot dependencies
-<<<<<<< HEAD
-polkadot-test-service = { git = "https://github.com/paritytech/polkadot", branch = "release-v0.9.18" }
-
-# Substrate dependencies
-sc-cli = { git = "https://github.com/paritytech/substrate", branch = "polkadot-v0.9.18" }
-substrate-test-utils = { git = "https://github.com/paritytech/substrate", branch = "polkadot-v0.9.18" }
-=======
 polkadot-test-service = { git = "https://github.com/paritytech/polkadot", branch = "release-v0.9.19" }
 
 # Substrate dependencies
 sc-cli = { git = "https://github.com/paritytech/substrate", branch = "polkadot-v0.9.19" }
 substrate-test-utils = { git = "https://github.com/paritytech/substrate", branch = "polkadot-v0.9.19" }
->>>>>>> 5d17150c
 
 [[bench]]
 name = "transaction_throughput"
