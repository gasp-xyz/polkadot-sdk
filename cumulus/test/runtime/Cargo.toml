--- conflicted
+++ resolved
@@ -10,27 +10,6 @@
 serde = { version = "1.0.137", optional = true, features = ["derive"] }
 
 # Substrate
-<<<<<<< HEAD
-frame-executive = { git = "https://github.com/paritytech/substrate", default-features = false, branch = "polkadot-v0.9.20" }
-frame-support = { git = "https://github.com/paritytech/substrate", default-features = false, branch = "polkadot-v0.9.20" }
-frame-system = { git = "https://github.com/paritytech/substrate", default-features = false, branch = "polkadot-v0.9.20" }
-frame-system-rpc-runtime-api = { git = "https://github.com/paritytech/substrate", default-features = false, branch = "polkadot-v0.9.20" }
-pallet-balances = { git = "https://github.com/paritytech/substrate", default-features = false, branch = "polkadot-v0.9.20" }
-pallet-sudo = { git = "https://github.com/paritytech/substrate", default-features = false, branch = "polkadot-v0.9.20" }
-pallet-timestamp = { git = "https://github.com/paritytech/substrate", default-features = false, branch = "polkadot-v0.9.20" }
-pallet-transaction-payment = { git = "https://github.com/paritytech/substrate", default-features = false, branch = "polkadot-v0.9.20" }
-sp-api = { git = "https://github.com/paritytech/substrate", default-features = false, branch = "polkadot-v0.9.20" }
-sp-block-builder = { git = "https://github.com/paritytech/substrate", default-features = false, branch = "polkadot-v0.9.20" }
-sp-core = { git = "https://github.com/paritytech/substrate", default-features = false, branch = "polkadot-v0.9.20" }
-sp-inherents = { git = "https://github.com/paritytech/substrate", default-features = false, branch = "polkadot-v0.9.20" }
-sp-io = { git = "https://github.com/paritytech/substrate", default-features = false, branch = "polkadot-v0.9.20" }
-sp-offchain = { git = "https://github.com/paritytech/substrate", default-features = false, branch = "polkadot-v0.9.20" }
-sp-runtime = { git = "https://github.com/paritytech/substrate", default-features = false, branch = "polkadot-v0.9.20" }
-sp-session = { git = "https://github.com/paritytech/substrate", default-features = false, branch = "polkadot-v0.9.20" }
-sp-std = { git = "https://github.com/paritytech/substrate", default-features = false, branch = "polkadot-v0.9.20" }
-sp-transaction-pool = { git = "https://github.com/paritytech/substrate", default-features = false, branch = "polkadot-v0.9.20" }
-sp-version = { git = "https://github.com/paritytech/substrate", default-features = false, branch = "polkadot-v0.9.20" }
-=======
 frame-executive = { git = "https://github.com/paritytech/substrate", default-features = false, branch = "polkadot-v0.9.24" }
 frame-support = { git = "https://github.com/paritytech/substrate", default-features = false, branch = "polkadot-v0.9.24" }
 frame-system = { git = "https://github.com/paritytech/substrate", default-features = false, branch = "polkadot-v0.9.24" }
@@ -50,7 +29,6 @@
 sp-std = { git = "https://github.com/paritytech/substrate", default-features = false, branch = "polkadot-v0.9.24" }
 sp-transaction-pool = { git = "https://github.com/paritytech/substrate", default-features = false, branch = "polkadot-v0.9.24" }
 sp-version = { git = "https://github.com/paritytech/substrate", default-features = false, branch = "polkadot-v0.9.24" }
->>>>>>> b6165664
 
 # Cumulus
 cumulus-pallet-parachain-system = { path = "../../pallets/parachain-system", default-features = false }
@@ -58,11 +36,7 @@
 cumulus-primitives-timestamp = { path = "../../primitives/timestamp", default-features = false }
 
 [build-dependencies]
-<<<<<<< HEAD
-substrate-wasm-builder = { git = "https://github.com/paritytech/substrate", branch = "polkadot-v0.9.20" }
-=======
 substrate-wasm-builder = { git = "https://github.com/paritytech/substrate", branch = "polkadot-v0.9.24" }
->>>>>>> b6165664
 
 [features]
 default = [ "std" ]
