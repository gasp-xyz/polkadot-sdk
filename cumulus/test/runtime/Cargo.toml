[package]
name = "cumulus-test-runtime"
version = "0.1.0"
authors.workspace = true
edition.workspace = true
publish = false

[dependencies]
codec = { package = "parity-scale-codec", version = "3.0.0", default-features = false, features = ["derive"] }
scale-info = { version = "2.9.0", default-features = false, features = ["derive"] }

# Substrate
frame-executive = { path = "../../../substrate/frame/executive", default-features = false}
frame-support = { path = "../../../substrate/frame/support", default-features = false}
frame-system = { path = "../../../substrate/frame/system", default-features = false}
frame-system-rpc-runtime-api = { path = "../../../substrate/frame/system/rpc/runtime-api", default-features = false}
pallet-balances = { path = "../../../substrate/frame/balances", default-features = false}
pallet-sudo = { path = "../../../substrate/frame/sudo", default-features = false}
pallet-timestamp = { path = "../../../substrate/frame/timestamp", default-features = false}
pallet-glutton = { path = "../../../substrate/frame/glutton", default-features = false}
pallet-transaction-payment = { path = "../../../substrate/frame/transaction-payment", default-features = false}
sp-api = { path = "../../../substrate/primitives/api", default-features = false}
sp-block-builder = { path = "../../../substrate/primitives/block-builder", default-features = false}
sp-core = { path = "../../../substrate/primitives/core", default-features = false}
sp-inherents = { path = "../../../substrate/primitives/inherents", default-features = false}
sp-io = { path = "../../../substrate/primitives/io", default-features = false}
sp-offchain = { path = "../../../substrate/primitives/offchain", default-features = false}
sp-runtime = { path = "../../../substrate/primitives/runtime", default-features = false}
sp-session = { path = "../../../substrate/primitives/session", default-features = false}
sp-std = { path = "../../../substrate/primitives/std", default-features = false}
sp-transaction-pool = { path = "../../../substrate/primitives/transaction-pool", default-features = false}
sp-version = { path = "../../../substrate/primitives/version", default-features = false}

mangata-support = { path = "../../../substrate/frame/mangata-support", default-features = false }

# Cumulus
cumulus-pallet-parachain-system = { path = "../../pallets/parachain-system", default-features = false, features = ["parameterized-consensus-hook",] }
cumulus-primitives-core = { path = "../../primitives/core", default-features = false }

[build-dependencies]
substrate-wasm-builder = { path = "../../../substrate/utils/wasm-builder", optional = true }

[features]
<<<<<<< HEAD
default = [
	"std",
]
=======
default = [ "std" ]
>>>>>>> dc28df0b
std = [
	"codec/std",
	"cumulus-pallet-parachain-system/std",
	"cumulus-primitives-core/std",
	"frame-executive/std",
	"frame-support/std",
	"frame-system-rpc-runtime-api/std",
	"frame-system/std",
	"pallet-balances/std",
	"pallet-glutton/std",
	"pallet-sudo/std",
	"pallet-timestamp/std",
	"pallet-transaction-payment/std",
	"scale-info/std",
	"sp-api/std",
	"sp-block-builder/std",
	"sp-core/std",
	"sp-inherents/std",
	"sp-io/std",
	"sp-offchain/std",
	"sp-runtime/std",
	"sp-session/std",
	"sp-std/std",
	"sp-transaction-pool/std",
	"sp-version/std",
<<<<<<< HEAD
	"cumulus-pallet-parachain-system/std",
	"cumulus-primitives-core/std",
	"mangata-support/std",
=======
>>>>>>> dc28df0b
	"substrate-wasm-builder",
]
increment-spec-version = []<|MERGE_RESOLUTION|>--- conflicted
+++ resolved
@@ -41,13 +41,7 @@
 substrate-wasm-builder = { path = "../../../substrate/utils/wasm-builder", optional = true }
 
 [features]
-<<<<<<< HEAD
-default = [
-	"std",
-]
-=======
 default = [ "std" ]
->>>>>>> dc28df0b
 std = [
 	"codec/std",
 	"cumulus-pallet-parachain-system/std",
@@ -56,6 +50,7 @@
 	"frame-support/std",
 	"frame-system-rpc-runtime-api/std",
 	"frame-system/std",
+	"mangata-support/std",
 	"pallet-balances/std",
 	"pallet-glutton/std",
 	"pallet-sudo/std",
@@ -73,12 +68,6 @@
 	"sp-std/std",
 	"sp-transaction-pool/std",
 	"sp-version/std",
-<<<<<<< HEAD
-	"cumulus-pallet-parachain-system/std",
-	"cumulus-primitives-core/std",
-	"mangata-support/std",
-=======
->>>>>>> dc28df0b
 	"substrate-wasm-builder",
 ]
 increment-spec-version = []