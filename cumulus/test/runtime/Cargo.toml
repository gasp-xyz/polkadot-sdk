[package]
name = "cumulus-test-runtime"
version = "0.1.0"
authors = ["Parity Technologies <admin@parity.io>"]
edition = "2021"

[dependencies]
codec = { package = "parity-scale-codec", version = "2.3.0", default-features = false, features = ["derive"] }
scale-info = { version = "1.0.0", default-features = false, features = ["derive"] }
serde = { version = "1.0.132", optional = true, features = ["derive"] }

# Substrate dependencies
<<<<<<< HEAD
frame-executive = { git = "https://github.com/paritytech/substrate", default-features = false, branch = "polkadot-v0.9.16" }
frame-support = { git = "https://github.com/paritytech/substrate", default-features = false, branch = "polkadot-v0.9.16" }
frame-system = { git = "https://github.com/paritytech/substrate", default-features = false, branch = "polkadot-v0.9.16" }
frame-system-rpc-runtime-api = { git = "https://github.com/paritytech/substrate", default-features = false, branch = "polkadot-v0.9.16" }
pallet-balances = { git = "https://github.com/paritytech/substrate", default-features = false, branch = "polkadot-v0.9.16" }
pallet-sudo = { git = "https://github.com/paritytech/substrate", default-features = false, branch = "polkadot-v0.9.16" }
pallet-timestamp = { git = "https://github.com/paritytech/substrate", default-features = false, branch = "polkadot-v0.9.16" }
pallet-transaction-payment = { git = "https://github.com/paritytech/substrate", default-features = false, branch = "polkadot-v0.9.16" }
sp-api = { git = "https://github.com/paritytech/substrate", default-features = false, branch = "polkadot-v0.9.16" }
sp-block-builder = { git = "https://github.com/paritytech/substrate", default-features = false, branch = "polkadot-v0.9.16" }
sp-core = { git = "https://github.com/paritytech/substrate", default-features = false, branch = "polkadot-v0.9.16" }
sp-inherents = { git = "https://github.com/paritytech/substrate", default-features = false, branch = "polkadot-v0.9.16" }
sp-io = { git = "https://github.com/paritytech/substrate", default-features = false, branch = "polkadot-v0.9.16" }
sp-offchain = { git = "https://github.com/paritytech/substrate", default-features = false, branch = "polkadot-v0.9.16" }
sp-runtime = { git = "https://github.com/paritytech/substrate", default-features = false, branch = "polkadot-v0.9.16" }
sp-session = { git = "https://github.com/paritytech/substrate", default-features = false, branch = "polkadot-v0.9.16" }
sp-std = { git = "https://github.com/paritytech/substrate", default-features = false, branch = "polkadot-v0.9.16" }
sp-transaction-pool = { git = "https://github.com/paritytech/substrate", default-features = false, branch = "polkadot-v0.9.16" }
sp-version = { git = "https://github.com/paritytech/substrate", default-features = false, branch = "polkadot-v0.9.16" }
=======
frame-executive = { git = "https://github.com/paritytech/substrate", default-features = false, branch = "polkadot-v0.9.17" }
frame-support = { git = "https://github.com/paritytech/substrate", default-features = false, branch = "polkadot-v0.9.17" }
frame-system = { git = "https://github.com/paritytech/substrate", default-features = false, branch = "polkadot-v0.9.17" }
frame-system-rpc-runtime-api = { git = "https://github.com/paritytech/substrate", default-features = false, branch = "polkadot-v0.9.17" }
pallet-balances = { git = "https://github.com/paritytech/substrate", default-features = false, branch = "polkadot-v0.9.17" }
pallet-sudo = { git = "https://github.com/paritytech/substrate", default-features = false, branch = "polkadot-v0.9.17" }
pallet-timestamp = { git = "https://github.com/paritytech/substrate", default-features = false, branch = "polkadot-v0.9.17" }
pallet-transaction-payment = { git = "https://github.com/paritytech/substrate", default-features = false, branch = "polkadot-v0.9.17" }
sp-api = { git = "https://github.com/paritytech/substrate", default-features = false, branch = "polkadot-v0.9.17" }
sp-block-builder = { git = "https://github.com/paritytech/substrate", default-features = false, branch = "polkadot-v0.9.17" }
sp-core = { git = "https://github.com/paritytech/substrate", default-features = false, branch = "polkadot-v0.9.17" }
sp-inherents = { git = "https://github.com/paritytech/substrate", default-features = false, branch = "polkadot-v0.9.17" }
sp-io = { git = "https://github.com/paritytech/substrate", default-features = false, branch = "polkadot-v0.9.17" }
sp-offchain = { git = "https://github.com/paritytech/substrate", default-features = false, branch = "polkadot-v0.9.17" }
sp-runtime = { git = "https://github.com/paritytech/substrate", default-features = false, branch = "polkadot-v0.9.17" }
sp-session = { git = "https://github.com/paritytech/substrate", default-features = false, branch = "polkadot-v0.9.17" }
sp-std = { git = "https://github.com/paritytech/substrate", default-features = false, branch = "polkadot-v0.9.17" }
sp-transaction-pool = { git = "https://github.com/paritytech/substrate", default-features = false, branch = "polkadot-v0.9.17" }
sp-version = { git = "https://github.com/paritytech/substrate", default-features = false, branch = "polkadot-v0.9.17" }
>>>>>>> ac370f7e

# Cumulus dependencies
cumulus-pallet-parachain-system = { path = "../../pallets/parachain-system", default-features = false }
cumulus-primitives-core = { path = "../../primitives/core", default-features = false }
cumulus-primitives-timestamp = { path = "../../primitives/timestamp", default-features = false }

[build-dependencies]
<<<<<<< HEAD
substrate-wasm-builder = { git = "https://github.com/paritytech/substrate", branch = "polkadot-v0.9.16" }
=======
substrate-wasm-builder = { git = "https://github.com/paritytech/substrate", branch = "polkadot-v0.9.17" }
>>>>>>> ac370f7e

[features]
default = [ "std" ]
std = [
	"codec/std",
	"scale-info/std",
	"cumulus-pallet-parachain-system/std",
	"cumulus-primitives-core/std",
	"cumulus-primitives-timestamp/std",
	"frame-executive/std",
	"frame-support/std",
	"frame-system/std",
	"frame-system-rpc-runtime-api/std",
	"pallet-balances/std",
	"pallet-sudo/std",
	"pallet-timestamp/std",
	"pallet-transaction-payment/std",
	"serde",
	"sp-api/std",
	"sp-block-builder/std",
	"sp-core/std",
	"sp-inherents/std",
	"sp-io/std",
	"sp-offchain/std",
	"sp-runtime/std",
	"sp-session/std",
	"sp-std/std",
	"sp-transaction-pool/std",
	"sp-version/std",
]
increment-spec-version = []<|MERGE_RESOLUTION|>--- conflicted
+++ resolved
@@ -10,27 +10,6 @@
 serde = { version = "1.0.132", optional = true, features = ["derive"] }
 
 # Substrate dependencies
-<<<<<<< HEAD
-frame-executive = { git = "https://github.com/paritytech/substrate", default-features = false, branch = "polkadot-v0.9.16" }
-frame-support = { git = "https://github.com/paritytech/substrate", default-features = false, branch = "polkadot-v0.9.16" }
-frame-system = { git = "https://github.com/paritytech/substrate", default-features = false, branch = "polkadot-v0.9.16" }
-frame-system-rpc-runtime-api = { git = "https://github.com/paritytech/substrate", default-features = false, branch = "polkadot-v0.9.16" }
-pallet-balances = { git = "https://github.com/paritytech/substrate", default-features = false, branch = "polkadot-v0.9.16" }
-pallet-sudo = { git = "https://github.com/paritytech/substrate", default-features = false, branch = "polkadot-v0.9.16" }
-pallet-timestamp = { git = "https://github.com/paritytech/substrate", default-features = false, branch = "polkadot-v0.9.16" }
-pallet-transaction-payment = { git = "https://github.com/paritytech/substrate", default-features = false, branch = "polkadot-v0.9.16" }
-sp-api = { git = "https://github.com/paritytech/substrate", default-features = false, branch = "polkadot-v0.9.16" }
-sp-block-builder = { git = "https://github.com/paritytech/substrate", default-features = false, branch = "polkadot-v0.9.16" }
-sp-core = { git = "https://github.com/paritytech/substrate", default-features = false, branch = "polkadot-v0.9.16" }
-sp-inherents = { git = "https://github.com/paritytech/substrate", default-features = false, branch = "polkadot-v0.9.16" }
-sp-io = { git = "https://github.com/paritytech/substrate", default-features = false, branch = "polkadot-v0.9.16" }
-sp-offchain = { git = "https://github.com/paritytech/substrate", default-features = false, branch = "polkadot-v0.9.16" }
-sp-runtime = { git = "https://github.com/paritytech/substrate", default-features = false, branch = "polkadot-v0.9.16" }
-sp-session = { git = "https://github.com/paritytech/substrate", default-features = false, branch = "polkadot-v0.9.16" }
-sp-std = { git = "https://github.com/paritytech/substrate", default-features = false, branch = "polkadot-v0.9.16" }
-sp-transaction-pool = { git = "https://github.com/paritytech/substrate", default-features = false, branch = "polkadot-v0.9.16" }
-sp-version = { git = "https://github.com/paritytech/substrate", default-features = false, branch = "polkadot-v0.9.16" }
-=======
 frame-executive = { git = "https://github.com/paritytech/substrate", default-features = false, branch = "polkadot-v0.9.17" }
 frame-support = { git = "https://github.com/paritytech/substrate", default-features = false, branch = "polkadot-v0.9.17" }
 frame-system = { git = "https://github.com/paritytech/substrate", default-features = false, branch = "polkadot-v0.9.17" }
@@ -50,7 +29,6 @@
 sp-std = { git = "https://github.com/paritytech/substrate", default-features = false, branch = "polkadot-v0.9.17" }
 sp-transaction-pool = { git = "https://github.com/paritytech/substrate", default-features = false, branch = "polkadot-v0.9.17" }
 sp-version = { git = "https://github.com/paritytech/substrate", default-features = false, branch = "polkadot-v0.9.17" }
->>>>>>> ac370f7e
 
 # Cumulus dependencies
 cumulus-pallet-parachain-system = { path = "../../pallets/parachain-system", default-features = false }
@@ -58,11 +36,7 @@
 cumulus-primitives-timestamp = { path = "../../primitives/timestamp", default-features = false }
 
 [build-dependencies]
-<<<<<<< HEAD
-substrate-wasm-builder = { git = "https://github.com/paritytech/substrate", branch = "polkadot-v0.9.16" }
-=======
 substrate-wasm-builder = { git = "https://github.com/paritytech/substrate", branch = "polkadot-v0.9.17" }
->>>>>>> ac370f7e
 
 [features]
 default = [ "std" ]
