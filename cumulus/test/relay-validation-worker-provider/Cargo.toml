--- conflicted
+++ resolved
@@ -8,11 +8,7 @@
 [dependencies]
 
 # Polkadot
-<<<<<<< HEAD
-polkadot-node-core-pvf = { git = "https://github.com/paritytech/polkadot", branch = "release-v0.9.29" }
-=======
 polkadot-node-core-pvf = { git = "https://github.com/paritytech/polkadot", branch = "release-v0.9.31" }
->>>>>>> d95d98fc
 
 [build-dependencies]
 toml = "0.5.9"