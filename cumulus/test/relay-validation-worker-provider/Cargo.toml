[package]
name = "cumulus-test-relay-validation-worker-provider"
version = "0.1.0"
authors = ["Parity Technologies <admin@parity.io>"]
edition = "2021"
build = "build.rs"

[dependencies]

# Polkadot
<<<<<<< HEAD
polkadot-node-core-pvf = { git = "https://github.com/paritytech/polkadot", branch = "release-v0.9.19" }
=======
polkadot-node-core-pvf = { git = "https://github.com/paritytech/polkadot", branch = "release-v0.9.20" }
>>>>>>> 1b62b1ac
<|MERGE_RESOLUTION|>--- conflicted
+++ resolved
@@ -8,8 +8,4 @@
 [dependencies]
 
 # Polkadot
-<<<<<<< HEAD
-polkadot-node-core-pvf = { git = "https://github.com/paritytech/polkadot", branch = "release-v0.9.19" }
-=======
-polkadot-node-core-pvf = { git = "https://github.com/paritytech/polkadot", branch = "release-v0.9.20" }
->>>>>>> 1b62b1ac
+polkadot-node-core-pvf = { git = "https://github.com/paritytech/polkadot", branch = "release-v0.9.20" }