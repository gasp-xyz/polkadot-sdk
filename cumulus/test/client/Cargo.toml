[package]
name = "cumulus-test-client"
version = "0.1.0"
authors = ["Parity Technologies <admin@parity.io>"]
edition = "2021"

[dependencies]
<<<<<<< HEAD
sc-service = { git = "https://github.com/paritytech/substrate", branch = "polkadot-v0.9.16" }
sc-consensus = { git = "https://github.com/paritytech/substrate", branch = "polkadot-v0.9.16" }
sc-block-builder = { git = "https://github.com/paritytech/substrate", branch = "polkadot-v0.9.16" }
sc-executor = { git = "https://github.com/paritytech/substrate", branch = "polkadot-v0.9.16" }
sc-executor-common = { git = "https://github.com/paritytech/substrate", branch = "polkadot-v0.9.16" }
substrate-test-client = { git = "https://github.com/paritytech/substrate", branch = "polkadot-v0.9.16" }
sp-runtime = { git = "https://github.com/paritytech/substrate", branch = "polkadot-v0.9.16" }
sp-core = { git = "https://github.com/paritytech/substrate", branch = "polkadot-v0.9.16" }
sp-api = { git = "https://github.com/paritytech/substrate", branch = "polkadot-v0.9.16" }
sp-keyring = { git = "https://github.com/paritytech/substrate", branch = "polkadot-v0.9.16" }
sp-blockchain = { git = "https://github.com/paritytech/substrate", branch = "polkadot-v0.9.16" }
sp-inherents = { git = "https://github.com/paritytech/substrate", branch = "polkadot-v0.9.16" }
sp-io = { git = "https://github.com/paritytech/substrate", branch = "polkadot-v0.9.16" }
sp-timestamp = { git = "https://github.com/paritytech/substrate", branch = "polkadot-v0.9.16" }
frame-system = { git = "https://github.com/paritytech/substrate", branch = "polkadot-v0.9.16" }
pallet-transaction-payment = { git = "https://github.com/paritytech/substrate", branch = "polkadot-v0.9.16" }
pallet-balances = { git = "https://github.com/paritytech/substrate", branch = "polkadot-v0.9.16" }
=======
sc-service = { git = "https://github.com/paritytech/substrate", branch = "polkadot-v0.9.17" }
sc-consensus = { git = "https://github.com/paritytech/substrate", branch = "polkadot-v0.9.17" }
sc-block-builder = { git = "https://github.com/paritytech/substrate", branch = "polkadot-v0.9.17" }
sc-executor = { git = "https://github.com/paritytech/substrate", branch = "polkadot-v0.9.17" }
sc-executor-common = { git = "https://github.com/paritytech/substrate", branch = "polkadot-v0.9.17" }
substrate-test-client = { git = "https://github.com/paritytech/substrate", branch = "polkadot-v0.9.17" }
sp-runtime = { git = "https://github.com/paritytech/substrate", branch = "polkadot-v0.9.17" }
sp-core = { git = "https://github.com/paritytech/substrate", branch = "polkadot-v0.9.17" }
sp-api = { git = "https://github.com/paritytech/substrate", branch = "polkadot-v0.9.17" }
sp-keyring = { git = "https://github.com/paritytech/substrate", branch = "polkadot-v0.9.17" }
sp-blockchain = { git = "https://github.com/paritytech/substrate", branch = "polkadot-v0.9.17" }
sp-inherents = { git = "https://github.com/paritytech/substrate", branch = "polkadot-v0.9.17" }
sp-io = { git = "https://github.com/paritytech/substrate", branch = "polkadot-v0.9.17" }
sp-timestamp = { git = "https://github.com/paritytech/substrate", branch = "polkadot-v0.9.17" }
frame-system = { git = "https://github.com/paritytech/substrate", branch = "polkadot-v0.9.17" }
pallet-transaction-payment = { git = "https://github.com/paritytech/substrate", branch = "polkadot-v0.9.17" }
pallet-balances = { git = "https://github.com/paritytech/substrate", branch = "polkadot-v0.9.17" }
>>>>>>> ac370f7e

# Cumulus deps
cumulus-test-runtime = { path = "../runtime" }
cumulus-test-service = { path = "../service" }
cumulus-test-relay-sproof-builder = { path = "../relay-sproof-builder" }
cumulus-primitives-core = { path = "../../primitives/core" }
cumulus-primitives-parachain-inherent = { path = "../../primitives/parachain-inherent" }

# Polkadot deps
<<<<<<< HEAD
polkadot-primitives = { git = "https://github.com/paritytech/polkadot", branch = "release-v0.9.16" }
polkadot-parachain = { git = "https://github.com/paritytech/polkadot", branch = "release-v0.9.16" }
=======
polkadot-primitives = { git = "https://github.com/paritytech/polkadot", branch = "release-v0.9.17" }
polkadot-parachain = { git = "https://github.com/paritytech/polkadot", branch = "release-v0.9.17" }
>>>>>>> ac370f7e

# Other deps
codec = { package = "parity-scale-codec", version = "2.3.0", default-features = false, features = [ "derive" ] }<|MERGE_RESOLUTION|>--- conflicted
+++ resolved
@@ -5,25 +5,6 @@
 edition = "2021"
 
 [dependencies]
-<<<<<<< HEAD
-sc-service = { git = "https://github.com/paritytech/substrate", branch = "polkadot-v0.9.16" }
-sc-consensus = { git = "https://github.com/paritytech/substrate", branch = "polkadot-v0.9.16" }
-sc-block-builder = { git = "https://github.com/paritytech/substrate", branch = "polkadot-v0.9.16" }
-sc-executor = { git = "https://github.com/paritytech/substrate", branch = "polkadot-v0.9.16" }
-sc-executor-common = { git = "https://github.com/paritytech/substrate", branch = "polkadot-v0.9.16" }
-substrate-test-client = { git = "https://github.com/paritytech/substrate", branch = "polkadot-v0.9.16" }
-sp-runtime = { git = "https://github.com/paritytech/substrate", branch = "polkadot-v0.9.16" }
-sp-core = { git = "https://github.com/paritytech/substrate", branch = "polkadot-v0.9.16" }
-sp-api = { git = "https://github.com/paritytech/substrate", branch = "polkadot-v0.9.16" }
-sp-keyring = { git = "https://github.com/paritytech/substrate", branch = "polkadot-v0.9.16" }
-sp-blockchain = { git = "https://github.com/paritytech/substrate", branch = "polkadot-v0.9.16" }
-sp-inherents = { git = "https://github.com/paritytech/substrate", branch = "polkadot-v0.9.16" }
-sp-io = { git = "https://github.com/paritytech/substrate", branch = "polkadot-v0.9.16" }
-sp-timestamp = { git = "https://github.com/paritytech/substrate", branch = "polkadot-v0.9.16" }
-frame-system = { git = "https://github.com/paritytech/substrate", branch = "polkadot-v0.9.16" }
-pallet-transaction-payment = { git = "https://github.com/paritytech/substrate", branch = "polkadot-v0.9.16" }
-pallet-balances = { git = "https://github.com/paritytech/substrate", branch = "polkadot-v0.9.16" }
-=======
 sc-service = { git = "https://github.com/paritytech/substrate", branch = "polkadot-v0.9.17" }
 sc-consensus = { git = "https://github.com/paritytech/substrate", branch = "polkadot-v0.9.17" }
 sc-block-builder = { git = "https://github.com/paritytech/substrate", branch = "polkadot-v0.9.17" }
@@ -41,7 +22,6 @@
 frame-system = { git = "https://github.com/paritytech/substrate", branch = "polkadot-v0.9.17" }
 pallet-transaction-payment = { git = "https://github.com/paritytech/substrate", branch = "polkadot-v0.9.17" }
 pallet-balances = { git = "https://github.com/paritytech/substrate", branch = "polkadot-v0.9.17" }
->>>>>>> ac370f7e
 
 # Cumulus deps
 cumulus-test-runtime = { path = "../runtime" }
@@ -51,13 +31,8 @@
 cumulus-primitives-parachain-inherent = { path = "../../primitives/parachain-inherent" }
 
 # Polkadot deps
-<<<<<<< HEAD
-polkadot-primitives = { git = "https://github.com/paritytech/polkadot", branch = "release-v0.9.16" }
-polkadot-parachain = { git = "https://github.com/paritytech/polkadot", branch = "release-v0.9.16" }
-=======
 polkadot-primitives = { git = "https://github.com/paritytech/polkadot", branch = "release-v0.9.17" }
 polkadot-parachain = { git = "https://github.com/paritytech/polkadot", branch = "release-v0.9.17" }
->>>>>>> ac370f7e
 
 # Other deps
 codec = { package = "parity-scale-codec", version = "2.3.0", default-features = false, features = [ "derive" ] }