--- conflicted
+++ resolved
@@ -5,27 +5,7 @@
 edition = "2021"
 
 [dependencies]
-<<<<<<< HEAD
-sc-service = { git = "https://github.com/paritytech/substrate", branch = "polkadot-v0.9.17" }
-sc-consensus = { git = "https://github.com/paritytech/substrate", branch = "polkadot-v0.9.17" }
-sc-block-builder = { git = "https://github.com/paritytech/substrate", branch = "polkadot-v0.9.17" }
-sc-executor = { git = "https://github.com/paritytech/substrate", branch = "polkadot-v0.9.17" }
-sc-executor-common = { git = "https://github.com/paritytech/substrate", branch = "polkadot-v0.9.17" }
-substrate-test-client = { git = "https://github.com/paritytech/substrate", branch = "polkadot-v0.9.17" }
-sp-runtime = { git = "https://github.com/paritytech/substrate", branch = "polkadot-v0.9.17" }
-sp-core = { git = "https://github.com/paritytech/substrate", branch = "polkadot-v0.9.17" }
-sp-api = { git = "https://github.com/paritytech/substrate", branch = "polkadot-v0.9.17" }
-sp-keyring = { git = "https://github.com/paritytech/substrate", branch = "polkadot-v0.9.17" }
-sp-blockchain = { git = "https://github.com/paritytech/substrate", branch = "polkadot-v0.9.17" }
-sp-inherents = { git = "https://github.com/paritytech/substrate", branch = "polkadot-v0.9.17" }
-sp-io = { git = "https://github.com/paritytech/substrate", branch = "polkadot-v0.9.17" }
-sp-timestamp = { git = "https://github.com/paritytech/substrate", branch = "polkadot-v0.9.17" }
-frame-system = { git = "https://github.com/paritytech/substrate", branch = "polkadot-v0.9.17" }
-pallet-transaction-payment = { git = "https://github.com/paritytech/substrate", branch = "polkadot-v0.9.17" }
-pallet-balances = { git = "https://github.com/paritytech/substrate", branch = "polkadot-v0.9.17" }
-=======
 codec = { package = "parity-scale-codec", version = "3.0.0", default-features = false, features = [ "derive" ] }
->>>>>>> cdf5e4f9
 
 # Substrate
 sc-service = { git = "https://github.com/paritytech/substrate", features = ["wasmtime"] , branch = "polkadot-v0.9.18" }
@@ -55,15 +35,4 @@
 cumulus-test-service = { path = "../service" }
 cumulus-test-relay-sproof-builder = { path = "../relay-sproof-builder" }
 cumulus-primitives-core = { path = "../../primitives/core" }
-<<<<<<< HEAD
-cumulus-primitives-parachain-inherent = { path = "../../primitives/parachain-inherent" }
-
-# Polkadot deps
-polkadot-primitives = { git = "https://github.com/paritytech/polkadot", branch = "release-v0.9.17" }
-polkadot-parachain = { git = "https://github.com/paritytech/polkadot", branch = "release-v0.9.17" }
-
-# Other deps
-codec = { package = "parity-scale-codec", version = "2.3.0", default-features = false, features = [ "derive" ] }
-=======
-cumulus-primitives-parachain-inherent = { path = "../../primitives/parachain-inherent" }
->>>>>>> cdf5e4f9
+cumulus-primitives-parachain-inherent = { path = "../../primitives/parachain-inherent" }