--- conflicted
+++ resolved
@@ -8,21 +8,12 @@
 codec = { package = "parity-scale-codec", version = "3.0.0", default-features = false, features = [ "derive" ] }
 
 # Substrate
-<<<<<<< HEAD
-sp-runtime = { git = "https://github.com/paritytech/substrate", default-features = false, branch = "polkadot-v0.9.18" }
-sp-state-machine = { git = "https://github.com/paritytech/substrate", default-features = false, branch = "polkadot-v0.9.18" }
-sp-std = { git = "https://github.com/paritytech/substrate", default-features = false, branch = "polkadot-v0.9.18" }
-
-# Polkadot
-polkadot-primitives = { git = "https://github.com/paritytech/polkadot", default-features = false, branch = "release-v0.9.18" }
-=======
 sp-runtime = { git = "https://github.com/paritytech/substrate", default-features = false, branch = "polkadot-v0.9.19" }
 sp-state-machine = { git = "https://github.com/paritytech/substrate", default-features = false, branch = "polkadot-v0.9.19" }
 sp-std = { git = "https://github.com/paritytech/substrate", default-features = false, branch = "polkadot-v0.9.19" }
 
 # Polkadot
 polkadot-primitives = { git = "https://github.com/paritytech/polkadot", default-features = false, branch = "release-v0.9.19" }
->>>>>>> 5d17150c
 
 # Cumulus
 cumulus-primitives-core = { path = "../../primitives/core", default-features = false }
