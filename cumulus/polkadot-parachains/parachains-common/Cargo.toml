--- conflicted
+++ resolved
@@ -13,26 +13,6 @@
 scale-info = { version = "2.1.1", default-features = false, features = ["derive"] }
 
 # Substrate
-<<<<<<< HEAD
-frame-executive = { git = "https://github.com/paritytech/substrate", default-features = false , branch = "polkadot-v0.9.18" }
-frame-support = { git = "https://github.com/paritytech/substrate", default-features = false , branch = "polkadot-v0.9.18" }
-frame-system = { git = "https://github.com/paritytech/substrate", default-features = false , branch = "polkadot-v0.9.18" }
-pallet-asset-tx-payment = { git = "https://github.com/paritytech/substrate", default-features = false , branch = "polkadot-v0.9.18" }
-pallet-assets = { git = "https://github.com/paritytech/substrate", default-features = false , branch = "polkadot-v0.9.18" }
-pallet-authorship = { git = "https://github.com/paritytech/substrate", default-features = false , branch = "polkadot-v0.9.18" }
-pallet-balances = { git = "https://github.com/paritytech/substrate", default-features = false , branch = "polkadot-v0.9.18" }
-sp-consensus-aura = { git = "https://github.com/paritytech/substrate", default-features = false , branch = "polkadot-v0.9.18" }
-sp-core = { git = "https://github.com/paritytech/substrate", default-features = false , branch = "polkadot-v0.9.18" }
-sp-io = { git = "https://github.com/paritytech/substrate", default-features = false , branch = "polkadot-v0.9.18" }
-sp-runtime = { git = "https://github.com/paritytech/substrate", default-features = false , branch = "polkadot-v0.9.18" }
-sp-std = { git = "https://github.com/paritytech/substrate", default-features = false , branch = "polkadot-v0.9.18" }
-
-# Polkadot
-polkadot-primitives = { git = "https://github.com/paritytech/polkadot", default-features = false, branch = "release-v0.9.18" }
-polkadot-runtime-common = { git = "https://github.com/paritytech/polkadot", default-features = false, branch = "release-v0.9.18" }
-xcm = { git = "https://github.com/paritytech/polkadot", default-features = false, branch = "release-v0.9.18" }
-xcm-executor = { git = "https://github.com/paritytech/polkadot", default-features = false, branch = "release-v0.9.18" }
-=======
 frame-executive = { git = "https://github.com/paritytech/substrate", default-features = false , branch = "polkadot-v0.9.19" }
 frame-support = { git = "https://github.com/paritytech/substrate", default-features = false , branch = "polkadot-v0.9.19" }
 frame-system = { git = "https://github.com/paritytech/substrate", default-features = false , branch = "polkadot-v0.9.19" }
@@ -51,25 +31,16 @@
 polkadot-runtime-common = { git = "https://github.com/paritytech/polkadot", default-features = false, branch = "release-v0.9.19" }
 xcm = { git = "https://github.com/paritytech/polkadot", default-features = false, branch = "release-v0.9.19" }
 xcm-executor = { git = "https://github.com/paritytech/polkadot", default-features = false, branch = "release-v0.9.19" }
->>>>>>> 5d17150c
 
 # Cumulus
 pallet-collator-selection = { path = "../../pallets/collator-selection", default-features = false }
 
 [dev-dependencies]
-<<<<<<< HEAD
-pallet-authorship = { git = "https://github.com/paritytech/substrate", default-features = false, branch = "polkadot-v0.9.18" }
-sp-io = { git = "https://github.com/paritytech/substrate", default-features = false, branch = "polkadot-v0.9.18" }
-
-[build-dependencies]
-substrate-wasm-builder = { git = "https://github.com/paritytech/substrate", branch = "polkadot-v0.9.18" }
-=======
 pallet-authorship = { git = "https://github.com/paritytech/substrate", default-features = false, branch = "polkadot-v0.9.19" }
 sp-io = { git = "https://github.com/paritytech/substrate", default-features = false, branch = "polkadot-v0.9.19" }
 
 [build-dependencies]
 substrate-wasm-builder = { git = "https://github.com/paritytech/substrate", branch = "polkadot-v0.9.19" }
->>>>>>> 5d17150c
 
 [features]
 default = ["std"]
