--- conflicted
+++ resolved
@@ -10,13 +10,9 @@
 path = "src/main.rs"
 
 [dependencies]
-<<<<<<< HEAD
-clap = { version = "3.1", features = ["derive"] }
-=======
 async-trait = "0.1.42"
 clap = { version = "3.1", features = ["derive"] }
 codec = { package = "parity-scale-codec", version = "3.0.0" }
->>>>>>> cdf5e4f9
 futures = { version = "0.3.1", features = ["compat"] }
 hex-literal = "0.3.4"
 log = "0.4.8"
@@ -33,48 +29,6 @@
 jsonrpc-core = "18.0.0"
 parachains-common = { path = "parachains-common" }
 
-<<<<<<< HEAD
-# Substrate dependencies
-frame-benchmarking = { git = "https://github.com/paritytech/substrate", branch = "polkadot-v0.9.17" }
-frame-benchmarking-cli = { git = "https://github.com/paritytech/substrate", branch = "polkadot-v0.9.17" }
-sp-runtime = { git = "https://github.com/paritytech/substrate", default-features = false, branch = "polkadot-v0.9.17" }
-sp-io = { git = "https://github.com/paritytech/substrate", branch = "polkadot-v0.9.17" }
-sp-core = { git = "https://github.com/paritytech/substrate", branch = "polkadot-v0.9.17" }
-sp-inherents = { git = "https://github.com/paritytech/substrate", branch = "polkadot-v0.9.17" }
-sp-consensus = { git = "https://github.com/paritytech/substrate", branch = "polkadot-v0.9.17" }
-sp-session = { git = "https://github.com/paritytech/substrate", branch = "polkadot-v0.9.17" }
-sc-consensus = { git = "https://github.com/paritytech/substrate", branch = "polkadot-v0.9.17" }
-sc-cli = { git = "https://github.com/paritytech/substrate", branch = "polkadot-v0.9.17" }
-sc-client-api = { git = "https://github.com/paritytech/substrate", branch = "polkadot-v0.9.17" }
-sc-executor = { git = "https://github.com/paritytech/substrate", branch = "polkadot-v0.9.17" }
-sc-service = { git = "https://github.com/paritytech/substrate", branch = "polkadot-v0.9.17" }
-sc-telemetry = { git = "https://github.com/paritytech/substrate", branch = "polkadot-v0.9.17" }
-sc-transaction-pool = { git = "https://github.com/paritytech/substrate", branch = "polkadot-v0.9.17" }
-sp-transaction-pool = { git = "https://github.com/paritytech/substrate", branch = "polkadot-v0.9.17" }
-sc-network = { git = "https://github.com/paritytech/substrate", branch = "polkadot-v0.9.17" }
-sc-basic-authorship = { git = "https://github.com/paritytech/substrate", branch = "polkadot-v0.9.17" }
-sp-timestamp = { git = "https://github.com/paritytech/substrate", branch = "polkadot-v0.9.17" }
-sp-blockchain = { git = "https://github.com/paritytech/substrate", branch = "polkadot-v0.9.17" }
-sp-block-builder = { git = "https://github.com/paritytech/substrate", branch = "polkadot-v0.9.17" }
-sp-keystore = { git = "https://github.com/paritytech/substrate", branch = "polkadot-v0.9.17" }
-sc-chain-spec = { git = "https://github.com/paritytech/substrate", branch = "polkadot-v0.9.17" }
-sc-rpc = { git = "https://github.com/paritytech/substrate", branch = "polkadot-v0.9.17" }
-sc-tracing = { git = "https://github.com/paritytech/substrate", branch = "polkadot-v0.9.17" }
-sp-offchain = { git = "https://github.com/paritytech/substrate", branch = "polkadot-v0.9.17" }
-sp-api = { git = "https://github.com/paritytech/substrate", branch = "polkadot-v0.9.17" }
-sp-consensus-aura = { git = "https://github.com/paritytech/substrate", branch = "polkadot-v0.9.17" }
-substrate-prometheus-endpoint = { git = "https://github.com/paritytech/substrate", branch = "polkadot-v0.9.17" }
-
-# try-runtime stuff.
-try-runtime-cli = { git = "https://github.com/paritytech/substrate", branch = "polkadot-v0.9.17" }
-
-# RPC related dependencies
-jsonrpc-core = "18.0.0"
-sc-transaction-pool-api = { git = "https://github.com/paritytech/substrate", branch = "polkadot-v0.9.17" }
-frame-rpc-system = { package = "substrate-frame-rpc-system", git = "https://github.com/paritytech/substrate", branch = "polkadot-v0.9.17" }
-pallet-transaction-payment-rpc = { git = "https://github.com/paritytech/substrate", branch = "polkadot-v0.9.17" }
-pallet-contracts-rpc = { git = "https://github.com/paritytech/substrate", branch = "polkadot-v0.9.17" }
-=======
 # Substrate
 frame-benchmarking = { git = "https://github.com/paritytech/substrate", branch = "polkadot-v0.9.18" }
 frame-benchmarking-cli = { git = "https://github.com/paritytech/substrate", branch = "polkadot-v0.9.18" }
@@ -117,7 +71,6 @@
 polkadot-primitives = { git = "https://github.com/paritytech/polkadot", branch = "release-v0.9.18" }
 polkadot-service = { git = "https://github.com/paritytech/polkadot", branch = "release-v0.9.18" }
 xcm = { git = "https://github.com/paritytech/polkadot", branch = "release-v0.9.18" }
->>>>>>> cdf5e4f9
 
 # Cumulus
 cumulus-client-cli = { path = "../client/cli" }
@@ -129,25 +82,11 @@
 cumulus-primitives-core = { path = "../primitives/core" }
 cumulus-primitives-parachain-inherent = { path = "../primitives/parachain-inherent" }
 cumulus-relay-chain-interface = { path = "../client/relay-chain-interface" }
-<<<<<<< HEAD
-cumulus-relay-chain-local = { path = "../client/relay-chain-local" }
-
-# Polkadot dependencies
-polkadot-primitives = { git = "https://github.com/paritytech/polkadot", branch = "release-v0.9.17" }
-polkadot-service = { git = "https://github.com/paritytech/polkadot", branch = "release-v0.9.17" }
-polkadot-cli = { git = "https://github.com/paritytech/polkadot", branch = "release-v0.9.17" }
-polkadot-parachain = { git = "https://github.com/paritytech/polkadot", branch = "release-v0.9.17" }
-xcm = { git = "https://github.com/paritytech/polkadot", branch = "release-v0.9.17" }
-
-[build-dependencies]
-substrate-build-script-utils = { git = "https://github.com/paritytech/substrate", branch = "polkadot-v0.9.17" }
-=======
 cumulus-relay-chain-inprocess-interface = { path = "../client/relay-chain-inprocess-interface" }
 cumulus-relay-chain-rpc-interface = { path = "../client/relay-chain-rpc-interface" }
 
 [build-dependencies]
 substrate-build-script-utils = { git = "https://github.com/paritytech/substrate", branch = "polkadot-v0.9.18" }
->>>>>>> cdf5e4f9
 
 [dev-dependencies]
 assert_cmd = "2.0"
