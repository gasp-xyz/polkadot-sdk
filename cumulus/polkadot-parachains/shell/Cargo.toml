[package]
name = "shell-runtime"
version = "0.1.0"
authors = ["Parity Technologies <admin@parity.io>"]
edition = "2021"

[dependencies]
codec = { package = "parity-scale-codec", version = "3.0.0", default-features = false, features = ["derive"] }
log = { version = "0.4.16", default-features = false }
scale-info = { version = "2.1.1", default-features = false, features = ["derive"] }
serde = { version = "1.0.132", optional = true, features = ["derive"] }

# Substrate
<<<<<<< HEAD
frame-executive = { git = "https://github.com/paritytech/substrate", default-features = false, branch = "polkadot-v0.9.19" }
frame-support = { git = "https://github.com/paritytech/substrate", default-features = false, branch = "polkadot-v0.9.19" }
frame-system = { git = "https://github.com/paritytech/substrate", default-features = false, branch = "polkadot-v0.9.19" }
frame-try-runtime = { git = "https://github.com/paritytech/substrate", default-features = false, optional = true , branch = "polkadot-v0.9.19" }
sp-api = { git = "https://github.com/paritytech/substrate", default-features = false, branch = "polkadot-v0.9.19" }
sp-block-builder = { git = "https://github.com/paritytech/substrate", default-features = false, branch = "polkadot-v0.9.19" }
sp-core = { git = "https://github.com/paritytech/substrate", default-features = false, branch = "polkadot-v0.9.19" }
sp-inherents = { git = "https://github.com/paritytech/substrate", default-features = false, branch = "polkadot-v0.9.19" }
sp-io = { git = "https://github.com/paritytech/substrate", default-features = false, branch = "polkadot-v0.9.19" }
sp-offchain = { git = "https://github.com/paritytech/substrate", default-features = false, branch = "polkadot-v0.9.19" }
sp-runtime = { git = "https://github.com/paritytech/substrate", default-features = false, branch = "polkadot-v0.9.19" }
sp-session = { git = "https://github.com/paritytech/substrate", default-features = false, branch = "polkadot-v0.9.19" }
sp-std = { git = "https://github.com/paritytech/substrate", default-features = false, branch = "polkadot-v0.9.19" }
sp-transaction-pool = { git = "https://github.com/paritytech/substrate", default-features = false, branch = "polkadot-v0.9.19" }
sp-version = { git = "https://github.com/paritytech/substrate", default-features = false, branch = "polkadot-v0.9.19" }

# Polkadot
xcm = { git = "https://github.com/paritytech/polkadot", default-features = false, branch = "release-v0.9.19" }
xcm-builder = { git = "https://github.com/paritytech/polkadot", default-features = false, branch = "release-v0.9.19" }
xcm-executor = { git = "https://github.com/paritytech/polkadot", default-features = false, branch = "release-v0.9.19" }
=======
frame-executive = { git = "https://github.com/paritytech/substrate", default-features = false, branch = "polkadot-v0.9.20" }
frame-support = { git = "https://github.com/paritytech/substrate", default-features = false, branch = "polkadot-v0.9.20" }
frame-system = { git = "https://github.com/paritytech/substrate", default-features = false, branch = "polkadot-v0.9.20" }
frame-try-runtime = { git = "https://github.com/paritytech/substrate", default-features = false, optional = true , branch = "polkadot-v0.9.20" }
sp-api = { git = "https://github.com/paritytech/substrate", default-features = false, branch = "polkadot-v0.9.20" }
sp-block-builder = { git = "https://github.com/paritytech/substrate", default-features = false, branch = "polkadot-v0.9.20" }
sp-core = { git = "https://github.com/paritytech/substrate", default-features = false, branch = "polkadot-v0.9.20" }
sp-inherents = { git = "https://github.com/paritytech/substrate", default-features = false, branch = "polkadot-v0.9.20" }
sp-io = { git = "https://github.com/paritytech/substrate", default-features = false, branch = "polkadot-v0.9.20" }
sp-offchain = { git = "https://github.com/paritytech/substrate", default-features = false, branch = "polkadot-v0.9.20" }
sp-runtime = { git = "https://github.com/paritytech/substrate", default-features = false, branch = "polkadot-v0.9.20" }
sp-session = { git = "https://github.com/paritytech/substrate", default-features = false, branch = "polkadot-v0.9.20" }
sp-std = { git = "https://github.com/paritytech/substrate", default-features = false, branch = "polkadot-v0.9.20" }
sp-transaction-pool = { git = "https://github.com/paritytech/substrate", default-features = false, branch = "polkadot-v0.9.20" }
sp-version = { git = "https://github.com/paritytech/substrate", default-features = false, branch = "polkadot-v0.9.20" }

# Polkadot
xcm = { git = "https://github.com/paritytech/polkadot", default-features = false, branch = "release-v0.9.20" }
xcm-builder = { git = "https://github.com/paritytech/polkadot", default-features = false, branch = "release-v0.9.20" }
xcm-executor = { git = "https://github.com/paritytech/polkadot", default-features = false, branch = "release-v0.9.20" }
>>>>>>> 1b62b1ac

# Cumulus
cumulus-pallet-dmp-queue = { path = "../../pallets/dmp-queue", default-features = false }
cumulus-pallet-parachain-system = { path = "../../pallets/parachain-system", default-features = false }
cumulus-pallet-xcm = { path = "../../pallets/xcm", default-features = false }
cumulus-primitives-core = { path = "../../primitives/core", default-features = false }
cumulus-primitives-utility = { path = "../../primitives/utility", default-features = false }
parachain-info = { path = "../pallets/parachain-info", default-features = false }

[build-dependencies]
<<<<<<< HEAD
substrate-wasm-builder = { git = "https://github.com/paritytech/substrate", branch = "polkadot-v0.9.19" }
=======
substrate-wasm-builder = { git = "https://github.com/paritytech/substrate", branch = "polkadot-v0.9.20" }
>>>>>>> 1b62b1ac

[features]
default = [ "std" ]
std = [
	"codec/std",
	"log/std",
	"scale-info/std",
	"serde",
	"frame-executive/std",
	"frame-support/std",
	"frame-system/std",
	"sp-api/std",
	"sp-block-builder/std",
	"sp-core/std",
	"sp-inherents/std",
	"sp-io/std",
	"sp-offchain/std",
	"sp-runtime/std",
	"sp-session/std",
	"sp-std/std",
	"sp-transaction-pool/std",
	"sp-version/std",
	"xcm-builder/std",
	"xcm-executor/std",
	"xcm/std",
	"cumulus-pallet-dmp-queue/std",
	"cumulus-pallet-parachain-system/std",
	"cumulus-pallet-xcm/std",
	"cumulus-primitives-core/std",
	"cumulus-primitives-utility/std",
	"parachain-info/std",
]
try-runtime = [
	"frame-executive/try-runtime",
	"frame-try-runtime",
]<|MERGE_RESOLUTION|>--- conflicted
+++ resolved
@@ -11,28 +11,6 @@
 serde = { version = "1.0.132", optional = true, features = ["derive"] }
 
 # Substrate
-<<<<<<< HEAD
-frame-executive = { git = "https://github.com/paritytech/substrate", default-features = false, branch = "polkadot-v0.9.19" }
-frame-support = { git = "https://github.com/paritytech/substrate", default-features = false, branch = "polkadot-v0.9.19" }
-frame-system = { git = "https://github.com/paritytech/substrate", default-features = false, branch = "polkadot-v0.9.19" }
-frame-try-runtime = { git = "https://github.com/paritytech/substrate", default-features = false, optional = true , branch = "polkadot-v0.9.19" }
-sp-api = { git = "https://github.com/paritytech/substrate", default-features = false, branch = "polkadot-v0.9.19" }
-sp-block-builder = { git = "https://github.com/paritytech/substrate", default-features = false, branch = "polkadot-v0.9.19" }
-sp-core = { git = "https://github.com/paritytech/substrate", default-features = false, branch = "polkadot-v0.9.19" }
-sp-inherents = { git = "https://github.com/paritytech/substrate", default-features = false, branch = "polkadot-v0.9.19" }
-sp-io = { git = "https://github.com/paritytech/substrate", default-features = false, branch = "polkadot-v0.9.19" }
-sp-offchain = { git = "https://github.com/paritytech/substrate", default-features = false, branch = "polkadot-v0.9.19" }
-sp-runtime = { git = "https://github.com/paritytech/substrate", default-features = false, branch = "polkadot-v0.9.19" }
-sp-session = { git = "https://github.com/paritytech/substrate", default-features = false, branch = "polkadot-v0.9.19" }
-sp-std = { git = "https://github.com/paritytech/substrate", default-features = false, branch = "polkadot-v0.9.19" }
-sp-transaction-pool = { git = "https://github.com/paritytech/substrate", default-features = false, branch = "polkadot-v0.9.19" }
-sp-version = { git = "https://github.com/paritytech/substrate", default-features = false, branch = "polkadot-v0.9.19" }
-
-# Polkadot
-xcm = { git = "https://github.com/paritytech/polkadot", default-features = false, branch = "release-v0.9.19" }
-xcm-builder = { git = "https://github.com/paritytech/polkadot", default-features = false, branch = "release-v0.9.19" }
-xcm-executor = { git = "https://github.com/paritytech/polkadot", default-features = false, branch = "release-v0.9.19" }
-=======
 frame-executive = { git = "https://github.com/paritytech/substrate", default-features = false, branch = "polkadot-v0.9.20" }
 frame-support = { git = "https://github.com/paritytech/substrate", default-features = false, branch = "polkadot-v0.9.20" }
 frame-system = { git = "https://github.com/paritytech/substrate", default-features = false, branch = "polkadot-v0.9.20" }
@@ -53,7 +31,6 @@
 xcm = { git = "https://github.com/paritytech/polkadot", default-features = false, branch = "release-v0.9.20" }
 xcm-builder = { git = "https://github.com/paritytech/polkadot", default-features = false, branch = "release-v0.9.20" }
 xcm-executor = { git = "https://github.com/paritytech/polkadot", default-features = false, branch = "release-v0.9.20" }
->>>>>>> 1b62b1ac
 
 # Cumulus
 cumulus-pallet-dmp-queue = { path = "../../pallets/dmp-queue", default-features = false }
@@ -64,11 +41,7 @@
 parachain-info = { path = "../pallets/parachain-info", default-features = false }
 
 [build-dependencies]
-<<<<<<< HEAD
-substrate-wasm-builder = { git = "https://github.com/paritytech/substrate", branch = "polkadot-v0.9.19" }
-=======
 substrate-wasm-builder = { git = "https://github.com/paritytech/substrate", branch = "polkadot-v0.9.20" }
->>>>>>> 1b62b1ac
 
 [features]
 default = [ "std" ]
