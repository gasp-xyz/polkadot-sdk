--- conflicted
+++ resolved
@@ -12,26 +12,6 @@
 serde = { version = "1.0.132", optional = true, features = ["derive"] }
 
 # Substrate dependencies
-<<<<<<< HEAD
-sp-std = { git = "https://github.com/paritytech/substrate", default-features = false, branch = "polkadot-v0.9.16" }
-sp-api = { git = "https://github.com/paritytech/substrate", default-features = false, branch = "polkadot-v0.9.16" }
-sp-io = { git = "https://github.com/paritytech/substrate", default-features = false, branch = "polkadot-v0.9.16" }
-sp-version = { git = "https://github.com/paritytech/substrate", default-features = false, branch = "polkadot-v0.9.16" }
-sp-runtime = { git = "https://github.com/paritytech/substrate", default-features = false, branch = "polkadot-v0.9.16" }
-sp-core = { git = "https://github.com/paritytech/substrate", default-features = false, branch = "polkadot-v0.9.16" }
-sp-session = { git = "https://github.com/paritytech/substrate", default-features = false, branch = "polkadot-v0.9.16" }
-sp-offchain = { git = "https://github.com/paritytech/substrate", default-features = false, branch = "polkadot-v0.9.16" }
-sp-block-builder = { git = "https://github.com/paritytech/substrate", default-features = false, branch = "polkadot-v0.9.16" }
-sp-transaction-pool = { git = "https://github.com/paritytech/substrate", default-features = false, branch = "polkadot-v0.9.16" }
-sp-inherents = { git = "https://github.com/paritytech/substrate", default-features = false, branch = "polkadot-v0.9.16" }
-
-frame-support = { git = "https://github.com/paritytech/substrate", default-features = false, branch = "polkadot-v0.9.16" }
-frame-executive = { git = "https://github.com/paritytech/substrate", default-features = false, branch = "polkadot-v0.9.16" }
-frame-system = { git = "https://github.com/paritytech/substrate", default-features = false, branch = "polkadot-v0.9.16" }
-
-# try-runtime stuff.
-frame-try-runtime = { git = "https://github.com/paritytech/substrate", default-features = false, optional = true , branch = "polkadot-v0.9.16" }
-=======
 sp-std = { git = "https://github.com/paritytech/substrate", default-features = false, branch = "polkadot-v0.9.17" }
 sp-api = { git = "https://github.com/paritytech/substrate", default-features = false, branch = "polkadot-v0.9.17" }
 sp-io = { git = "https://github.com/paritytech/substrate", default-features = false, branch = "polkadot-v0.9.17" }
@@ -50,7 +30,6 @@
 
 # try-runtime stuff.
 frame-try-runtime = { git = "https://github.com/paritytech/substrate", default-features = false, optional = true , branch = "polkadot-v0.9.17" }
->>>>>>> ac370f7e
 
 # Cumulus dependencies
 cumulus-pallet-parachain-system = { path = "../../pallets/parachain-system", default-features = false }
@@ -58,21 +37,12 @@
 cumulus-primitives-utility = { path = "../../primitives/utility", default-features = false }
 cumulus-pallet-dmp-queue = { path = "../../pallets/dmp-queue", default-features = false }
 cumulus-pallet-xcm = { path = "../../pallets/xcm", default-features = false }
-<<<<<<< HEAD
-xcm = { git = "https://github.com/paritytech/polkadot", default-features = false, branch = "release-v0.9.16" }
-xcm-builder = { git = "https://github.com/paritytech/polkadot", default-features = false, branch = "release-v0.9.16" }
-xcm-executor = { git = "https://github.com/paritytech/polkadot", default-features = false, branch = "release-v0.9.16" }
-
-[build-dependencies]
-substrate-wasm-builder = { git = "https://github.com/paritytech/substrate", branch = "polkadot-v0.9.16" }
-=======
 xcm = { git = "https://github.com/paritytech/polkadot", default-features = false, branch = "release-v0.9.17" }
 xcm-builder = { git = "https://github.com/paritytech/polkadot", default-features = false, branch = "release-v0.9.17" }
 xcm-executor = { git = "https://github.com/paritytech/polkadot", default-features = false, branch = "release-v0.9.17" }
 
 [build-dependencies]
 substrate-wasm-builder = { git = "https://github.com/paritytech/substrate", branch = "polkadot-v0.9.17" }
->>>>>>> ac370f7e
 
 [features]
 default = [ "std" ]
