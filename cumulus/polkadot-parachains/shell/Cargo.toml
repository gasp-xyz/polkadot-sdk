[package]
name = "shell-runtime"
version = "0.1.0"
authors = ["Parity Technologies <admin@parity.io>"]
edition = "2021"

[dependencies]
codec = { package = "parity-scale-codec", version = "3.0.0", default-features = false, features = ["derive"] }
log = { version = "0.4.16", default-features = false }
scale-info = { version = "2.1.1", default-features = false, features = ["derive"] }
serde = { version = "1.0.132", optional = true, features = ["derive"] }

# Substrate
<<<<<<< HEAD
frame-executive = { git = "https://github.com/paritytech/substrate", default-features = false, branch = "polkadot-v0.9.18" }
frame-support = { git = "https://github.com/paritytech/substrate", default-features = false, branch = "polkadot-v0.9.18" }
frame-system = { git = "https://github.com/paritytech/substrate", default-features = false, branch = "polkadot-v0.9.18" }
frame-try-runtime = { git = "https://github.com/paritytech/substrate", default-features = false, optional = true , branch = "polkadot-v0.9.18" }
sp-api = { git = "https://github.com/paritytech/substrate", default-features = false, branch = "polkadot-v0.9.18" }
sp-block-builder = { git = "https://github.com/paritytech/substrate", default-features = false, branch = "polkadot-v0.9.18" }
sp-core = { git = "https://github.com/paritytech/substrate", default-features = false, branch = "polkadot-v0.9.18" }
sp-inherents = { git = "https://github.com/paritytech/substrate", default-features = false, branch = "polkadot-v0.9.18" }
sp-io = { git = "https://github.com/paritytech/substrate", default-features = false, branch = "polkadot-v0.9.18" }
sp-offchain = { git = "https://github.com/paritytech/substrate", default-features = false, branch = "polkadot-v0.9.18" }
sp-runtime = { git = "https://github.com/paritytech/substrate", default-features = false, branch = "polkadot-v0.9.18" }
sp-session = { git = "https://github.com/paritytech/substrate", default-features = false, branch = "polkadot-v0.9.18" }
sp-std = { git = "https://github.com/paritytech/substrate", default-features = false, branch = "polkadot-v0.9.18" }
sp-transaction-pool = { git = "https://github.com/paritytech/substrate", default-features = false, branch = "polkadot-v0.9.18" }
sp-version = { git = "https://github.com/paritytech/substrate", default-features = false, branch = "polkadot-v0.9.18" }

# Polkadot
xcm = { git = "https://github.com/paritytech/polkadot", default-features = false, branch = "release-v0.9.18" }
xcm-builder = { git = "https://github.com/paritytech/polkadot", default-features = false, branch = "release-v0.9.18" }
xcm-executor = { git = "https://github.com/paritytech/polkadot", default-features = false, branch = "release-v0.9.18" }
=======
frame-executive = { git = "https://github.com/paritytech/substrate", default-features = false, branch = "polkadot-v0.9.19" }
frame-support = { git = "https://github.com/paritytech/substrate", default-features = false, branch = "polkadot-v0.9.19" }
frame-system = { git = "https://github.com/paritytech/substrate", default-features = false, branch = "polkadot-v0.9.19" }
frame-try-runtime = { git = "https://github.com/paritytech/substrate", default-features = false, optional = true , branch = "polkadot-v0.9.19" }
sp-api = { git = "https://github.com/paritytech/substrate", default-features = false, branch = "polkadot-v0.9.19" }
sp-block-builder = { git = "https://github.com/paritytech/substrate", default-features = false, branch = "polkadot-v0.9.19" }
sp-core = { git = "https://github.com/paritytech/substrate", default-features = false, branch = "polkadot-v0.9.19" }
sp-inherents = { git = "https://github.com/paritytech/substrate", default-features = false, branch = "polkadot-v0.9.19" }
sp-io = { git = "https://github.com/paritytech/substrate", default-features = false, branch = "polkadot-v0.9.19" }
sp-offchain = { git = "https://github.com/paritytech/substrate", default-features = false, branch = "polkadot-v0.9.19" }
sp-runtime = { git = "https://github.com/paritytech/substrate", default-features = false, branch = "polkadot-v0.9.19" }
sp-session = { git = "https://github.com/paritytech/substrate", default-features = false, branch = "polkadot-v0.9.19" }
sp-std = { git = "https://github.com/paritytech/substrate", default-features = false, branch = "polkadot-v0.9.19" }
sp-transaction-pool = { git = "https://github.com/paritytech/substrate", default-features = false, branch = "polkadot-v0.9.19" }
sp-version = { git = "https://github.com/paritytech/substrate", default-features = false, branch = "polkadot-v0.9.19" }

# Polkadot
xcm = { git = "https://github.com/paritytech/polkadot", default-features = false, branch = "release-v0.9.19" }
xcm-builder = { git = "https://github.com/paritytech/polkadot", default-features = false, branch = "release-v0.9.19" }
xcm-executor = { git = "https://github.com/paritytech/polkadot", default-features = false, branch = "release-v0.9.19" }
>>>>>>> 5d17150c

# Cumulus
cumulus-pallet-dmp-queue = { path = "../../pallets/dmp-queue", default-features = false }
cumulus-pallet-parachain-system = { path = "../../pallets/parachain-system", default-features = false }
cumulus-pallet-xcm = { path = "../../pallets/xcm", default-features = false }
cumulus-primitives-core = { path = "../../primitives/core", default-features = false }
cumulus-primitives-utility = { path = "../../primitives/utility", default-features = false }
parachain-info = { path = "../pallets/parachain-info", default-features = false }

[build-dependencies]
<<<<<<< HEAD
substrate-wasm-builder = { git = "https://github.com/paritytech/substrate", branch = "polkadot-v0.9.18" }
=======
substrate-wasm-builder = { git = "https://github.com/paritytech/substrate", branch = "polkadot-v0.9.19" }
>>>>>>> 5d17150c

[features]
default = [ "std" ]
std = [
	"codec/std",
	"log/std",
	"scale-info/std",
	"serde",
	"frame-executive/std",
	"frame-support/std",
	"frame-system/std",
	"sp-api/std",
	"sp-block-builder/std",
	"sp-core/std",
	"sp-inherents/std",
	"sp-io/std",
	"sp-offchain/std",
	"sp-runtime/std",
	"sp-session/std",
	"sp-std/std",
	"sp-transaction-pool/std",
	"sp-version/std",
	"xcm-builder/std",
	"xcm-executor/std",
	"xcm/std",
	"cumulus-pallet-dmp-queue/std",
	"cumulus-pallet-parachain-system/std",
	"cumulus-pallet-xcm/std",
	"cumulus-primitives-core/std",
	"cumulus-primitives-utility/std",
	"parachain-info/std",
]
try-runtime = [
	"frame-executive/try-runtime",
	"frame-try-runtime",
]<|MERGE_RESOLUTION|>--- conflicted
+++ resolved
@@ -11,28 +11,6 @@
 serde = { version = "1.0.132", optional = true, features = ["derive"] }
 
 # Substrate
-<<<<<<< HEAD
-frame-executive = { git = "https://github.com/paritytech/substrate", default-features = false, branch = "polkadot-v0.9.18" }
-frame-support = { git = "https://github.com/paritytech/substrate", default-features = false, branch = "polkadot-v0.9.18" }
-frame-system = { git = "https://github.com/paritytech/substrate", default-features = false, branch = "polkadot-v0.9.18" }
-frame-try-runtime = { git = "https://github.com/paritytech/substrate", default-features = false, optional = true , branch = "polkadot-v0.9.18" }
-sp-api = { git = "https://github.com/paritytech/substrate", default-features = false, branch = "polkadot-v0.9.18" }
-sp-block-builder = { git = "https://github.com/paritytech/substrate", default-features = false, branch = "polkadot-v0.9.18" }
-sp-core = { git = "https://github.com/paritytech/substrate", default-features = false, branch = "polkadot-v0.9.18" }
-sp-inherents = { git = "https://github.com/paritytech/substrate", default-features = false, branch = "polkadot-v0.9.18" }
-sp-io = { git = "https://github.com/paritytech/substrate", default-features = false, branch = "polkadot-v0.9.18" }
-sp-offchain = { git = "https://github.com/paritytech/substrate", default-features = false, branch = "polkadot-v0.9.18" }
-sp-runtime = { git = "https://github.com/paritytech/substrate", default-features = false, branch = "polkadot-v0.9.18" }
-sp-session = { git = "https://github.com/paritytech/substrate", default-features = false, branch = "polkadot-v0.9.18" }
-sp-std = { git = "https://github.com/paritytech/substrate", default-features = false, branch = "polkadot-v0.9.18" }
-sp-transaction-pool = { git = "https://github.com/paritytech/substrate", default-features = false, branch = "polkadot-v0.9.18" }
-sp-version = { git = "https://github.com/paritytech/substrate", default-features = false, branch = "polkadot-v0.9.18" }
-
-# Polkadot
-xcm = { git = "https://github.com/paritytech/polkadot", default-features = false, branch = "release-v0.9.18" }
-xcm-builder = { git = "https://github.com/paritytech/polkadot", default-features = false, branch = "release-v0.9.18" }
-xcm-executor = { git = "https://github.com/paritytech/polkadot", default-features = false, branch = "release-v0.9.18" }
-=======
 frame-executive = { git = "https://github.com/paritytech/substrate", default-features = false, branch = "polkadot-v0.9.19" }
 frame-support = { git = "https://github.com/paritytech/substrate", default-features = false, branch = "polkadot-v0.9.19" }
 frame-system = { git = "https://github.com/paritytech/substrate", default-features = false, branch = "polkadot-v0.9.19" }
@@ -53,7 +31,6 @@
 xcm = { git = "https://github.com/paritytech/polkadot", default-features = false, branch = "release-v0.9.19" }
 xcm-builder = { git = "https://github.com/paritytech/polkadot", default-features = false, branch = "release-v0.9.19" }
 xcm-executor = { git = "https://github.com/paritytech/polkadot", default-features = false, branch = "release-v0.9.19" }
->>>>>>> 5d17150c
 
 # Cumulus
 cumulus-pallet-dmp-queue = { path = "../../pallets/dmp-queue", default-features = false }
@@ -64,11 +41,7 @@
 parachain-info = { path = "../pallets/parachain-info", default-features = false }
 
 [build-dependencies]
-<<<<<<< HEAD
-substrate-wasm-builder = { git = "https://github.com/paritytech/substrate", branch = "polkadot-v0.9.18" }
-=======
 substrate-wasm-builder = { git = "https://github.com/paritytech/substrate", branch = "polkadot-v0.9.19" }
->>>>>>> 5d17150c
 
 [features]
 default = [ "std" ]
