[package]
name = "shell-runtime"
version = "0.1.0"
authors = ["Parity Technologies <admin@parity.io>"]
edition = "2021"

[dependencies]
codec = { package = "parity-scale-codec", version = "3.0.0", default-features = false, features = ["derive"] }
log = { version = "0.4.14", default-features = false }
scale-info = { version = "2.0.0", default-features = false, features = ["derive"] }
serde = { version = "1.0.132", optional = true, features = ["derive"] }

<<<<<<< HEAD
# Substrate dependencies
sp-std = { git = "https://github.com/paritytech/substrate", default-features = false, branch = "polkadot-v0.9.17" }
sp-api = { git = "https://github.com/paritytech/substrate", default-features = false, branch = "polkadot-v0.9.17" }
sp-io = { git = "https://github.com/paritytech/substrate", default-features = false, branch = "polkadot-v0.9.17" }
sp-version = { git = "https://github.com/paritytech/substrate", default-features = false, branch = "polkadot-v0.9.17" }
sp-runtime = { git = "https://github.com/paritytech/substrate", default-features = false, branch = "polkadot-v0.9.17" }
sp-core = { git = "https://github.com/paritytech/substrate", default-features = false, branch = "polkadot-v0.9.17" }
sp-session = { git = "https://github.com/paritytech/substrate", default-features = false, branch = "polkadot-v0.9.17" }
sp-offchain = { git = "https://github.com/paritytech/substrate", default-features = false, branch = "polkadot-v0.9.17" }
sp-block-builder = { git = "https://github.com/paritytech/substrate", default-features = false, branch = "polkadot-v0.9.17" }
sp-transaction-pool = { git = "https://github.com/paritytech/substrate", default-features = false, branch = "polkadot-v0.9.17" }
sp-inherents = { git = "https://github.com/paritytech/substrate", default-features = false, branch = "polkadot-v0.9.17" }

frame-support = { git = "https://github.com/paritytech/substrate", default-features = false, branch = "polkadot-v0.9.17" }
frame-executive = { git = "https://github.com/paritytech/substrate", default-features = false, branch = "polkadot-v0.9.17" }
frame-system = { git = "https://github.com/paritytech/substrate", default-features = false, branch = "polkadot-v0.9.17" }

# try-runtime stuff.
frame-try-runtime = { git = "https://github.com/paritytech/substrate", default-features = false, optional = true , branch = "polkadot-v0.9.17" }
=======
# Substrate
frame-executive = { git = "https://github.com/paritytech/substrate", default-features = false, branch = "polkadot-v0.9.18" }
frame-support = { git = "https://github.com/paritytech/substrate", default-features = false, branch = "polkadot-v0.9.18" }
frame-system = { git = "https://github.com/paritytech/substrate", default-features = false, branch = "polkadot-v0.9.18" }
frame-try-runtime = { git = "https://github.com/paritytech/substrate", default-features = false, optional = true , branch = "polkadot-v0.9.18" }
sp-api = { git = "https://github.com/paritytech/substrate", default-features = false, branch = "polkadot-v0.9.18" }
sp-block-builder = { git = "https://github.com/paritytech/substrate", default-features = false, branch = "polkadot-v0.9.18" }
sp-core = { git = "https://github.com/paritytech/substrate", default-features = false, branch = "polkadot-v0.9.18" }
sp-inherents = { git = "https://github.com/paritytech/substrate", default-features = false, branch = "polkadot-v0.9.18" }
sp-io = { git = "https://github.com/paritytech/substrate", default-features = false, branch = "polkadot-v0.9.18" }
sp-offchain = { git = "https://github.com/paritytech/substrate", default-features = false, branch = "polkadot-v0.9.18" }
sp-runtime = { git = "https://github.com/paritytech/substrate", default-features = false, branch = "polkadot-v0.9.18" }
sp-session = { git = "https://github.com/paritytech/substrate", default-features = false, branch = "polkadot-v0.9.18" }
sp-std = { git = "https://github.com/paritytech/substrate", default-features = false, branch = "polkadot-v0.9.18" }
sp-transaction-pool = { git = "https://github.com/paritytech/substrate", default-features = false, branch = "polkadot-v0.9.18" }
sp-version = { git = "https://github.com/paritytech/substrate", default-features = false, branch = "polkadot-v0.9.18" }

# Polkadot
xcm = { git = "https://github.com/paritytech/polkadot", default-features = false, branch = "release-v0.9.18" }
xcm-builder = { git = "https://github.com/paritytech/polkadot", default-features = false, branch = "release-v0.9.18" }
xcm-executor = { git = "https://github.com/paritytech/polkadot", default-features = false, branch = "release-v0.9.18" }
>>>>>>> cdf5e4f9

# Cumulus
cumulus-pallet-dmp-queue = { path = "../../pallets/dmp-queue", default-features = false }
cumulus-pallet-parachain-system = { path = "../../pallets/parachain-system", default-features = false }
cumulus-pallet-xcm = { path = "../../pallets/xcm", default-features = false }
cumulus-primitives-core = { path = "../../primitives/core", default-features = false }
cumulus-primitives-utility = { path = "../../primitives/utility", default-features = false }
<<<<<<< HEAD
cumulus-pallet-dmp-queue = { path = "../../pallets/dmp-queue", default-features = false }
cumulus-pallet-xcm = { path = "../../pallets/xcm", default-features = false }
xcm = { git = "https://github.com/paritytech/polkadot", default-features = false, branch = "release-v0.9.17" }
xcm-builder = { git = "https://github.com/paritytech/polkadot", default-features = false, branch = "release-v0.9.17" }
xcm-executor = { git = "https://github.com/paritytech/polkadot", default-features = false, branch = "release-v0.9.17" }

[build-dependencies]
substrate-wasm-builder = { git = "https://github.com/paritytech/substrate", branch = "polkadot-v0.9.17" }
=======
parachain-info = { path = "../pallets/parachain-info", default-features = false }

[build-dependencies]
substrate-wasm-builder = { git = "https://github.com/paritytech/substrate", branch = "polkadot-v0.9.18" }
>>>>>>> cdf5e4f9

[features]
default = [ "std" ]
std = [
	"codec/std",
	"log/std",
	"scale-info/std",
	"serde",
	"frame-executive/std",
	"frame-support/std",
	"frame-system/std",
	"sp-api/std",
	"sp-block-builder/std",
	"sp-core/std",
	"sp-inherents/std",
	"sp-io/std",
	"sp-offchain/std",
	"sp-runtime/std",
	"sp-session/std",
	"sp-std/std",
	"sp-transaction-pool/std",
	"sp-version/std",
	"xcm-builder/std",
	"xcm-executor/std",
	"xcm/std",
	"cumulus-pallet-dmp-queue/std",
	"cumulus-pallet-parachain-system/std",
	"cumulus-pallet-xcm/std",
	"cumulus-primitives-core/std",
	"cumulus-primitives-utility/std",
	"parachain-info/std",
]
try-runtime = [
	"frame-executive/try-runtime",
	"frame-try-runtime",
]<|MERGE_RESOLUTION|>--- conflicted
+++ resolved
@@ -10,27 +10,6 @@
 scale-info = { version = "2.0.0", default-features = false, features = ["derive"] }
 serde = { version = "1.0.132", optional = true, features = ["derive"] }
 
-<<<<<<< HEAD
-# Substrate dependencies
-sp-std = { git = "https://github.com/paritytech/substrate", default-features = false, branch = "polkadot-v0.9.17" }
-sp-api = { git = "https://github.com/paritytech/substrate", default-features = false, branch = "polkadot-v0.9.17" }
-sp-io = { git = "https://github.com/paritytech/substrate", default-features = false, branch = "polkadot-v0.9.17" }
-sp-version = { git = "https://github.com/paritytech/substrate", default-features = false, branch = "polkadot-v0.9.17" }
-sp-runtime = { git = "https://github.com/paritytech/substrate", default-features = false, branch = "polkadot-v0.9.17" }
-sp-core = { git = "https://github.com/paritytech/substrate", default-features = false, branch = "polkadot-v0.9.17" }
-sp-session = { git = "https://github.com/paritytech/substrate", default-features = false, branch = "polkadot-v0.9.17" }
-sp-offchain = { git = "https://github.com/paritytech/substrate", default-features = false, branch = "polkadot-v0.9.17" }
-sp-block-builder = { git = "https://github.com/paritytech/substrate", default-features = false, branch = "polkadot-v0.9.17" }
-sp-transaction-pool = { git = "https://github.com/paritytech/substrate", default-features = false, branch = "polkadot-v0.9.17" }
-sp-inherents = { git = "https://github.com/paritytech/substrate", default-features = false, branch = "polkadot-v0.9.17" }
-
-frame-support = { git = "https://github.com/paritytech/substrate", default-features = false, branch = "polkadot-v0.9.17" }
-frame-executive = { git = "https://github.com/paritytech/substrate", default-features = false, branch = "polkadot-v0.9.17" }
-frame-system = { git = "https://github.com/paritytech/substrate", default-features = false, branch = "polkadot-v0.9.17" }
-
-# try-runtime stuff.
-frame-try-runtime = { git = "https://github.com/paritytech/substrate", default-features = false, optional = true , branch = "polkadot-v0.9.17" }
-=======
 # Substrate
 frame-executive = { git = "https://github.com/paritytech/substrate", default-features = false, branch = "polkadot-v0.9.18" }
 frame-support = { git = "https://github.com/paritytech/substrate", default-features = false, branch = "polkadot-v0.9.18" }
@@ -52,7 +31,6 @@
 xcm = { git = "https://github.com/paritytech/polkadot", default-features = false, branch = "release-v0.9.18" }
 xcm-builder = { git = "https://github.com/paritytech/polkadot", default-features = false, branch = "release-v0.9.18" }
 xcm-executor = { git = "https://github.com/paritytech/polkadot", default-features = false, branch = "release-v0.9.18" }
->>>>>>> cdf5e4f9
 
 # Cumulus
 cumulus-pallet-dmp-queue = { path = "../../pallets/dmp-queue", default-features = false }
@@ -60,21 +38,10 @@
 cumulus-pallet-xcm = { path = "../../pallets/xcm", default-features = false }
 cumulus-primitives-core = { path = "../../primitives/core", default-features = false }
 cumulus-primitives-utility = { path = "../../primitives/utility", default-features = false }
-<<<<<<< HEAD
-cumulus-pallet-dmp-queue = { path = "../../pallets/dmp-queue", default-features = false }
-cumulus-pallet-xcm = { path = "../../pallets/xcm", default-features = false }
-xcm = { git = "https://github.com/paritytech/polkadot", default-features = false, branch = "release-v0.9.17" }
-xcm-builder = { git = "https://github.com/paritytech/polkadot", default-features = false, branch = "release-v0.9.17" }
-xcm-executor = { git = "https://github.com/paritytech/polkadot", default-features = false, branch = "release-v0.9.17" }
-
-[build-dependencies]
-substrate-wasm-builder = { git = "https://github.com/paritytech/substrate", branch = "polkadot-v0.9.17" }
-=======
 parachain-info = { path = "../pallets/parachain-info", default-features = false }
 
 [build-dependencies]
 substrate-wasm-builder = { git = "https://github.com/paritytech/substrate", branch = "polkadot-v0.9.18" }
->>>>>>> cdf5e4f9
 
 [features]
 default = [ "std" ]
