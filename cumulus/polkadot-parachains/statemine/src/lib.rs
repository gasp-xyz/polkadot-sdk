--- conflicted
+++ resolved
@@ -69,22 +69,8 @@
 // Polkadot imports
 use pallet_xcm::{EnsureXcm, IsMajorityOfBody};
 use polkadot_runtime_common::{BlockHashCount, RocksDbWeight, SlowAdjustingFeeUpdate};
-<<<<<<< HEAD
-use xcm::latest::prelude::*;
-use xcm_builder::{
-	AccountId32Aliases, AllowKnownQueryResponses, AllowSubscriptionsFrom,
-	AllowTopLevelPaidExecutionFrom, AllowUnpaidExecutionFrom, AsPrefixedGeneralIndex,
-	ConvertedConcreteAssetId, CurrencyAdapter, EnsureXcmOrigin, FixedWeightBounds,
-	FungiblesAdapter, IsConcrete, LocationInverter, NativeAsset, ParentAsSuperuser,
-	ParentIsDefault, RelayChainAsNative, SiblingParachainAsNative, SiblingParachainConvertsVia,
-	SignedAccountId32AsNative, SignedToAccountId32, SovereignSignedViaLocation, TakeWeightCredit,
-	UsingComponents,
-};
-use xcm_executor::{traits::JustTry, Config, XcmExecutor};
-=======
 use xcm::latest::BodyId;
 use xcm_executor::XcmExecutor;
->>>>>>> ac370f7e
 
 impl_opaque_keys! {
 	pub struct SessionKeys {
@@ -434,184 +420,6 @@
 
 impl cumulus_pallet_aura_ext::Config for Runtime {}
 
-<<<<<<< HEAD
-parameter_types! {
-	pub const KsmLocation: MultiLocation = MultiLocation::parent();
-	pub const RelayNetwork: NetworkId = NetworkId::Kusama;
-	pub RelayChainOrigin: Origin = cumulus_pallet_xcm::Origin::Relay.into();
-	pub Ancestry: MultiLocation = Parachain(ParachainInfo::parachain_id().into()).into();
-	pub const Local: MultiLocation = Here.into();
-	pub AssetsPalletLocation: MultiLocation =
-		PalletInstance(<Assets as PalletInfoAccess>::index() as u8).into();
-	pub CheckingAccount: AccountId = PolkadotXcm::check_account();
-}
-
-/// Type for specifying how a `MultiLocation` can be converted into an `AccountId`. This is used
-/// when determining ownership of accounts for asset transacting and when attempting to use XCM
-/// `Transact` in order to determine the dispatch Origin.
-pub type LocationToAccountId = (
-	// The parent (Relay-chain) origin converts to the default `AccountId`.
-	ParentIsDefault<AccountId>,
-	// Sibling parachain origins convert to AccountId via the `ParaId::into`.
-	SiblingParachainConvertsVia<Sibling, AccountId>,
-	// Straight up local `AccountId32` origins just alias directly to `AccountId`.
-	AccountId32Aliases<RelayNetwork, AccountId>,
-);
-
-/// Means for transacting the native currency on this chain.
-pub type CurrencyTransactor = CurrencyAdapter<
-	// Use this currency:
-	Balances,
-	// Use this currency when it is a fungible asset matching the given location or name:
-	IsConcrete<KsmLocation>,
-	// Convert an XCM MultiLocation into a local account id:
-	LocationToAccountId,
-	// Our chain's account ID type (we can't get away without mentioning it explicitly):
-	AccountId,
-	// We don't track any teleports of `Balances`.
-	(),
->;
-
-/// Means for transacting assets besides the native currency on this chain.
-pub type FungiblesTransactor = FungiblesAdapter<
-	// Use this fungibles implementation:
-	Assets,
-	// Use this currency when it is a fungible asset matching the given location or name:
-	ConvertedConcreteAssetId<
-		AssetId,
-		Balance,
-		AsPrefixedGeneralIndex<AssetsPalletLocation, AssetId, JustTry>,
-		JustTry,
-	>,
-	// Convert an XCM MultiLocation into a local account id:
-	LocationToAccountId,
-	// Our chain's account ID type (we can't get away without mentioning it explicitly):
-	AccountId,
-	// We only want to allow teleports of known assets. We use non-zero issuance as an indication
-	// that this asset is known.
-	NonZeroIssuance<AccountId, Assets>,
-	// The account to use for tracking teleports.
-	CheckingAccount,
->;
-/// Means for transacting assets on this chain.
-pub type AssetTransactors = (CurrencyTransactor, FungiblesTransactor);
-
-/// This is the type we use to convert an (incoming) XCM origin into a local `Origin` instance,
-/// ready for dispatching a transaction with Xcm's `Transact`. There is an `OriginKind` which can
-/// biases the kind of local `Origin` it will become.
-pub type XcmOriginToTransactDispatchOrigin = (
-	// Sovereign account converter; this attempts to derive an `AccountId` from the origin location
-	// using `LocationToAccountId` and then turn that into the usual `Signed` origin. Useful for
-	// foreign chains who want to have a local sovereign account on this chain which they control.
-	SovereignSignedViaLocation<LocationToAccountId, Origin>,
-	// Native converter for Relay-chain (Parent) location; will convert to a `Relay` origin when
-	// recognised.
-	RelayChainAsNative<RelayChainOrigin, Origin>,
-	// Native converter for sibling Parachains; will convert to a `SiblingPara` origin when
-	// recognised.
-	SiblingParachainAsNative<cumulus_pallet_xcm::Origin, Origin>,
-	// Superuser converter for the Relay-chain (Parent) location. This will allow it to issue a
-	// transaction from the Root origin.
-	ParentAsSuperuser<Origin>,
-	// Native signed account converter; this just converts an `AccountId32` origin into a normal
-	// `Origin::Signed` origin of the same 32-byte value.
-	SignedAccountId32AsNative<RelayNetwork, Origin>,
-	// Xcm origins can be represented natively under the Xcm pallet's Xcm origin.
-	XcmPassthrough<Origin>,
-);
-
-parameter_types! {
-	// One XCM operation is 1_000_000_000 weight - almost certainly a conservative estimate.
-	pub UnitWeightCost: Weight = 1_000_000_000;
-	pub const MaxInstructions: u32 = 100;
-}
-
-match_type! {
-	pub type ParentOrParentsExecutivePlurality: impl Contains<MultiLocation> = {
-		MultiLocation { parents: 1, interior: Here } |
-		MultiLocation { parents: 1, interior: X1(Plurality { id: BodyId::Executive, .. }) }
-	};
-}
-match_type! {
-	pub type ParentOrSiblings: impl Contains<MultiLocation> = {
-		MultiLocation { parents: 1, interior: Here } |
-		MultiLocation { parents: 1, interior: X1(_) }
-	};
-}
-
-pub type Barrier = (
-	TakeWeightCredit,
-	AllowTopLevelPaidExecutionFrom<Everything>,
-	// Parent and its exec plurality get free execution
-	AllowUnpaidExecutionFrom<ParentOrParentsExecutivePlurality>,
-	// Expected responses are OK.
-	AllowKnownQueryResponses<PolkadotXcm>,
-	// Subscriptions for version tracking are OK.
-	AllowSubscriptionsFrom<ParentOrSiblings>,
-);
-
-pub struct XcmConfig;
-impl Config for XcmConfig {
-	type Call = Call;
-	type XcmSender = XcmRouter;
-	type AssetTransactor = AssetTransactors;
-	type OriginConverter = XcmOriginToTransactDispatchOrigin;
-	type IsReserve = NativeAsset;
-	type IsTeleporter = NativeAsset; // <- should be enough to allow teleportation of KSM
-	type LocationInverter = LocationInverter<Ancestry>;
-	type Barrier = Barrier;
-	type Weigher = FixedWeightBounds<UnitWeightCost, Call, MaxInstructions>;
-	type Trader = UsingComponents<IdentityFee<Balance>, KsmLocation, AccountId, Balances, ()>;
-	type ResponseHandler = PolkadotXcm;
-	type AssetTrap = PolkadotXcm;
-	type AssetClaims = PolkadotXcm;
-	type SubscriptionService = PolkadotXcm;
-}
-
-parameter_types! {
-	pub const MaxDownwardMessageWeight: Weight = MAXIMUM_BLOCK_WEIGHT / 10;
-}
-
-/// Converts a local signed origin into an XCM multilocation.
-/// Forms the basis for local origins sending/executing XCMs.
-pub type LocalOriginToLocation = SignedToAccountId32<Origin, AccountId, RelayNetwork>;
-
-/// The means for routing XCM messages which are not for local execution into the right message
-/// queues.
-pub type XcmRouter = (
-	// Two routers - use UMP to communicate with the relay chain:
-	cumulus_primitives_utility::ParentAsUmp<ParachainSystem, PolkadotXcm>,
-	// ..and XCMP to communicate with the sibling chains.
-	XcmpQueue,
-);
-
-impl pallet_xcm::Config for Runtime {
-	type Event = Event;
-	// We want to disallow users sending (arbitrary) XCMs from this chain.
-	type SendXcmOrigin = EnsureXcmOrigin<Origin, ()>;
-	type XcmRouter = XcmRouter;
-	// We support local origins dispatching XCM executions in principle...
-	type ExecuteXcmOrigin = EnsureXcmOrigin<Origin, LocalOriginToLocation>;
-	// ... but disallow generic XCM execution. As a result only teleports and reserve transfers are allowed.
-	type XcmExecuteFilter = Nothing;
-	type XcmExecutor = XcmExecutor<XcmConfig>;
-	type XcmTeleportFilter = Everything;
-	type XcmReserveTransferFilter = Everything;
-	type Weigher = FixedWeightBounds<UnitWeightCost, Call, MaxInstructions>;
-	type LocationInverter = LocationInverter<Ancestry>;
-	type Origin = Origin;
-	type Call = Call;
-	const VERSION_DISCOVERY_QUEUE_SIZE: u32 = 100;
-	type AdvertisedXcmVersion = pallet_xcm::CurrentXcmVersion;
-}
-
-impl cumulus_pallet_xcm::Config for Runtime {
-	type Event = Event;
-	type XcmExecutor = XcmExecutor<XcmConfig>;
-}
-
-=======
->>>>>>> ac370f7e
 impl cumulus_pallet_xcmp_queue::Config for Runtime {
 	type Event = Event;
 	type XcmExecutor = XcmExecutor<XcmConfig>;
