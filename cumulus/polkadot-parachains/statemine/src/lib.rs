// Copyright (C) 2021 Parity Technologies (UK) Ltd.
// SPDX-License-Identifier: Apache-2.0

// Licensed under the Apache License, Version 2.0 (the "License");
// you may not use this file except in compliance with the License.
// You may obtain a copy of the License at
//
// 	http://www.apache.org/licenses/LICENSE-2.0
//
// Unless required by applicable law or agreed to in writing, software
// distributed under the License is distributed on an "AS IS" BASIS,
// WITHOUT WARRANTIES OR CONDITIONS OF ANY KIND, either express or implied.
// See the License for the specific language governing permissions and
// limitations under the License.

//! Statemine runtime.

#![cfg_attr(not(feature = "std"), no_std)]
#![recursion_limit = "256"]

// Make the WASM binary available.
#[cfg(feature = "std")]
include!(concat!(env!("OUT_DIR"), "/wasm_binary.rs"));

pub mod constants;
mod weights;
pub mod xcm_config;

use sp_api::impl_runtime_apis;
use sp_core::{crypto::KeyTypeId, OpaqueMetadata};
use sp_runtime::{
	create_runtime_str, generic, impl_opaque_keys,
	traits::{AccountIdLookup, BlakeTwo256, Block as BlockT, ConvertInto},
	transaction_validity::{TransactionSource, TransactionValidity},
	ApplyExtrinsicResult,
};

use sp_std::prelude::*;
#[cfg(feature = "std")]
use sp_version::NativeVersion;
use sp_version::RuntimeVersion;

use codec::{Decode, Encode, MaxEncodedLen};
use constants::{currency::*, fee::WeightToFee};
use frame_support::{
	construct_runtime, parameter_types,
<<<<<<< HEAD
	traits::{EnsureOneOf, InstanceFilter},
	weights::{
		constants::{BlockExecutionWeight, ExtrinsicBaseWeight},
		DispatchClass, Weight,
	},
=======
	traits::{AsEnsureOriginWithArg, EnsureOneOf, InstanceFilter},
	weights::{ConstantMultiplier, DispatchClass, Weight},
>>>>>>> 5d17150c
	PalletId, RuntimeDebug,
};
use frame_system::{
	limits::{BlockLength, BlockWeights},
	EnsureRoot,
};
pub use parachains_common as common;
use parachains_common::{
	impls::{AssetsToBlockAuthor, DealWithFees},
	opaque, AccountId, AssetId, AuraId, Balance, BlockNumber, Hash, Header, Index, Signature,
	AVERAGE_ON_INITIALIZE_RATIO, HOURS, MAXIMUM_BLOCK_WEIGHT, NORMAL_DISPATCH_RATIO, SLOT_DURATION,
};
use xcm_config::{KsmLocation, XcmConfig};

#[cfg(any(feature = "std", test))]
pub use sp_runtime::BuildStorage;

// Polkadot imports
use pallet_xcm::{EnsureXcm, IsMajorityOfBody};
use polkadot_runtime_common::{BlockHashCount, RocksDbWeight, SlowAdjustingFeeUpdate};
use xcm::latest::BodyId;
use xcm_executor::XcmExecutor;

impl_opaque_keys! {
	pub struct SessionKeys {
		pub aura: Aura,
	}
}

#[sp_version::runtime_version]
pub const VERSION: RuntimeVersion = RuntimeVersion {
	spec_name: create_runtime_str!("statemine"),
	impl_name: create_runtime_str!("statemine"),
	authoring_version: 1,
<<<<<<< HEAD
	spec_version: 800,
=======
	spec_version: 900,
>>>>>>> 5d17150c
	impl_version: 0,
	apis: RUNTIME_API_VERSIONS,
	transaction_version: 6,
	state_version: 0,
};

/// The version information used to identify this runtime when compiled natively.
#[cfg(feature = "std")]
pub fn native_version() -> NativeVersion {
	NativeVersion { runtime_version: VERSION, can_author_with: Default::default() }
}

parameter_types! {
	pub const Version: RuntimeVersion = VERSION;
	pub RuntimeBlockLength: BlockLength =
		BlockLength::max_with_normal_ratio(5 * 1024 * 1024, NORMAL_DISPATCH_RATIO);
	pub RuntimeBlockWeights: BlockWeights = BlockWeights::builder()
		.base_block(BlockExecutionWeight::get())
		.for_class(DispatchClass::all(), |weights| {
			weights.base_extrinsic = ExtrinsicBaseWeight::get();
		})
		.for_class(DispatchClass::Normal, |weights| {
			weights.max_total = Some(NORMAL_DISPATCH_RATIO * MAXIMUM_BLOCK_WEIGHT);
		})
		.for_class(DispatchClass::Operational, |weights| {
			weights.max_total = Some(MAXIMUM_BLOCK_WEIGHT);
			// Operational transactions have some extra reserved space, so that they
			// are included even if block reached `MAXIMUM_BLOCK_WEIGHT`.
			weights.reserved = Some(
				MAXIMUM_BLOCK_WEIGHT - NORMAL_DISPATCH_RATIO * MAXIMUM_BLOCK_WEIGHT
			);
		})
		.avg_block_initialization(AVERAGE_ON_INITIALIZE_RATIO)
		.build_or_panic();
	pub const SS58Prefix: u8 = 2;
}

// Configure FRAME pallets to include in runtime.
impl frame_system::Config for Runtime {
	type BaseCallFilter = frame_support::traits::Everything;
	type BlockWeights = RuntimeBlockWeights;
	type BlockLength = RuntimeBlockLength;
	type AccountId = AccountId;
	type Call = Call;
	type Lookup = AccountIdLookup<AccountId, ()>;
	type Index = Index;
	type BlockNumber = BlockNumber;
	type Hash = Hash;
	type Hashing = BlakeTwo256;
	type Header = Header;
	type Event = Event;
	type Origin = Origin;
	type BlockHashCount = BlockHashCount;
	type DbWeight = RocksDbWeight;
	type Version = Version;
	type PalletInfo = PalletInfo;
	type OnNewAccount = ();
	type OnKilledAccount = ();
	type AccountData = pallet_balances::AccountData<Balance>;
	type SystemWeightInfo = weights::frame_system::WeightInfo<Runtime>;
	type SS58Prefix = SS58Prefix;
	type OnSetCode = cumulus_pallet_parachain_system::ParachainSetCode<Self>;
	type MaxConsumers = frame_support::traits::ConstU32<16>;
}

parameter_types! {
	pub const MinimumPeriod: u64 = SLOT_DURATION / 2;
}

impl pallet_timestamp::Config for Runtime {
	/// A timestamp: milliseconds since the unix epoch.
	type Moment = u64;
	type OnTimestampSet = ();
	type MinimumPeriod = MinimumPeriod;
	type WeightInfo = weights::pallet_timestamp::WeightInfo<Runtime>;
}

parameter_types! {
	pub const UncleGenerations: u32 = 0;
}

impl pallet_authorship::Config for Runtime {
	type FindAuthor = pallet_session::FindAccountFromAuthorIndex<Self, Aura>;
	type UncleGenerations = UncleGenerations;
	type FilterUncle = ();
	type EventHandler = (CollatorSelection,);
}

parameter_types! {
	pub const ExistentialDeposit: Balance = EXISTENTIAL_DEPOSIT;
	pub const MaxLocks: u32 = 50;
	pub const MaxReserves: u32 = 50;
}

impl pallet_balances::Config for Runtime {
	type MaxLocks = MaxLocks;
	/// The type for recording an account's balance.
	type Balance = Balance;
	/// The ubiquitous event type.
	type Event = Event;
	type DustRemoval = ();
	type ExistentialDeposit = ExistentialDeposit;
	type AccountStore = System;
	type WeightInfo = weights::pallet_balances::WeightInfo<Runtime>;
	type MaxReserves = MaxReserves;
	type ReserveIdentifier = [u8; 8];
}

parameter_types! {
	/// Relay Chain `TransactionByteFee` / 10
	pub const TransactionByteFee: Balance = 1 * MILLICENTS;
	pub const OperationalFeeMultiplier: u8 = 5;
}

impl pallet_transaction_payment::Config for Runtime {
	type OnChargeTransaction =
		pallet_transaction_payment::CurrencyAdapter<Balances, DealWithFees<Runtime>>;
	type WeightToFee = WeightToFee;
	type LengthToFee = ConstantMultiplier<Balance, TransactionByteFee>;
	type FeeMultiplierUpdate = SlowAdjustingFeeUpdate<Self>;
	type OperationalFeeMultiplier = OperationalFeeMultiplier;
}

parameter_types! {
	pub const AssetDeposit: Balance = UNITS; // 1 UNIT deposit to create asset
	pub const AssetAccountDeposit: Balance = deposit(1, 16);
	pub const ApprovalDeposit: Balance = EXISTENTIAL_DEPOSIT;
	pub const AssetsStringLimit: u32 = 50;
	/// Key = 32 bytes, Value = 36 bytes (32+1+1+1+1)
	// https://github.com/paritytech/substrate/blob/069917b/frame/assets/src/lib.rs#L257L271
	pub const MetadataDepositBase: Balance = deposit(1, 68);
	pub const MetadataDepositPerByte: Balance = deposit(0, 1);
	pub const ExecutiveBody: BodyId = BodyId::Executive;
}

/// We allow root and the Relay Chain council to execute privileged asset operations.
pub type AssetsForceOrigin =
	EnsureOneOf<EnsureRoot<AccountId>, EnsureXcm<IsMajorityOfBody<KsmLocation, ExecutiveBody>>>;

impl pallet_assets::Config for Runtime {
	type Event = Event;
	type Balance = Balance;
	type AssetId = AssetId;
	type Currency = Balances;
	type ForceOrigin = AssetsForceOrigin;
	type AssetDeposit = AssetDeposit;
	type MetadataDepositBase = MetadataDepositBase;
	type MetadataDepositPerByte = MetadataDepositPerByte;
	type ApprovalDeposit = ApprovalDeposit;
	type StringLimit = AssetsStringLimit;
	type Freezer = ();
	type Extra = ();
	type WeightInfo = weights::pallet_assets::WeightInfo<Runtime>;
	type AssetAccountDeposit = AssetAccountDeposit;
}

parameter_types! {
	// One storage item; key size is 32; value is size 4+4+16+32 bytes = 56 bytes.
	pub const DepositBase: Balance = deposit(1, 88);
	// Additional storage item size of 32 bytes.
	pub const DepositFactor: Balance = deposit(0, 32);
	pub const MaxSignatories: u16 = 100;
}

impl pallet_multisig::Config for Runtime {
	type Event = Event;
	type Call = Call;
	type Currency = Balances;
	type DepositBase = DepositBase;
	type DepositFactor = DepositFactor;
	type MaxSignatories = MaxSignatories;
	type WeightInfo = weights::pallet_multisig::WeightInfo<Runtime>;
}

impl pallet_utility::Config for Runtime {
	type Event = Event;
	type Call = Call;
	type PalletsOrigin = OriginCaller;
	type WeightInfo = weights::pallet_utility::WeightInfo<Runtime>;
}

parameter_types! {
	// One storage item; key size 32, value size 8; .
	pub const ProxyDepositBase: Balance = deposit(1, 40);
	// Additional storage item size of 33 bytes.
	pub const ProxyDepositFactor: Balance = deposit(0, 33);
	pub const MaxProxies: u16 = 32;
	// One storage item; key size 32, value size 16
	pub const AnnouncementDepositBase: Balance = deposit(1, 48);
	pub const AnnouncementDepositFactor: Balance = deposit(0, 66);
	pub const MaxPending: u16 = 32;
}

/// The type used to represent the kinds of proxying allowed.
#[derive(
	Copy,
	Clone,
	Eq,
	PartialEq,
	Ord,
	PartialOrd,
	Encode,
	Decode,
	RuntimeDebug,
	MaxEncodedLen,
	scale_info::TypeInfo,
)]
pub enum ProxyType {
	/// Fully permissioned proxy. Can execute any call on behalf of _proxied_.
	Any,
	/// Can execute any call that does not transfer funds or assets.
	NonTransfer,
	/// Proxy with the ability to reject time-delay proxy announcements.
	CancelProxy,
	/// Assets proxy. Can execute any call from `assets`, **including asset transfers**.
	Assets,
	/// Owner proxy. Can execute calls related to asset ownership.
	AssetOwner,
	/// Asset manager. Can execute calls related to asset management.
	AssetManager,
	/// Collator selection proxy. Can execute calls related to collator selection mechanism.
	Collator,
}
impl Default for ProxyType {
	fn default() -> Self {
		Self::Any
	}
}
impl InstanceFilter<Call> for ProxyType {
	fn filter(&self, c: &Call) -> bool {
		match self {
			ProxyType::Any => true,
			ProxyType::NonTransfer =>
				!matches!(c, Call::Balances { .. } | Call::Assets { .. } | Call::Uniques { .. }),
			ProxyType::CancelProxy => matches!(
				c,
				Call::Proxy(pallet_proxy::Call::reject_announcement { .. }) |
					Call::Utility { .. } | Call::Multisig { .. }
			),
			ProxyType::Assets => {
				matches!(
					c,
					Call::Assets { .. } |
						Call::Utility { .. } | Call::Multisig { .. } |
						Call::Uniques { .. }
				)
			},
			ProxyType::AssetOwner => matches!(
				c,
				Call::Assets(pallet_assets::Call::create { .. }) |
					Call::Assets(pallet_assets::Call::destroy { .. }) |
					Call::Assets(pallet_assets::Call::transfer_ownership { .. }) |
					Call::Assets(pallet_assets::Call::set_team { .. }) |
					Call::Assets(pallet_assets::Call::set_metadata { .. }) |
					Call::Assets(pallet_assets::Call::clear_metadata { .. }) |
					Call::Uniques(pallet_uniques::Call::create { .. }) |
					Call::Uniques(pallet_uniques::Call::destroy { .. }) |
					Call::Uniques(pallet_uniques::Call::transfer_ownership { .. }) |
					Call::Uniques(pallet_uniques::Call::set_team { .. }) |
					Call::Uniques(pallet_uniques::Call::set_metadata { .. }) |
					Call::Uniques(pallet_uniques::Call::set_attribute { .. }) |
					Call::Uniques(pallet_uniques::Call::set_class_metadata { .. }) |
					Call::Uniques(pallet_uniques::Call::clear_metadata { .. }) |
					Call::Uniques(pallet_uniques::Call::clear_attribute { .. }) |
					Call::Uniques(pallet_uniques::Call::clear_class_metadata { .. }) |
					Call::Utility { .. } | Call::Multisig { .. }
			),
			ProxyType::AssetManager => matches!(
				c,
				Call::Assets(pallet_assets::Call::mint { .. }) |
					Call::Assets(pallet_assets::Call::burn { .. }) |
					Call::Assets(pallet_assets::Call::freeze { .. }) |
					Call::Assets(pallet_assets::Call::thaw { .. }) |
					Call::Assets(pallet_assets::Call::freeze_asset { .. }) |
					Call::Assets(pallet_assets::Call::thaw_asset { .. }) |
					Call::Uniques(pallet_uniques::Call::mint { .. }) |
					Call::Uniques(pallet_uniques::Call::burn { .. }) |
					Call::Uniques(pallet_uniques::Call::freeze { .. }) |
					Call::Uniques(pallet_uniques::Call::thaw { .. }) |
					Call::Uniques(pallet_uniques::Call::freeze_class { .. }) |
					Call::Uniques(pallet_uniques::Call::thaw_class { .. }) |
					Call::Utility { .. } | Call::Multisig { .. }
			),
			ProxyType::Collator => matches!(
				c,
				Call::CollatorSelection { .. } | Call::Utility { .. } | Call::Multisig { .. }
			),
		}
	}
	fn is_superset(&self, o: &Self) -> bool {
		match (self, o) {
			(x, y) if x == y => true,
			(ProxyType::Any, _) => true,
			(_, ProxyType::Any) => false,
			(ProxyType::Assets, ProxyType::AssetOwner) => true,
			(ProxyType::Assets, ProxyType::AssetManager) => true,
			_ => false,
		}
	}
}

impl pallet_proxy::Config for Runtime {
	type Event = Event;
	type Call = Call;
	type Currency = Balances;
	type ProxyType = ProxyType;
	type ProxyDepositBase = ProxyDepositBase;
	type ProxyDepositFactor = ProxyDepositFactor;
	type MaxProxies = MaxProxies;
	type WeightInfo = weights::pallet_proxy::WeightInfo<Runtime>;
	type MaxPending = MaxPending;
	type CallHasher = BlakeTwo256;
	type AnnouncementDepositBase = AnnouncementDepositBase;
	type AnnouncementDepositFactor = AnnouncementDepositFactor;
}

parameter_types! {
	pub const ReservedXcmpWeight: Weight = MAXIMUM_BLOCK_WEIGHT / 4;
	pub const ReservedDmpWeight: Weight = MAXIMUM_BLOCK_WEIGHT / 4;
}

impl cumulus_pallet_parachain_system::Config for Runtime {
	type Event = Event;
	type OnSystemEvent = ();
	type SelfParaId = parachain_info::Pallet<Runtime>;
	type DmpMessageHandler = DmpQueue;
	type ReservedDmpWeight = ReservedDmpWeight;
	type OutboundXcmpMessageSource = XcmpQueue;
	type XcmpMessageHandler = XcmpQueue;
	type ReservedXcmpWeight = ReservedXcmpWeight;
}

impl parachain_info::Config for Runtime {}

impl cumulus_pallet_aura_ext::Config for Runtime {}

impl cumulus_pallet_xcmp_queue::Config for Runtime {
	type Event = Event;
	type XcmExecutor = XcmExecutor<XcmConfig>;
	type ChannelInfo = ParachainSystem;
	type VersionWrapper = PolkadotXcm;
	type ExecuteOverweightOrigin = EnsureRoot<AccountId>;
	type ControllerOrigin =
		EnsureOneOf<EnsureRoot<AccountId>, EnsureXcm<IsMajorityOfBody<KsmLocation, ExecutiveBody>>>;
	type ControllerOriginConverter = xcm_config::XcmOriginToTransactDispatchOrigin;
	type WeightInfo = weights::cumulus_pallet_xcmp_queue::WeightInfo<Runtime>;
}

impl cumulus_pallet_dmp_queue::Config for Runtime {
	type Event = Event;
	type XcmExecutor = XcmExecutor<XcmConfig>;
	type ExecuteOverweightOrigin = EnsureRoot<AccountId>;
}

parameter_types! {
	pub const Period: u32 = 6 * HOURS;
	pub const Offset: u32 = 0;
	pub const MaxAuthorities: u32 = 100_000;
}

impl pallet_session::Config for Runtime {
	type Event = Event;
	type ValidatorId = <Self as frame_system::Config>::AccountId;
	// we don't have stash and controller, thus we don't need the convert as well.
	type ValidatorIdOf = pallet_collator_selection::IdentityCollator;
	type ShouldEndSession = pallet_session::PeriodicSessions<Period, Offset>;
	type NextSessionRotation = pallet_session::PeriodicSessions<Period, Offset>;
	type SessionManager = CollatorSelection;
	// Essentially just Aura, but lets be pedantic.
	type SessionHandler = <SessionKeys as sp_runtime::traits::OpaqueKeys>::KeyTypeIdProviders;
	type Keys = SessionKeys;
	type WeightInfo = weights::pallet_session::WeightInfo<Runtime>;
}

impl pallet_aura::Config for Runtime {
	type AuthorityId = AuraId;
	type DisabledValidators = ();
	type MaxAuthorities = MaxAuthorities;
}

parameter_types! {
	pub const PotId: PalletId = PalletId(*b"PotStake");
	pub const MaxCandidates: u32 = 1000;
	pub const MinCandidates: u32 = 5;
	pub const SessionLength: BlockNumber = 6 * HOURS;
	pub const MaxInvulnerables: u32 = 100;
}

/// We allow root and the Relay Chain council to execute privileged collator selection operations.
pub type CollatorSelectionUpdateOrigin =
	EnsureOneOf<EnsureRoot<AccountId>, EnsureXcm<IsMajorityOfBody<KsmLocation, ExecutiveBody>>>;

impl pallet_collator_selection::Config for Runtime {
	type Event = Event;
	type Currency = Balances;
	type UpdateOrigin = CollatorSelectionUpdateOrigin;
	type PotId = PotId;
	type MaxCandidates = MaxCandidates;
	type MinCandidates = MinCandidates;
	type MaxInvulnerables = MaxInvulnerables;
	// should be a multiple of session or things will get inconsistent
	type KickThreshold = Period;
	type ValidatorId = <Self as frame_system::Config>::AccountId;
	type ValidatorIdOf = pallet_collator_selection::IdentityCollator;
	type ValidatorRegistration = Session;
	type WeightInfo = weights::pallet_collator_selection::WeightInfo<Runtime>;
}

impl pallet_asset_tx_payment::Config for Runtime {
	type Fungibles = Assets;
	type OnChargeAssetTransaction = pallet_asset_tx_payment::FungiblesAdapter<
		pallet_assets::BalanceToAssetBalance<Balances, Runtime, ConvertInto>,
		AssetsToBlockAuthor<Runtime>,
	>;
}

parameter_types! {
	pub const ClassDeposit: Balance = UNITS; // 1 UNIT deposit to create asset class
	pub const InstanceDeposit: Balance = UNITS / 100; // 1/100 UNIT deposit to create asset instance
	pub const KeyLimit: u32 = 32;	// Max 32 bytes per key
	pub const ValueLimit: u32 = 64;	// Max 64 bytes per value
	pub const UniquesMetadataDepositBase: Balance = deposit(1, 129);
	pub const AttributeDepositBase: Balance = deposit(1, 0);
	pub const DepositPerByte: Balance = deposit(0, 1);
	pub const UniquesStringLimit: u32 = 128;
}

impl pallet_uniques::Config for Runtime {
	type Event = Event;
	type ClassId = u32;
	type InstanceId = u32;
	type Currency = Balances;
	type ForceOrigin = AssetsForceOrigin;
	type ClassDeposit = ClassDeposit;
	type InstanceDeposit = InstanceDeposit;
	type MetadataDepositBase = UniquesMetadataDepositBase;
	type AttributeDepositBase = AttributeDepositBase;
	type DepositPerByte = DepositPerByte;
	type StringLimit = UniquesStringLimit;
	type KeyLimit = KeyLimit;
	type ValueLimit = ValueLimit;
	type WeightInfo = weights::pallet_uniques::WeightInfo<Runtime>;
}

// Create the runtime by composing the FRAME pallets that were previously configured.
construct_runtime!(
	pub enum Runtime where
		Block = Block,
		NodeBlock = opaque::Block,
		UncheckedExtrinsic = UncheckedExtrinsic,
	{
		// System support stuff.
		System: frame_system::{Pallet, Call, Config, Storage, Event<T>} = 0,
		ParachainSystem: cumulus_pallet_parachain_system::{
			Pallet, Call, Config, Storage, Inherent, Event<T>, ValidateUnsigned,
		} = 1,
		// RandomnessCollectiveFlip = 2 removed
		Timestamp: pallet_timestamp::{Pallet, Call, Storage, Inherent} = 3,
		ParachainInfo: parachain_info::{Pallet, Storage, Config} = 4,

		// Monetary stuff.
		Balances: pallet_balances::{Pallet, Call, Storage, Config<T>, Event<T>} = 10,
		TransactionPayment: pallet_transaction_payment::{Pallet, Storage} = 11,
		AssetTxPayment: pallet_asset_tx_payment::{Pallet} = 12,

		// Collator support. the order of these 5 are important and shall not change.
		Authorship: pallet_authorship::{Pallet, Call, Storage} = 20,
		CollatorSelection: pallet_collator_selection::{Pallet, Call, Storage, Event<T>, Config<T>} = 21,
		Session: pallet_session::{Pallet, Call, Storage, Event, Config<T>} = 22,
		Aura: pallet_aura::{Pallet, Storage, Config<T>} = 23,
		AuraExt: cumulus_pallet_aura_ext::{Pallet, Storage, Config} = 24,

		// XCM helpers.
		XcmpQueue: cumulus_pallet_xcmp_queue::{Pallet, Call, Storage, Event<T>} = 30,
		PolkadotXcm: pallet_xcm::{Pallet, Call, Storage, Event<T>, Origin, Config} = 31,
		CumulusXcm: cumulus_pallet_xcm::{Pallet, Event<T>, Origin} = 32,
		DmpQueue: cumulus_pallet_dmp_queue::{Pallet, Call, Storage, Event<T>} = 33,

		// Handy utilities.
		Utility: pallet_utility::{Pallet, Call, Event} = 40,
		Multisig: pallet_multisig::{Pallet, Call, Storage, Event<T>} = 41,
		Proxy: pallet_proxy::{Pallet, Call, Storage, Event<T>} = 42,

		// The main stage.
		Assets: pallet_assets::{Pallet, Call, Storage, Event<T>} = 50,
		Uniques: pallet_uniques::{Pallet, Call, Storage, Event<T>} = 51,
	}
);

/// The address format for describing accounts.
pub type Address = sp_runtime::MultiAddress<AccountId, ()>;
/// Block type as expected by this runtime.
pub type Block = generic::Block<Header, UncheckedExtrinsic>;
/// A Block signed with a Justification
pub type SignedBlock = generic::SignedBlock<Block>;
/// BlockId type as expected by this runtime.
pub type BlockId = generic::BlockId<Block>;
/// The SignedExtension to the basic transaction logic.
pub type SignedExtra = (
	frame_system::CheckNonZeroSender<Runtime>,
	frame_system::CheckSpecVersion<Runtime>,
	frame_system::CheckTxVersion<Runtime>,
	frame_system::CheckGenesis<Runtime>,
	frame_system::CheckEra<Runtime>,
	frame_system::CheckNonce<Runtime>,
	frame_system::CheckWeight<Runtime>,
	pallet_asset_tx_payment::ChargeAssetTxPayment<Runtime>,
);
/// Unchecked extrinsic type as expected by this runtime.
pub type UncheckedExtrinsic = generic::UncheckedExtrinsic<Address, Call, Signature, SignedExtra>;
/// Extrinsic type that has already been checked.
pub type CheckedExtrinsic = generic::CheckedExtrinsic<AccountId, Call, SignedExtra>;
/// Executive: handles dispatch to the various modules.
pub type Executive = frame_executive::Executive<
	Runtime,
	Block,
	frame_system::ChainContext<Runtime>,
	Runtime,
	AllPalletsWithSystem,
	(),
>;

#[cfg(feature = "runtime-benchmarks")]
#[macro_use]
extern crate frame_benchmarking;

#[cfg(feature = "runtime-benchmarks")]
mod benches {
	define_benchmarks!(
		[frame_system, SystemBench::<Runtime>]
		[pallet_assets, Assets]
		[pallet_balances, Balances]
		[pallet_multisig, Multisig]
		[pallet_proxy, Proxy]
		[pallet_session, SessionBench::<Runtime>]
		[pallet_uniques, Uniques]
		[pallet_utility, Utility]
		[pallet_timestamp, Timestamp]
		[pallet_collator_selection, CollatorSelection]
		[cumulus_pallet_xcmp_queue, XcmpQueue]
	);
}

impl_runtime_apis! {
	impl sp_consensus_aura::AuraApi<Block, AuraId> for Runtime {
		fn slot_duration() -> sp_consensus_aura::SlotDuration {
			sp_consensus_aura::SlotDuration::from_millis(Aura::slot_duration())
		}

		fn authorities() -> Vec<AuraId> {
			Aura::authorities().into_inner()
		}
	}

	impl sp_api::Core<Block> for Runtime {
		fn version() -> RuntimeVersion {
			VERSION
		}

		fn execute_block(block: Block) {
			Executive::execute_block(block)
		}

		fn initialize_block(header: &<Block as BlockT>::Header) {
			Executive::initialize_block(header)
		}
	}

	impl sp_api::Metadata<Block> for Runtime {
		fn metadata() -> OpaqueMetadata {
			OpaqueMetadata::new(Runtime::metadata().into())
		}
	}

	impl sp_block_builder::BlockBuilder<Block> for Runtime {
		fn apply_extrinsic(extrinsic: <Block as BlockT>::Extrinsic) -> ApplyExtrinsicResult {
			Executive::apply_extrinsic(extrinsic)
		}

		fn finalize_block() -> <Block as BlockT>::Header {
			Executive::finalize_block()
		}

		fn inherent_extrinsics(data: sp_inherents::InherentData) -> Vec<<Block as BlockT>::Extrinsic> {
			data.create_extrinsics()
		}

		fn check_inherents(
			block: Block,
			data: sp_inherents::InherentData,
		) -> sp_inherents::CheckInherentsResult {
			data.check_extrinsics(&block)
		}
	}

	impl sp_transaction_pool::runtime_api::TaggedTransactionQueue<Block> for Runtime {
		fn validate_transaction(
			source: TransactionSource,
			tx: <Block as BlockT>::Extrinsic,
			block_hash: <Block as BlockT>::Hash,
		) -> TransactionValidity {
			Executive::validate_transaction(source, tx, block_hash)
		}
	}

	impl sp_offchain::OffchainWorkerApi<Block> for Runtime {
		fn offchain_worker(header: &<Block as BlockT>::Header) {
			Executive::offchain_worker(header)
		}
	}

	impl sp_session::SessionKeys<Block> for Runtime {
		fn generate_session_keys(seed: Option<Vec<u8>>) -> Vec<u8> {
			SessionKeys::generate(seed)
		}

		fn decode_session_keys(
			encoded: Vec<u8>,
		) -> Option<Vec<(Vec<u8>, KeyTypeId)>> {
			SessionKeys::decode_into_raw_public_keys(&encoded)
		}
	}

	impl frame_system_rpc_runtime_api::AccountNonceApi<Block, AccountId, Index> for Runtime {
		fn account_nonce(account: AccountId) -> Index {
			System::account_nonce(account)
		}
	}

	impl pallet_transaction_payment_rpc_runtime_api::TransactionPaymentApi<Block, Balance> for Runtime {
		fn query_info(
			uxt: <Block as BlockT>::Extrinsic,
			len: u32,
		) -> pallet_transaction_payment_rpc_runtime_api::RuntimeDispatchInfo<Balance> {
			TransactionPayment::query_info(uxt, len)
		}
		fn query_fee_details(
			uxt: <Block as BlockT>::Extrinsic,
			len: u32,
		) -> pallet_transaction_payment::FeeDetails<Balance> {
			TransactionPayment::query_fee_details(uxt, len)
		}
	}

	impl cumulus_primitives_core::CollectCollationInfo<Block> for Runtime {
		fn collect_collation_info(header: &<Block as BlockT>::Header) -> cumulus_primitives_core::CollationInfo {
			ParachainSystem::collect_collation_info(header)
		}
	}

	#[cfg(feature = "try-runtime")]
	impl frame_try_runtime::TryRuntime<Block> for Runtime {
		fn on_runtime_upgrade() -> (Weight, Weight) {
			log::info!("try-runtime::on_runtime_upgrade statemine.");
			let weight = Executive::try_runtime_upgrade().unwrap();
			(weight, RuntimeBlockWeights::get().max_block)
		}

		fn execute_block_no_check(block: Block) -> Weight {
			Executive::execute_block_no_check(block)
		}
	}

	#[cfg(feature = "runtime-benchmarks")]
	impl frame_benchmarking::Benchmark<Block> for Runtime {
		fn benchmark_metadata(extra: bool) -> (
			Vec<frame_benchmarking::BenchmarkList>,
			Vec<frame_support::traits::StorageInfo>,
		) {
			use frame_benchmarking::{Benchmarking, BenchmarkList};
			use frame_support::traits::StorageInfoTrait;
			use frame_system_benchmarking::Pallet as SystemBench;
			use cumulus_pallet_session_benchmarking::Pallet as SessionBench;

			let mut list = Vec::<BenchmarkList>::new();
			list_benchmarks!(list, extra);

			let storage_info = AllPalletsWithSystem::storage_info();
			return (list, storage_info)
		}

		fn dispatch_benchmark(
			config: frame_benchmarking::BenchmarkConfig
		) -> Result<Vec<frame_benchmarking::BenchmarkBatch>, sp_runtime::RuntimeString> {
			use frame_benchmarking::{Benchmarking, BenchmarkBatch, TrackedStorageKey};

			use frame_system_benchmarking::Pallet as SystemBench;
			impl frame_system_benchmarking::Config for Runtime {}

			use cumulus_pallet_session_benchmarking::Pallet as SessionBench;
			impl cumulus_pallet_session_benchmarking::Config for Runtime {}

			let whitelist: Vec<TrackedStorageKey> = vec![
				// Block Number
				hex_literal::hex!("26aa394eea5630e07c48ae0c9558cef702a5c1b19ab7a04f536c519aca4983ac").to_vec().into(),
				// Total Issuance
				hex_literal::hex!("c2261276cc9d1f8598ea4b6a74b15c2f57c875e4cff74148e4628f264b974c80").to_vec().into(),
				// Execution Phase
				hex_literal::hex!("26aa394eea5630e07c48ae0c9558cef7ff553b5a9862a516939d82b3d3d8661a").to_vec().into(),
				// Event Count
				hex_literal::hex!("26aa394eea5630e07c48ae0c9558cef70a98fdbe9ce6c55837576c60c7af3850").to_vec().into(),
				// System Events
				hex_literal::hex!("26aa394eea5630e07c48ae0c9558cef780d41e5e16056765bc8461851072c9d7").to_vec().into(),
			];

			let mut batches = Vec::<BenchmarkBatch>::new();
			let params = (&config, &whitelist);
			add_benchmarks!(params, batches);

			if batches.is_empty() { return Err("Benchmark not found for this pallet.".into()) }
			Ok(batches)
		}
	}
}

struct CheckInherents;

impl cumulus_pallet_parachain_system::CheckInherents<Block> for CheckInherents {
	fn check_inherents(
		block: &Block,
		relay_state_proof: &cumulus_pallet_parachain_system::RelayChainStateProof,
	) -> sp_inherents::CheckInherentsResult {
		let relay_chain_slot = relay_state_proof
			.read_slot()
			.expect("Could not read the relay chain slot from the proof");

		let inherent_data =
			cumulus_primitives_timestamp::InherentDataProvider::from_relay_chain_slot_and_duration(
				relay_chain_slot,
				sp_std::time::Duration::from_secs(6),
			)
			.create_inherent_data()
			.expect("Could not create the timestamp inherent data");

		inherent_data.check_extrinsics(&block)
	}
}

cumulus_pallet_parachain_system::register_validate_block! {
	Runtime = Runtime,
	BlockExecutor = cumulus_pallet_aura_ext::BlockExecutor::<Runtime, Executive>,
	CheckInherents = CheckInherents,
}<|MERGE_RESOLUTION|>--- conflicted
+++ resolved
@@ -44,21 +44,13 @@
 use constants::{currency::*, fee::WeightToFee};
 use frame_support::{
 	construct_runtime, parameter_types,
-<<<<<<< HEAD
-	traits::{EnsureOneOf, InstanceFilter},
-	weights::{
-		constants::{BlockExecutionWeight, ExtrinsicBaseWeight},
-		DispatchClass, Weight,
-	},
-=======
 	traits::{AsEnsureOriginWithArg, EnsureOneOf, InstanceFilter},
 	weights::{ConstantMultiplier, DispatchClass, Weight},
->>>>>>> 5d17150c
 	PalletId, RuntimeDebug,
 };
 use frame_system::{
 	limits::{BlockLength, BlockWeights},
-	EnsureRoot,
+	EnsureRoot, EnsureSigned,
 };
 pub use parachains_common as common;
 use parachains_common::{
@@ -73,9 +65,11 @@
 
 // Polkadot imports
 use pallet_xcm::{EnsureXcm, IsMajorityOfBody};
-use polkadot_runtime_common::{BlockHashCount, RocksDbWeight, SlowAdjustingFeeUpdate};
+use polkadot_runtime_common::{BlockHashCount, SlowAdjustingFeeUpdate};
 use xcm::latest::BodyId;
 use xcm_executor::XcmExecutor;
+
+use weights::{BlockExecutionWeight, ExtrinsicBaseWeight, RocksDbWeight};
 
 impl_opaque_keys! {
 	pub struct SessionKeys {
@@ -88,11 +82,7 @@
 	spec_name: create_runtime_str!("statemine"),
 	impl_name: create_runtime_str!("statemine"),
 	authoring_version: 1,
-<<<<<<< HEAD
-	spec_version: 800,
-=======
 	spec_version: 900,
->>>>>>> 5d17150c
 	impl_version: 0,
 	apis: RUNTIME_API_VERSIONS,
 	transaction_version: 6,
@@ -535,6 +525,9 @@
 	type KeyLimit = KeyLimit;
 	type ValueLimit = ValueLimit;
 	type WeightInfo = weights::pallet_uniques::WeightInfo<Runtime>;
+	#[cfg(feature = "runtime-benchmarks")]
+	type Helper = ();
+	type CreateOrigin = AsEnsureOriginWithArg<EnsureSigned<AccountId>>;
 }
 
 // Create the runtime by composing the FRAME pallets that were previously configured.
