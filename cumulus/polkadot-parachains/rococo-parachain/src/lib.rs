--- conflicted
+++ resolved
@@ -37,7 +37,7 @@
 
 // A few exports that help ease life for downstream crates.
 pub use frame_support::{
-	construct_runtime, match_type, parameter_types,
+	construct_runtime, match_types, parameter_types,
 	traits::{EnsureOneOf, Everything, IsInVec, Randomness},
 	weights::{
 		constants::{BlockExecutionWeight, ExtrinsicBaseWeight, RocksDbWeight, WEIGHT_PER_SECOND},
@@ -93,11 +93,7 @@
 	spec_name: create_runtime_str!("test-parachain"),
 	impl_name: create_runtime_str!("test-parachain"),
 	authoring_version: 1,
-<<<<<<< HEAD
-	spec_version: 800,
-=======
 	spec_version: 900,
->>>>>>> 5d17150c
 	impl_version: 0,
 	apis: RUNTIME_API_VERSIONS,
 	transaction_version: 1,
@@ -287,7 +283,7 @@
 /// when determining ownership of accounts for asset transacting and when attempting to use XCM
 /// `Transact` in order to determine the dispatch Origin.
 pub type LocationToAccountId = (
-	// The parent (Relay-chain) origin converts to the default `AccountId`.
+	// The parent (Relay-chain) origin converts to the parent `AccountId`.
 	ParentIsPreset<AccountId>,
 	// Sibling parachain origins convert to AccountId via the `ParaId::into`.
 	SiblingParachainConvertsVia<Sibling, AccountId>,
@@ -365,13 +361,11 @@
 	pub const MaxInstructions: u32 = 100;
 }
 
-match_type! {
+match_types! {
 	pub type ParentOrParentsUnitPlurality: impl Contains<MultiLocation> = {
 		MultiLocation { parents: 1, interior: Here } |
 		MultiLocation { parents: 1, interior: X1(Plurality { id: BodyId::Unit, .. }) }
 	};
-}
-match_type! {
 	pub type Statemint: impl Contains<MultiLocation> = {
 		MultiLocation { parents: 1, interior: X1(Parachain(1000)) }
 	};
