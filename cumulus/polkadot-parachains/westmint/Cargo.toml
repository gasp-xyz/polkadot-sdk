--- conflicted
+++ resolved
@@ -15,42 +15,6 @@
 smallvec = "1.6.1"
 
 # Substrate dependencies
-<<<<<<< HEAD
-sp-std = { git = "https://github.com/paritytech/substrate", default-features = false, branch = "polkadot-v0.9.16" }
-sp-api = { git = "https://github.com/paritytech/substrate", default-features = false, branch = "polkadot-v0.9.16" }
-sp-io = { git = "https://github.com/paritytech/substrate", default-features = false, branch = "polkadot-v0.9.16" }
-sp-version = { git = "https://github.com/paritytech/substrate", default-features = false, branch = "polkadot-v0.9.16" }
-sp-runtime = { git = "https://github.com/paritytech/substrate", default-features = false, branch = "polkadot-v0.9.16" }
-sp-core = { git = "https://github.com/paritytech/substrate", default-features = false, branch = "polkadot-v0.9.16" }
-sp-session = { git = "https://github.com/paritytech/substrate", default-features = false, branch = "polkadot-v0.9.16" }
-sp-offchain = { git = "https://github.com/paritytech/substrate", default-features = false, branch = "polkadot-v0.9.16" }
-sp-block-builder = { git = "https://github.com/paritytech/substrate", default-features = false, branch = "polkadot-v0.9.16" }
-sp-transaction-pool = { git = "https://github.com/paritytech/substrate", default-features = false, branch = "polkadot-v0.9.16" }
-sp-inherents = { git = "https://github.com/paritytech/substrate", default-features = false, branch = "polkadot-v0.9.16" }
-sp-consensus-aura = { git = "https://github.com/paritytech/substrate", default-features = false, branch = "polkadot-v0.9.16" }
-
-frame-benchmarking = { git = "https://github.com/paritytech/substrate", optional = true, default-features = false, branch = "polkadot-v0.9.16" }
-frame-system-benchmarking = { git = "https://github.com/paritytech/substrate", optional = true, default-features = false, branch = "polkadot-v0.9.16" }
-frame-support = { git = "https://github.com/paritytech/substrate", default-features = false, branch = "polkadot-v0.9.16" }
-frame-executive = { git = "https://github.com/paritytech/substrate", default-features = false, branch = "polkadot-v0.9.16" }
-frame-system = { git = "https://github.com/paritytech/substrate", default-features = false, branch = "polkadot-v0.9.16" }
-frame-system-rpc-runtime-api = { git = "https://github.com/paritytech/substrate", default-features = false, branch = "polkadot-v0.9.16" }
-pallet-asset-tx-payment = { git = 'https://github.com/paritytech/substrate', default-features = false, branch = "polkadot-v0.9.16" }
-pallet-assets = { git = "https://github.com/paritytech/substrate", default-features = false, branch = "polkadot-v0.9.16" }
-pallet-aura = { git = "https://github.com/paritytech/substrate", default-features = false, branch = "polkadot-v0.9.16" }
-pallet-authorship = { git = "https://github.com/paritytech/substrate", default-features = false, branch = "polkadot-v0.9.16" }
-pallet-balances = { git = "https://github.com/paritytech/substrate", default-features = false, branch = "polkadot-v0.9.16" }
-pallet-multisig = { git = "https://github.com/paritytech/substrate", default-features = false, branch = "polkadot-v0.9.16" }
-pallet-proxy = { git = "https://github.com/paritytech/substrate", default-features = false, branch = "polkadot-v0.9.16" }
-pallet-session = { git = "https://github.com/paritytech/substrate", default-features = false, branch = "polkadot-v0.9.16" }
-pallet-timestamp = { git = "https://github.com/paritytech/substrate", default-features = false, branch = "polkadot-v0.9.16" }
-pallet-transaction-payment = { git = "https://github.com/paritytech/substrate", default-features = false, branch = "polkadot-v0.9.16" }
-pallet-transaction-payment-rpc-runtime-api = { git = "https://github.com/paritytech/substrate", default-features = false, branch = "polkadot-v0.9.16" }
-pallet-uniques = { git = "https://github.com/paritytech/substrate", default-features = false, branch = "polkadot-v0.9.16" }
-pallet-utility = { git = "https://github.com/paritytech/substrate", default-features = false, branch = "polkadot-v0.9.16" }
-
-node-primitives = { git = "https://github.com/paritytech/substrate", default-features = false, branch = "polkadot-v0.9.16" }
-=======
 sp-std = { git = "https://github.com/paritytech/substrate", default-features = false, branch = "polkadot-v0.9.17" }
 sp-api = { git = "https://github.com/paritytech/substrate", default-features = false, branch = "polkadot-v0.9.17" }
 sp-io = { git = "https://github.com/paritytech/substrate", default-features = false, branch = "polkadot-v0.9.17" }
@@ -83,7 +47,6 @@
 pallet-transaction-payment-rpc-runtime-api = { git = "https://github.com/paritytech/substrate", default-features = false, branch = "polkadot-v0.9.17" }
 pallet-uniques = { git = "https://github.com/paritytech/substrate", default-features = false, branch = "polkadot-v0.9.17" }
 pallet-utility = { git = "https://github.com/paritytech/substrate", default-features = false, branch = "polkadot-v0.9.17" }
->>>>>>> ac370f7e
 
 # Cumulus dependencies
 cumulus-pallet-aura-ext = { path = "../../pallets/aura-ext", default-features = false }
@@ -100,18 +63,6 @@
 parachains-common = { path = "../parachains-common", default-features = false }
 
 # Polkadot dependencies
-<<<<<<< HEAD
-polkadot-parachain = { git = "https://github.com/paritytech/polkadot", default-features = false, branch = "release-v0.9.16" }
-polkadot-runtime-common = { git = "https://github.com/paritytech/polkadot", default-features = false, branch = "release-v0.9.16" }
-westend-runtime-constants = { git = "https://github.com/paritytech/polkadot", default-features = false, branch = "release-v0.9.16" }
-xcm = { git = "https://github.com/paritytech/polkadot", default-features = false, branch = "release-v0.9.16" }
-xcm-builder = { git = "https://github.com/paritytech/polkadot", default-features = false, branch = "release-v0.9.16" }
-xcm-executor = { git = "https://github.com/paritytech/polkadot", default-features = false, branch = "release-v0.9.16" }
-pallet-xcm = { git = "https://github.com/paritytech/polkadot", default-features = false, branch = "release-v0.9.16" }
-
-# Try-runtime stuff
-frame-try-runtime = { git = "https://github.com/paritytech/substrate", default-features = false, optional = true , branch = "polkadot-v0.9.16" }
-=======
 polkadot-parachain = { git = "https://github.com/paritytech/polkadot", default-features = false, branch = "release-v0.9.17" }
 polkadot-runtime-common = { git = "https://github.com/paritytech/polkadot", default-features = false, branch = "release-v0.9.17" }
 westend-runtime-constants = { git = "https://github.com/paritytech/polkadot", default-features = false, branch = "release-v0.9.17" }
@@ -123,17 +74,12 @@
 
 # Try-runtime stuff
 frame-try-runtime = { git = "https://github.com/paritytech/substrate", default-features = false, optional = true , branch = "polkadot-v0.9.17" }
->>>>>>> ac370f7e
 
 [dev-dependencies]
 hex-literal = "0.3.4"
 
 [build-dependencies]
-<<<<<<< HEAD
-substrate-wasm-builder = { git = "https://github.com/paritytech/substrate", branch = "polkadot-v0.9.16" }
-=======
 substrate-wasm-builder = { git = "https://github.com/paritytech/substrate", branch = "polkadot-v0.9.17" }
->>>>>>> ac370f7e
 
 [features]
 default = [ "std" ]
