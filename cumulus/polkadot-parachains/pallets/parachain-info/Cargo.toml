[package]
authors = ["Parity Technologies <admin@parity.io>"]
edition = "2021"
name = "parachain-info"
version = "0.1.0"

[dependencies]
codec = { package = "parity-scale-codec", version = "3.0.0", default-features = false, features = ["derive"] }
scale-info = { version = "2.0.0", default-features = false, features = ["derive"] }
serde = { version = "1.0.132", optional = true, features = ["derive"] }

<<<<<<< HEAD
frame-support = { git = "https://github.com/paritytech/substrate", default-features = false, branch = "polkadot-v0.9.17" }
frame-system = { git = "https://github.com/paritytech/substrate", default-features = false, branch = "polkadot-v0.9.17" }
=======
frame-support = { git = "https://github.com/paritytech/substrate", default-features = false, branch = "polkadot-v0.9.18" }
frame-system = { git = "https://github.com/paritytech/substrate", default-features = false, branch = "polkadot-v0.9.18" }
>>>>>>> cdf5e4f9

cumulus-primitives-core = { path = "../../../primitives/core", default-features = false }

[features]
default = ["std"]
std = [
	"codec/std",
	"scale-info/std",
	"serde",
	"cumulus-primitives-core/std",
	"frame-support/std",
	"frame-system/std",
]<|MERGE_RESOLUTION|>--- conflicted
+++ resolved
@@ -9,13 +9,8 @@
 scale-info = { version = "2.0.0", default-features = false, features = ["derive"] }
 serde = { version = "1.0.132", optional = true, features = ["derive"] }
 
-<<<<<<< HEAD
-frame-support = { git = "https://github.com/paritytech/substrate", default-features = false, branch = "polkadot-v0.9.17" }
-frame-system = { git = "https://github.com/paritytech/substrate", default-features = false, branch = "polkadot-v0.9.17" }
-=======
 frame-support = { git = "https://github.com/paritytech/substrate", default-features = false, branch = "polkadot-v0.9.18" }
 frame-system = { git = "https://github.com/paritytech/substrate", default-features = false, branch = "polkadot-v0.9.18" }
->>>>>>> cdf5e4f9
 
 cumulus-primitives-core = { path = "../../../primitives/core", default-features = false }
 
