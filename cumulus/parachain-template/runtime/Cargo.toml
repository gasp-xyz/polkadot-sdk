[package]
name = "parachain-template-runtime"
version = "0.1.0"
authors = ["Anonymous"]
description = "A new Cumulus FRAME-based Substrate Runtime, ready for hacking together a parachain."
license = "Unlicense"
homepage = "https://substrate.io"
repository = "https://github.com/paritytech/cumulus/"
edition = "2021"

[package.metadata.docs.rs]
targets = ["x86_64-unknown-linux-gnu"]

[build-dependencies]
<<<<<<< HEAD
substrate-wasm-builder = { git = "https://github.com/paritytech/substrate", branch = "polkadot-v0.9.16" }
=======
substrate-wasm-builder = { git = "https://github.com/paritytech/substrate", branch = "polkadot-v0.9.17" }
>>>>>>> ac370f7e

[dependencies]
hex-literal = { version = "0.3.4", optional = true }
codec = { package = "parity-scale-codec", version = "2.0.0", default-features = false, features = ["derive"]}
log = { version = "0.4.14", default-features = false }
scale-info = { version = "1.0.0", default-features = false, features = ["derive"] }
serde = { version = "1.0.132", optional = true, features = ["derive"] }
smallvec = "1.6.1"

# Local Dependencies
pallet-template = { path = "../pallets/template", default-features = false }

# Substrate Dependencies
## Substrate Primitive Dependencies
<<<<<<< HEAD
sp-api = { git = "https://github.com/paritytech/substrate", default-features = false , branch = "polkadot-v0.9.16" }
sp-block-builder = { git = "https://github.com/paritytech/substrate", default-features = false , branch = "polkadot-v0.9.16" }
sp-consensus-aura = { git = "https://github.com/paritytech/substrate", default-features = false , branch = "polkadot-v0.9.16" }
sp-core = { git = "https://github.com/paritytech/substrate", default-features = false , branch = "polkadot-v0.9.16" }
sp-inherents = { git = "https://github.com/paritytech/substrate", default-features = false , branch = "polkadot-v0.9.16" }
sp-io = { git = "https://github.com/paritytech/substrate", default-features = false , branch = "polkadot-v0.9.16" }
sp-offchain = { git = "https://github.com/paritytech/substrate", default-features = false , branch = "polkadot-v0.9.16" }
sp-runtime = { git = "https://github.com/paritytech/substrate", default-features = false , branch = "polkadot-v0.9.16" }
sp-session = { git = "https://github.com/paritytech/substrate", default-features = false , branch = "polkadot-v0.9.16" }
sp-std = { git = "https://github.com/paritytech/substrate", default-features = false , branch = "polkadot-v0.9.16" }
sp-transaction-pool = { git = "https://github.com/paritytech/substrate", default-features = false , branch = "polkadot-v0.9.16" }
sp-version = { git = "https://github.com/paritytech/substrate", default-features = false , branch = "polkadot-v0.9.16" }

## Substrate FRAME Dependencies
frame-benchmarking = { git = "https://github.com/paritytech/substrate", default-features = false, optional = true , branch = "polkadot-v0.9.16" }
frame-try-runtime = { git = "https://github.com/paritytech/substrate", default-features = false, optional = true , branch = "polkadot-v0.9.16" }
frame-executive = { git = "https://github.com/paritytech/substrate", default-features = false , branch = "polkadot-v0.9.16" }
frame-support = { git = "https://github.com/paritytech/substrate", default-features = false, branch = "polkadot-v0.9.16" }
frame-system = { git = "https://github.com/paritytech/substrate", default-features = false , branch = "polkadot-v0.9.16" }
frame-system-benchmarking = { git = "https://github.com/paritytech/substrate", default-features = false, optional = true , branch = "polkadot-v0.9.16" }
frame-system-rpc-runtime-api = { git = "https://github.com/paritytech/substrate", default-features = false , branch = "polkadot-v0.9.16" }

## Substrate Pallet Dependencies
pallet-aura = { git = "https://github.com/paritytech/substrate", default-features = false , branch = "polkadot-v0.9.16" }
pallet-authorship = { git = "https://github.com/paritytech/substrate", default-features = false , branch = "polkadot-v0.9.16" }
pallet-balances = { git = "https://github.com/paritytech/substrate", default-features = false , branch = "polkadot-v0.9.16" }
pallet-session = { git = "https://github.com/paritytech/substrate", default-features = false , branch = "polkadot-v0.9.16" }
pallet-sudo = { git = "https://github.com/paritytech/substrate", default-features = false , branch = "polkadot-v0.9.16" }
pallet-timestamp = { git = "https://github.com/paritytech/substrate", default-features = false , branch = "polkadot-v0.9.16" }
pallet-transaction-payment = { git = "https://github.com/paritytech/substrate", default-features = false , branch = "polkadot-v0.9.16" }
pallet-transaction-payment-rpc-runtime-api = { git = "https://github.com/paritytech/substrate", default-features = false , branch = "polkadot-v0.9.16" }
=======
sp-api = { git = "https://github.com/paritytech/substrate", default-features = false , branch = "polkadot-v0.9.17" }
sp-block-builder = { git = "https://github.com/paritytech/substrate", default-features = false , branch = "polkadot-v0.9.17" }
sp-consensus-aura = { git = "https://github.com/paritytech/substrate", default-features = false , branch = "polkadot-v0.9.17" }
sp-core = { git = "https://github.com/paritytech/substrate", default-features = false , branch = "polkadot-v0.9.17" }
sp-inherents = { git = "https://github.com/paritytech/substrate", default-features = false , branch = "polkadot-v0.9.17" }
sp-io = { git = "https://github.com/paritytech/substrate", default-features = false , branch = "polkadot-v0.9.17" }
sp-offchain = { git = "https://github.com/paritytech/substrate", default-features = false , branch = "polkadot-v0.9.17" }
sp-runtime = { git = "https://github.com/paritytech/substrate", default-features = false , branch = "polkadot-v0.9.17" }
sp-session = { git = "https://github.com/paritytech/substrate", default-features = false , branch = "polkadot-v0.9.17" }
sp-std = { git = "https://github.com/paritytech/substrate", default-features = false , branch = "polkadot-v0.9.17" }
sp-transaction-pool = { git = "https://github.com/paritytech/substrate", default-features = false , branch = "polkadot-v0.9.17" }
sp-version = { git = "https://github.com/paritytech/substrate", default-features = false , branch = "polkadot-v0.9.17" }

## Substrate FRAME Dependencies
frame-benchmarking = { git = "https://github.com/paritytech/substrate", default-features = false, optional = true , branch = "polkadot-v0.9.17" }
frame-try-runtime = { git = "https://github.com/paritytech/substrate", default-features = false, optional = true , branch = "polkadot-v0.9.17" }
frame-executive = { git = "https://github.com/paritytech/substrate", default-features = false , branch = "polkadot-v0.9.17" }
frame-support = { git = "https://github.com/paritytech/substrate", default-features = false, branch = "polkadot-v0.9.17" }
frame-system = { git = "https://github.com/paritytech/substrate", default-features = false , branch = "polkadot-v0.9.17" }
frame-system-benchmarking = { git = "https://github.com/paritytech/substrate", default-features = false, optional = true , branch = "polkadot-v0.9.17" }
frame-system-rpc-runtime-api = { git = "https://github.com/paritytech/substrate", default-features = false , branch = "polkadot-v0.9.17" }

## Substrate Pallet Dependencies
pallet-aura = { git = "https://github.com/paritytech/substrate", default-features = false , branch = "polkadot-v0.9.17" }
pallet-authorship = { git = "https://github.com/paritytech/substrate", default-features = false , branch = "polkadot-v0.9.17" }
pallet-balances = { git = "https://github.com/paritytech/substrate", default-features = false , branch = "polkadot-v0.9.17" }
pallet-session = { git = "https://github.com/paritytech/substrate", default-features = false , branch = "polkadot-v0.9.17" }
pallet-sudo = { git = "https://github.com/paritytech/substrate", default-features = false , branch = "polkadot-v0.9.17" }
pallet-timestamp = { git = "https://github.com/paritytech/substrate", default-features = false , branch = "polkadot-v0.9.17" }
pallet-transaction-payment = { git = "https://github.com/paritytech/substrate", default-features = false , branch = "polkadot-v0.9.17" }
pallet-transaction-payment-rpc-runtime-api = { git = "https://github.com/paritytech/substrate", default-features = false , branch = "polkadot-v0.9.17" }
>>>>>>> ac370f7e

# Cumulus dependencies
cumulus-pallet-aura-ext = { path = "../../pallets/aura-ext", default-features = false }
cumulus-pallet-dmp-queue = { path = "../../pallets/dmp-queue", default-features = false }
cumulus-pallet-parachain-system = { path = "../../pallets/parachain-system", default-features = false }
cumulus-pallet-xcm = { path = "../../pallets/xcm", default-features = false }
cumulus-pallet-xcmp-queue = { path = "../../pallets/xcmp-queue", default-features = false }
cumulus-primitives-core = { path = "../../primitives/core", default-features = false }
cumulus-primitives-timestamp = { path = "../../primitives/timestamp", default-features = false }
cumulus-primitives-utility = { path = "../../primitives/utility", default-features = false }
pallet-collator-selection = { path = "../../pallets/collator-selection", default-features = false }
parachain-info = { path = "../../polkadot-parachains/pallets/parachain-info", default-features = false }
cumulus-pallet-session-benchmarking = {path = "../../pallets/session-benchmarking", default-features = false, version = "3.0.0"}

# Polkadot Dependencies
<<<<<<< HEAD
pallet-xcm = { git = "https://github.com/paritytech/polkadot", default-features = false , branch = "release-v0.9.16" }
polkadot-parachain = { git = "https://github.com/paritytech/polkadot", default-features = false , branch = "release-v0.9.16" }
polkadot-runtime-common = { git = "https://github.com/paritytech/polkadot", default-features = false, branch = "release-v0.9.16" }
xcm = { git = "https://github.com/paritytech/polkadot", default-features = false , branch = "release-v0.9.16" }
xcm-builder = { git = "https://github.com/paritytech/polkadot", default-features = false , branch = "release-v0.9.16" }
xcm-executor = { git = "https://github.com/paritytech/polkadot", default-features = false , branch = "release-v0.9.16" }
=======
pallet-xcm = { git = "https://github.com/paritytech/polkadot", default-features = false , branch = "release-v0.9.17" }
polkadot-parachain = { git = "https://github.com/paritytech/polkadot", default-features = false , branch = "release-v0.9.17" }
polkadot-runtime-common = { git = "https://github.com/paritytech/polkadot", default-features = false, branch = "release-v0.9.17" }
xcm = { git = "https://github.com/paritytech/polkadot", default-features = false , branch = "release-v0.9.17" }
xcm-builder = { git = "https://github.com/paritytech/polkadot", default-features = false , branch = "release-v0.9.17" }
xcm-executor = { git = "https://github.com/paritytech/polkadot", default-features = false , branch = "release-v0.9.17" }
>>>>>>> ac370f7e

[features]
default = [
	"std",
]
std = [
	"codec/std",
	"serde",
	"scale-info/std",
	"log/std",
	"sp-api/std",
	"sp-block-builder/std",
	"sp-consensus-aura/std",
	"sp-core/std",
	"sp-inherents/std",
	"sp-io/std",
	"sp-offchain/std",
	"sp-runtime/std",
	"sp-session/std",
	"sp-std/std",
	"sp-transaction-pool/std",
	"sp-version/std",
	"frame-executive/std",
	"frame-support/std",
	"frame-system/std",
	"frame-system-rpc-runtime-api/std",
	"pallet-aura/std",
	"pallet-authorship/std",
	"pallet-balances/std",
	"pallet-collator-selection/std",
	"pallet-session/std",
	"pallet-sudo/std",
	"pallet-template/std",
	"pallet-timestamp/std",
	"pallet-transaction-payment-rpc-runtime-api/std",
	"pallet-transaction-payment/std",
	"pallet-xcm/std",
	"cumulus-pallet-aura-ext/std",
	"cumulus-pallet-parachain-system/std",
	"cumulus-pallet-xcm/std",
	"cumulus-pallet-xcmp-queue/std",
	"cumulus-primitives-core/std",
	"cumulus-primitives-timestamp/std",
	"cumulus-primitives-utility/std",
	"cumulus-pallet-dmp-queue/std",
	"parachain-info/std",
	"polkadot-parachain/std",
	"polkadot-runtime-common/std",
	"xcm-builder/std",
	"xcm-executor/std",
	"xcm/std",
]

runtime-benchmarks = [
	"hex-literal",
	"sp-runtime/runtime-benchmarks",
	"xcm-builder/runtime-benchmarks",
	"frame-benchmarking/runtime-benchmarks",
	"frame-system-benchmarking",
	"frame-support/runtime-benchmarks",
	"frame-system/runtime-benchmarks",
	"pallet-balances/runtime-benchmarks",
	"pallet-collator-selection/runtime-benchmarks",
	"pallet-template/runtime-benchmarks",
	"pallet-timestamp/runtime-benchmarks",
	"pallet-xcm/runtime-benchmarks",
	"cumulus-pallet-session-benchmarking/runtime-benchmarks",
]

try-runtime = [
	"frame-try-runtime",
	"frame-executive/try-runtime",
]<|MERGE_RESOLUTION|>--- conflicted
+++ resolved
@@ -12,11 +12,7 @@
 targets = ["x86_64-unknown-linux-gnu"]
 
 [build-dependencies]
-<<<<<<< HEAD
-substrate-wasm-builder = { git = "https://github.com/paritytech/substrate", branch = "polkadot-v0.9.16" }
-=======
 substrate-wasm-builder = { git = "https://github.com/paritytech/substrate", branch = "polkadot-v0.9.17" }
->>>>>>> ac370f7e
 
 [dependencies]
 hex-literal = { version = "0.3.4", optional = true }
@@ -31,39 +27,6 @@
 
 # Substrate Dependencies
 ## Substrate Primitive Dependencies
-<<<<<<< HEAD
-sp-api = { git = "https://github.com/paritytech/substrate", default-features = false , branch = "polkadot-v0.9.16" }
-sp-block-builder = { git = "https://github.com/paritytech/substrate", default-features = false , branch = "polkadot-v0.9.16" }
-sp-consensus-aura = { git = "https://github.com/paritytech/substrate", default-features = false , branch = "polkadot-v0.9.16" }
-sp-core = { git = "https://github.com/paritytech/substrate", default-features = false , branch = "polkadot-v0.9.16" }
-sp-inherents = { git = "https://github.com/paritytech/substrate", default-features = false , branch = "polkadot-v0.9.16" }
-sp-io = { git = "https://github.com/paritytech/substrate", default-features = false , branch = "polkadot-v0.9.16" }
-sp-offchain = { git = "https://github.com/paritytech/substrate", default-features = false , branch = "polkadot-v0.9.16" }
-sp-runtime = { git = "https://github.com/paritytech/substrate", default-features = false , branch = "polkadot-v0.9.16" }
-sp-session = { git = "https://github.com/paritytech/substrate", default-features = false , branch = "polkadot-v0.9.16" }
-sp-std = { git = "https://github.com/paritytech/substrate", default-features = false , branch = "polkadot-v0.9.16" }
-sp-transaction-pool = { git = "https://github.com/paritytech/substrate", default-features = false , branch = "polkadot-v0.9.16" }
-sp-version = { git = "https://github.com/paritytech/substrate", default-features = false , branch = "polkadot-v0.9.16" }
-
-## Substrate FRAME Dependencies
-frame-benchmarking = { git = "https://github.com/paritytech/substrate", default-features = false, optional = true , branch = "polkadot-v0.9.16" }
-frame-try-runtime = { git = "https://github.com/paritytech/substrate", default-features = false, optional = true , branch = "polkadot-v0.9.16" }
-frame-executive = { git = "https://github.com/paritytech/substrate", default-features = false , branch = "polkadot-v0.9.16" }
-frame-support = { git = "https://github.com/paritytech/substrate", default-features = false, branch = "polkadot-v0.9.16" }
-frame-system = { git = "https://github.com/paritytech/substrate", default-features = false , branch = "polkadot-v0.9.16" }
-frame-system-benchmarking = { git = "https://github.com/paritytech/substrate", default-features = false, optional = true , branch = "polkadot-v0.9.16" }
-frame-system-rpc-runtime-api = { git = "https://github.com/paritytech/substrate", default-features = false , branch = "polkadot-v0.9.16" }
-
-## Substrate Pallet Dependencies
-pallet-aura = { git = "https://github.com/paritytech/substrate", default-features = false , branch = "polkadot-v0.9.16" }
-pallet-authorship = { git = "https://github.com/paritytech/substrate", default-features = false , branch = "polkadot-v0.9.16" }
-pallet-balances = { git = "https://github.com/paritytech/substrate", default-features = false , branch = "polkadot-v0.9.16" }
-pallet-session = { git = "https://github.com/paritytech/substrate", default-features = false , branch = "polkadot-v0.9.16" }
-pallet-sudo = { git = "https://github.com/paritytech/substrate", default-features = false , branch = "polkadot-v0.9.16" }
-pallet-timestamp = { git = "https://github.com/paritytech/substrate", default-features = false , branch = "polkadot-v0.9.16" }
-pallet-transaction-payment = { git = "https://github.com/paritytech/substrate", default-features = false , branch = "polkadot-v0.9.16" }
-pallet-transaction-payment-rpc-runtime-api = { git = "https://github.com/paritytech/substrate", default-features = false , branch = "polkadot-v0.9.16" }
-=======
 sp-api = { git = "https://github.com/paritytech/substrate", default-features = false , branch = "polkadot-v0.9.17" }
 sp-block-builder = { git = "https://github.com/paritytech/substrate", default-features = false , branch = "polkadot-v0.9.17" }
 sp-consensus-aura = { git = "https://github.com/paritytech/substrate", default-features = false , branch = "polkadot-v0.9.17" }
@@ -95,7 +58,6 @@
 pallet-timestamp = { git = "https://github.com/paritytech/substrate", default-features = false , branch = "polkadot-v0.9.17" }
 pallet-transaction-payment = { git = "https://github.com/paritytech/substrate", default-features = false , branch = "polkadot-v0.9.17" }
 pallet-transaction-payment-rpc-runtime-api = { git = "https://github.com/paritytech/substrate", default-features = false , branch = "polkadot-v0.9.17" }
->>>>>>> ac370f7e
 
 # Cumulus dependencies
 cumulus-pallet-aura-ext = { path = "../../pallets/aura-ext", default-features = false }
@@ -111,21 +73,12 @@
 cumulus-pallet-session-benchmarking = {path = "../../pallets/session-benchmarking", default-features = false, version = "3.0.0"}
 
 # Polkadot Dependencies
-<<<<<<< HEAD
-pallet-xcm = { git = "https://github.com/paritytech/polkadot", default-features = false , branch = "release-v0.9.16" }
-polkadot-parachain = { git = "https://github.com/paritytech/polkadot", default-features = false , branch = "release-v0.9.16" }
-polkadot-runtime-common = { git = "https://github.com/paritytech/polkadot", default-features = false, branch = "release-v0.9.16" }
-xcm = { git = "https://github.com/paritytech/polkadot", default-features = false , branch = "release-v0.9.16" }
-xcm-builder = { git = "https://github.com/paritytech/polkadot", default-features = false , branch = "release-v0.9.16" }
-xcm-executor = { git = "https://github.com/paritytech/polkadot", default-features = false , branch = "release-v0.9.16" }
-=======
 pallet-xcm = { git = "https://github.com/paritytech/polkadot", default-features = false , branch = "release-v0.9.17" }
 polkadot-parachain = { git = "https://github.com/paritytech/polkadot", default-features = false , branch = "release-v0.9.17" }
 polkadot-runtime-common = { git = "https://github.com/paritytech/polkadot", default-features = false, branch = "release-v0.9.17" }
 xcm = { git = "https://github.com/paritytech/polkadot", default-features = false , branch = "release-v0.9.17" }
 xcm-builder = { git = "https://github.com/paritytech/polkadot", default-features = false , branch = "release-v0.9.17" }
 xcm-executor = { git = "https://github.com/paritytech/polkadot", default-features = false , branch = "release-v0.9.17" }
->>>>>>> ac370f7e
 
 [features]
 default = [
