#![cfg_attr(not(feature = "std"), no_std)]
// `construct_runtime!` does a lot of recursion and requires us to increase the limit to 256.
#![recursion_limit = "256"]

// Make the WASM binary available.
#[cfg(feature = "std")]
include!(concat!(env!("OUT_DIR"), "/wasm_binary.rs"));

mod weights;
pub mod xcm_config;

use cumulus_pallet_parachain_system::RelayNumberStrictlyIncreases;
use mangata_support::traits::GetMaintenanceStatusTrait;
use smallvec::smallvec;
use sp_api::impl_runtime_apis;
use sp_core::{crypto::KeyTypeId, OpaqueMetadata};
use sp_runtime::{
	create_runtime_str, generic, impl_opaque_keys,
	traits::{AccountIdLookup, BlakeTwo256, Block as BlockT, IdentifyAccount, Verify},
	transaction_validity::{TransactionSource, TransactionValidity},
	ApplyExtrinsicResult, MultiSignature,
};

use sp_std::prelude::*;
#[cfg(feature = "std")]
use sp_version::NativeVersion;
use sp_version::RuntimeVersion;

use frame_support::{
	construct_runtime,
	dispatch::DispatchClass,
	parameter_types,
<<<<<<< HEAD
	traits::{ConstU32, ConstU64, ConstU8, EitherOfDiverse, Everything},
=======
	traits::{ConstU32, ConstU64, ConstU8, Everything},
>>>>>>> 46290655
	weights::{
		constants::WEIGHT_REF_TIME_PER_SECOND, ConstantMultiplier, Weight, WeightToFeeCoefficient,
		WeightToFeeCoefficients, WeightToFeePolynomial,
	},
	PalletId,
};
use frame_system::{
	limits::{BlockLength, BlockWeights},
	EnsureRoot,
};
use pallet_xcm::{EnsureXcm, IsVoiceOfBody};
pub use sp_consensus_aura::sr25519::AuthorityId as AuraId;
pub use sp_runtime::{MultiAddress, Perbill, Permill};
use xcm_config::{RelayLocation, XcmConfig, XcmOriginToTransactDispatchOrigin};

#[cfg(any(feature = "std", test))]
pub use sp_runtime::BuildStorage;

// Polkadot imports
use polkadot_runtime_common::{BlockHashCount, SlowAdjustingFeeUpdate};

use weights::{BlockExecutionWeight, ExtrinsicBaseWeight, RocksDbWeight};

// XCM Imports
use xcm::latest::prelude::BodyId;
use xcm_executor::XcmExecutor;

/// Import the template pallet.
pub use pallet_template;

/// Alias to 512-bit hash when used in the context of a transaction signature on the chain.
pub type Signature = MultiSignature;

/// Some way of identifying an account on the chain. We intentionally make it equivalent
/// to the public key of our transaction signing scheme.
pub type AccountId = <<Signature as Verify>::Signer as IdentifyAccount>::AccountId;

/// Balance of an account.
pub type Balance = u128;

/// Index of a transaction in the chain.
pub type Index = u32;

/// A hash of some data used by the chain.
pub type Hash = sp_core::H256;

/// An index to a block.
pub type BlockNumber = u32;

/// The address format for describing accounts.
pub type Address = MultiAddress<AccountId, ()>;

/// Block header type as expected by this runtime.
pub type Header = generic::Header<BlockNumber, BlakeTwo256>;

/// Block type as expected by this runtime.
pub type Block = generic::Block<Header, UncheckedExtrinsic>;

/// A Block signed with a Justification
pub type SignedBlock = generic::SignedBlock<Block>;

/// BlockId type as expected by this runtime.
pub type BlockId = generic::BlockId<Block>;

/// The SignedExtension to the basic transaction logic.
pub type SignedExtra = (
	frame_system::CheckNonZeroSender<Runtime>,
	frame_system::CheckSpecVersion<Runtime>,
	frame_system::CheckTxVersion<Runtime>,
	frame_system::CheckGenesis<Runtime>,
	frame_system::CheckEra<Runtime>,
	frame_system::CheckNonce<Runtime>,
	frame_system::CheckWeight<Runtime>,
	pallet_transaction_payment::ChargeTransactionPayment<Runtime>,
);

/// Unchecked extrinsic type as expected by this runtime.
pub type UncheckedExtrinsic =
	generic::UncheckedExtrinsic<Address, RuntimeCall, Signature, SignedExtra>;

/// Extrinsic type that has already been checked.
pub type CheckedExtrinsic = generic::CheckedExtrinsic<AccountId, RuntimeCall, SignedExtra>;

/// Executive: handles dispatch to the various modules.
pub type Executive = frame_executive::Executive<
	Runtime,
	Block,
	frame_system::ChainContext<Runtime>,
	Runtime,
	AllPalletsWithSystem,
>;

/// Handles converting a weight scalar to a fee value, based on the scale and granularity of the
/// node's balance type.
///
/// This should typically create a mapping between the following ranges:
///   - `[0, MAXIMUM_BLOCK_WEIGHT]`
///   - `[Balance::min, Balance::max]`
///
/// Yet, it can be used for any other sort of change to weight-fee. Some examples being:
///   - Setting it to `0` will essentially disable the weight fee.
///   - Setting it to `1` will cause the literal `#[weight = x]` values to be charged.
pub struct WeightToFee;
impl WeightToFeePolynomial for WeightToFee {
	type Balance = Balance;
	fn polynomial() -> WeightToFeeCoefficients<Self::Balance> {
		// in Rococo, extrinsic base weight (smallest non-zero weight) is mapped to 1 MILLIUNIT:
		// in our template, we map to 1/10 of that, or 1/10 MILLIUNIT
		let p = MILLIUNIT / 10;
		let q = 100 * Balance::from(ExtrinsicBaseWeight::get().ref_time());
		smallvec![WeightToFeeCoefficient {
			degree: 1,
			negative: false,
			coeff_frac: Perbill::from_rational(p % q, q),
			coeff_integer: p / q,
		}]
	}
}

/// Opaque types. These are used by the CLI to instantiate machinery that don't need to know
/// the specifics of the runtime. They can then be made to be agnostic over specific formats
/// of data like extrinsics, allowing for them to continue syncing the network through upgrades
/// to even the core data structures.
pub mod opaque {
	use super::*;
	use sp_runtime::{generic, traits::BlakeTwo256};

	pub use sp_runtime::OpaqueExtrinsic as UncheckedExtrinsic;
	/// Opaque block header type.
	pub type Header = generic::Header<BlockNumber, BlakeTwo256>;
	/// Opaque block type.
	pub type Block = generic::Block<Header, UncheckedExtrinsic>;
	/// Opaque block identifier type.
	pub type BlockId = generic::BlockId<Block>;
}

impl_opaque_keys! {
	pub struct SessionKeys {
		pub aura: Aura,
	}
}

#[sp_version::runtime_version]
pub const VERSION: RuntimeVersion = RuntimeVersion {
	spec_name: create_runtime_str!("template-parachain"),
	impl_name: create_runtime_str!("template-parachain"),
	authoring_version: 1,
	spec_version: 1,
	impl_version: 0,
	apis: RUNTIME_API_VERSIONS,
	transaction_version: 1,
	state_version: 1,
};

/// This determines the average expected block time that we are targeting.
/// Blocks will be produced at a minimum duration defined by `SLOT_DURATION`.
/// `SLOT_DURATION` is picked up by `pallet_timestamp` which is in turn picked
/// up by `pallet_aura` to implement `fn slot_duration()`.
///
/// Change this to adjust the block time.
pub const MILLISECS_PER_BLOCK: u64 = 12000;

// NOTE: Currently it is not possible to change the slot duration after the chain has started.
//       Attempting to do so will brick block production.
pub const SLOT_DURATION: u64 = MILLISECS_PER_BLOCK;

// Time is measured by number of blocks.
pub const MINUTES: BlockNumber = 60_000 / (MILLISECS_PER_BLOCK as BlockNumber);
pub const HOURS: BlockNumber = MINUTES * 60;
pub const DAYS: BlockNumber = HOURS * 24;

// Unit = the base number of indivisible units for balances
pub const UNIT: Balance = 1_000_000_000_000;
pub const MILLIUNIT: Balance = 1_000_000_000;
pub const MICROUNIT: Balance = 1_000_000;

/// The existential deposit. Set to 1/10 of the Connected Relay Chain.
pub const EXISTENTIAL_DEPOSIT: Balance = MILLIUNIT;

/// We assume that ~5% of the block weight is consumed by `on_initialize` handlers. This is
/// used to limit the maximal weight of a single extrinsic.
const AVERAGE_ON_INITIALIZE_RATIO: Perbill = Perbill::from_percent(5);

/// We allow `Normal` extrinsics to fill up the block up to 75%, the rest can be used by
/// `Operational` extrinsics.
const NORMAL_DISPATCH_RATIO: Perbill = Perbill::from_percent(75);

/// We allow for 0.5 of a second of compute with a 12 second average block time.
const MAXIMUM_BLOCK_WEIGHT: Weight = Weight::from_parts(
	WEIGHT_REF_TIME_PER_SECOND.saturating_div(2),
	cumulus_primitives_core::relay_chain::MAX_POV_SIZE as u64,
);

/// The version information used to identify this runtime when compiled natively.
#[cfg(feature = "std")]
pub fn native_version() -> NativeVersion {
	NativeVersion { runtime_version: VERSION, can_author_with: Default::default() }
}

parameter_types! {
	pub const Version: RuntimeVersion = VERSION;

	// This part is copied from Substrate's `bin/node/runtime/src/lib.rs`.
	//  The `RuntimeBlockLength` and `RuntimeBlockWeights` exist here because the
	// `DeletionWeightLimit` and `DeletionQueueDepth` depend on those to parameterize
	// the lazy contract deletion.
	pub RuntimeBlockLength: BlockLength =
		BlockLength::max_with_normal_ratio(5 * 1024 * 1024, NORMAL_DISPATCH_RATIO);
	pub RuntimeBlockWeights: BlockWeights = BlockWeights::builder()
		.base_block(BlockExecutionWeight::get())
		.for_class(DispatchClass::all(), |weights| {
			weights.base_extrinsic = ExtrinsicBaseWeight::get();
		})
		.for_class(DispatchClass::Normal, |weights| {
			weights.max_total = Some(NORMAL_DISPATCH_RATIO * MAXIMUM_BLOCK_WEIGHT);
		})
		.for_class(DispatchClass::Operational, |weights| {
			weights.max_total = Some(MAXIMUM_BLOCK_WEIGHT);
			// Operational transactions have some extra reserved space, so that they
			// are included even if block reached `MAXIMUM_BLOCK_WEIGHT`.
			weights.reserved = Some(
				MAXIMUM_BLOCK_WEIGHT - NORMAL_DISPATCH_RATIO * MAXIMUM_BLOCK_WEIGHT
			);
		})
		.avg_block_initialization(AVERAGE_ON_INITIALIZE_RATIO)
		.build_or_panic();
	pub const SS58Prefix: u16 = 42;
}

// Configure FRAME pallets to include in runtime.

impl frame_system::Config for Runtime {
	/// The identifier used to distinguish between accounts.
	type AccountId = AccountId;
	/// The aggregated dispatch type that is available for extrinsics.
	type RuntimeCall = RuntimeCall;
	/// The lookup mechanism to get account ID from whatever is passed in dispatchers.
	type Lookup = AccountIdLookup<AccountId, ()>;
	/// The index type for storing how many extrinsics an account has signed.
	type Index = Index;
	/// The index type for blocks.
	type BlockNumber = BlockNumber;
	/// The type for hashing blocks and tries.
	type Hash = Hash;
	/// The hashing algorithm used.
	type Hashing = BlakeTwo256;
	/// The header type.
	type Header = generic::Header<BlockNumber, BlakeTwo256>;
	/// The ubiquitous event type.
	type RuntimeEvent = RuntimeEvent;
	/// The ubiquitous origin type.
	type RuntimeOrigin = RuntimeOrigin;
	/// Maximum number of block number to block hash mappings to keep (oldest pruned first).
	type BlockHashCount = BlockHashCount;
	/// Runtime version.
	type Version = Version;
	/// Converts a module to an index of this module in the runtime.
	type PalletInfo = PalletInfo;
	/// The data to be stored in an account.
	type AccountData = pallet_balances::AccountData<Balance>;
	/// What to do if a new account is created.
	type OnNewAccount = ();
	/// What to do if an account is fully reaped from the system.
	type OnKilledAccount = ();
	/// The weight of database operations that the runtime can invoke.
	type DbWeight = RocksDbWeight;
	/// The basic call filter to use in dispatchable.
	type BaseCallFilter = Everything;
	/// Weight information for the extrinsics of this pallet.
	type SystemWeightInfo = ();
	/// Block & extrinsics weights: base values and limits.
	type BlockWeights = RuntimeBlockWeights;
	/// The maximum length of a block (in bytes).
	type BlockLength = RuntimeBlockLength;
	/// This is used as an identifier of the chain. 42 is the generic substrate prefix.
	type SS58Prefix = SS58Prefix;
	/// The action to take on a Runtime Upgrade
	type OnSetCode = cumulus_pallet_parachain_system::ParachainSetCode<Self>;
	type MaxConsumers = frame_support::traits::ConstU32<16>;
}

impl pallet_timestamp::Config for Runtime {
	/// A timestamp: milliseconds since the unix epoch.
	type Moment = u64;
	type OnTimestampSet = Aura;
	type MinimumPeriod = ConstU64<{ SLOT_DURATION / 2 }>;
	type WeightInfo = ();
}

impl pallet_authorship::Config for Runtime {
	type FindAuthor = pallet_session::FindAccountFromAuthorIndex<Self, Aura>;
	type EventHandler = (CollatorSelection,);
}

parameter_types! {
	pub const ExistentialDeposit: Balance = EXISTENTIAL_DEPOSIT;
}

impl pallet_balances::Config for Runtime {
	type MaxLocks = ConstU32<50>;
	/// The type for recording an account's balance.
	type Balance = Balance;
	/// The ubiquitous event type.
	type RuntimeEvent = RuntimeEvent;
	type DustRemoval = ();
	type ExistentialDeposit = ExistentialDeposit;
	type AccountStore = System;
	type WeightInfo = pallet_balances::weights::SubstrateWeight<Runtime>;
	type MaxReserves = ConstU32<50>;
	type ReserveIdentifier = [u8; 8];
	type HoldIdentifier = ();
	type FreezeIdentifier = ();
	type MaxHolds = ConstU32<0>;
	type MaxFreezes = ConstU32<0>;
}

parameter_types! {
	/// Relay Chain `TransactionByteFee` / 10
	pub const TransactionByteFee: Balance = 10 * MICROUNIT;
}

impl pallet_transaction_payment::Config for Runtime {
	type RuntimeEvent = RuntimeEvent;
	type OnChargeTransaction = pallet_transaction_payment::CurrencyAdapter<Balances, ()>;
	type WeightToFee = WeightToFee;
	type LengthToFee = ConstantMultiplier<Balance, TransactionByteFee>;
	type FeeMultiplierUpdate = SlowAdjustingFeeUpdate<Self>;
	type OperationalFeeMultiplier = ConstU8<5>;
<<<<<<< HEAD
=======
}

pub struct MockMaintenanceStatusProvider;

impl GetMaintenanceStatusTrait for MockMaintenanceStatusProvider {
	fn is_maintenance() -> bool {
		false
	}

	fn is_upgradable() -> bool {
		true
	}
>>>>>>> 46290655
}

parameter_types! {
	pub const ReservedXcmpWeight: Weight = MAXIMUM_BLOCK_WEIGHT.saturating_div(4);
	pub const ReservedDmpWeight: Weight = MAXIMUM_BLOCK_WEIGHT.saturating_div(4);
}

impl cumulus_pallet_parachain_system::Config for Runtime {
	type RuntimeEvent = RuntimeEvent;
	type OnSystemEvent = ();
	type SelfParaId = parachain_info::Pallet<Runtime>;
	type MaintenanceStatusProvider = MockMaintenanceStatusProvider;
	type OutboundXcmpMessageSource = XcmpQueue;
	type DmpMessageHandler = DmpQueue;
	type ReservedDmpWeight = ReservedDmpWeight;
	type XcmpMessageHandler = XcmpQueue;
	type ReservedXcmpWeight = ReservedXcmpWeight;
	type CheckAssociatedRelayNumber = RelayNumberStrictlyIncreases;
}

impl parachain_info::Config for Runtime {}

impl cumulus_pallet_aura_ext::Config for Runtime {}

impl cumulus_pallet_xcmp_queue::Config for Runtime {
	type RuntimeEvent = RuntimeEvent;
	type XcmExecutor = XcmExecutor<XcmConfig>;
	type ChannelInfo = ParachainSystem;
	type VersionWrapper = ();
	type MaintenanceStatusProvider = MockMaintenanceStatusProvider;
	type ExecuteOverweightOrigin = EnsureRoot<AccountId>;
	type ControllerOrigin = EnsureRoot<AccountId>;
	type ControllerOriginConverter = XcmOriginToTransactDispatchOrigin;
	type WeightInfo = ();
	type PriceForSiblingDelivery = ();
}

impl cumulus_pallet_dmp_queue::Config for Runtime {
	type RuntimeEvent = RuntimeEvent;
	type MaintenanceStatusProvider = MockMaintenanceStatusProvider;
	type XcmExecutor = XcmExecutor<XcmConfig>;
	type ExecuteOverweightOrigin = EnsureRoot<AccountId>;
}

parameter_types! {
	pub const Period: u32 = 6 * HOURS;
	pub const Offset: u32 = 0;
}

impl pallet_session::Config for Runtime {
	type RuntimeEvent = RuntimeEvent;
	type ValidatorId = <Self as frame_system::Config>::AccountId;
	// we don't have stash and controller, thus we don't need the convert as well.
	type ValidatorIdOf = pallet_collator_selection::IdentityCollator;
	type ShouldEndSession = pallet_session::PeriodicSessions<Period, Offset>;
	type NextSessionRotation = pallet_session::PeriodicSessions<Period, Offset>;
	type SessionManager = CollatorSelection;
	// Essentially just Aura, but let's be pedantic.
	type SessionHandler = <SessionKeys as sp_runtime::traits::OpaqueKeys>::KeyTypeIdProviders;
	type Keys = SessionKeys;
	type WeightInfo = ();
}

impl pallet_aura::Config for Runtime {
	type AuthorityId = AuraId;
	type DisabledValidators = ();
	type MaxAuthorities = ConstU32<100_000>;
}

parameter_types! {
	pub const PotId: PalletId = PalletId(*b"PotStake");
	pub const MaxCandidates: u32 = 1000;
	pub const MinCandidates: u32 = 5;
	pub const SessionLength: BlockNumber = 6 * HOURS;
	pub const MaxInvulnerables: u32 = 100;
	// StakingAdmin pluralistic body.
	pub const StakingAdminBodyId: BodyId = BodyId::Defense;
}

/// We allow root and the StakingAdmin to execute privileged collator selection operations.
pub type CollatorSelectionUpdateOrigin = EitherOfDiverse<
	EnsureRoot<AccountId>,
	EnsureXcm<IsVoiceOfBody<RelayLocation, StakingAdminBodyId>>,
>;

impl pallet_collator_selection::Config for Runtime {
	type RuntimeEvent = RuntimeEvent;
	type Currency = Balances;
	type UpdateOrigin = CollatorSelectionUpdateOrigin;
	type PotId = PotId;
	type MaxCandidates = MaxCandidates;
	type MinCandidates = MinCandidates;
	type MaxInvulnerables = MaxInvulnerables;
	// should be a multiple of session or things will get inconsistent
	type KickThreshold = Period;
	type ValidatorId = <Self as frame_system::Config>::AccountId;
	type ValidatorIdOf = pallet_collator_selection::IdentityCollator;
	type ValidatorRegistration = Session;
	type WeightInfo = ();
}

/// Configure the pallet template in pallets/template.
impl pallet_template::Config for Runtime {
	type RuntimeEvent = RuntimeEvent;
}

// Create the runtime by composing the FRAME pallets that were previously configured.
construct_runtime!(
	pub enum Runtime where
		Block = Block,
		NodeBlock = opaque::Block,
		UncheckedExtrinsic = UncheckedExtrinsic,
	{
		// System support stuff.
		System: frame_system = 0,
		ParachainSystem: cumulus_pallet_parachain_system = 1,
		Timestamp: pallet_timestamp = 2,
		ParachainInfo: parachain_info = 3,

		// Monetary stuff.
		Balances: pallet_balances = 10,
		TransactionPayment: pallet_transaction_payment = 11,

		// Collator support. The order of these 4 are important and shall not change.
		Authorship: pallet_authorship = 20,
		CollatorSelection: pallet_collator_selection = 21,
		Session: pallet_session = 22,
		Aura: pallet_aura = 23,
		AuraExt: cumulus_pallet_aura_ext = 24,

		// XCM helpers.
		XcmpQueue: cumulus_pallet_xcmp_queue = 30,
		PolkadotXcm: pallet_xcm = 31,
		CumulusXcm: cumulus_pallet_xcm = 32,
		DmpQueue: cumulus_pallet_dmp_queue = 33,

		// Template
		TemplatePallet: pallet_template = 40,
	}
);

#[cfg(feature = "runtime-benchmarks")]
mod benches {
	frame_benchmarking::define_benchmarks!(
		[frame_system, SystemBench::<Runtime>]
		[pallet_balances, Balances]
		[pallet_session, SessionBench::<Runtime>]
		[pallet_timestamp, Timestamp]
		[pallet_collator_selection, CollatorSelection]
		[cumulus_pallet_xcmp_queue, XcmpQueue]
	);
}

impl_runtime_apis! {
	impl sp_consensus_aura::AuraApi<Block, AuraId> for Runtime {
		fn slot_duration() -> sp_consensus_aura::SlotDuration {
			sp_consensus_aura::SlotDuration::from_millis(Aura::slot_duration())
		}

		fn authorities() -> Vec<AuraId> {
			Aura::authorities().into_inner()
		}
	}

	impl sp_api::Core<Block> for Runtime {
		fn version() -> RuntimeVersion {
			VERSION
		}

		fn execute_block(block: Block) {
			Executive::execute_block(block)
		}

		fn initialize_block(header: &<Block as BlockT>::Header) {
			Executive::initialize_block(header)
		}
	}

	impl sp_api::Metadata<Block> for Runtime {
		fn metadata() -> OpaqueMetadata {
			OpaqueMetadata::new(Runtime::metadata().into())
		}

		fn metadata_at_version(version: u32) -> Option<OpaqueMetadata> {
			Runtime::metadata_at_version(version)
		}

		fn metadata_versions() -> sp_std::vec::Vec<u32> {
			Runtime::metadata_versions()
		}
	}

	impl sp_block_builder::BlockBuilder<Block> for Runtime {
		fn apply_extrinsic(extrinsic: <Block as BlockT>::Extrinsic) -> ApplyExtrinsicResult {
			Executive::apply_extrinsic(extrinsic)
		}

		fn finalize_block() -> <Block as BlockT>::Header {
			Executive::finalize_block()
		}

		fn inherent_extrinsics(data: sp_inherents::InherentData) -> Vec<<Block as BlockT>::Extrinsic> {
			data.create_extrinsics()
		}

		fn check_inherents(
			block: Block,
			data: sp_inherents::InherentData,
		) -> sp_inherents::CheckInherentsResult {
			data.check_extrinsics(&block)
		}
	}

	impl sp_transaction_pool::runtime_api::TaggedTransactionQueue<Block> for Runtime {
		fn validate_transaction(
			source: TransactionSource,
			tx: <Block as BlockT>::Extrinsic,
			block_hash: <Block as BlockT>::Hash,
		) -> TransactionValidity {
			Executive::validate_transaction(source, tx, block_hash)
		}
	}

	impl sp_offchain::OffchainWorkerApi<Block> for Runtime {
		fn offchain_worker(header: &<Block as BlockT>::Header) {
			Executive::offchain_worker(header)
		}
	}

	impl sp_session::SessionKeys<Block> for Runtime {
		fn generate_session_keys(seed: Option<Vec<u8>>) -> Vec<u8> {
			SessionKeys::generate(seed)
		}

		fn decode_session_keys(
			encoded: Vec<u8>,
		) -> Option<Vec<(Vec<u8>, KeyTypeId)>> {
			SessionKeys::decode_into_raw_public_keys(&encoded)
		}
	}

	impl frame_system_rpc_runtime_api::AccountNonceApi<Block, AccountId, Index> for Runtime {
		fn account_nonce(account: AccountId) -> Index {
			System::account_nonce(account)
		}
	}

	impl pallet_transaction_payment_rpc_runtime_api::TransactionPaymentApi<Block, Balance> for Runtime {
		fn query_info(
			uxt: <Block as BlockT>::Extrinsic,
			len: u32,
		) -> pallet_transaction_payment_rpc_runtime_api::RuntimeDispatchInfo<Balance> {
			TransactionPayment::query_info(uxt, len)
		}
		fn query_fee_details(
			uxt: <Block as BlockT>::Extrinsic,
			len: u32,
		) -> pallet_transaction_payment::FeeDetails<Balance> {
			TransactionPayment::query_fee_details(uxt, len)
		}
		fn query_weight_to_fee(weight: Weight) -> Balance {
			TransactionPayment::weight_to_fee(weight)
		}
		fn query_length_to_fee(length: u32) -> Balance {
			TransactionPayment::length_to_fee(length)
		}
	}

	impl pallet_transaction_payment_rpc_runtime_api::TransactionPaymentCallApi<Block, Balance, RuntimeCall>
		for Runtime
	{
		fn query_call_info(
			call: RuntimeCall,
			len: u32,
		) -> pallet_transaction_payment::RuntimeDispatchInfo<Balance> {
			TransactionPayment::query_call_info(call, len)
		}
		fn query_call_fee_details(
			call: RuntimeCall,
			len: u32,
		) -> pallet_transaction_payment::FeeDetails<Balance> {
			TransactionPayment::query_call_fee_details(call, len)
		}
		fn query_weight_to_fee(weight: Weight) -> Balance {
			TransactionPayment::weight_to_fee(weight)
		}
		fn query_length_to_fee(length: u32) -> Balance {
			TransactionPayment::length_to_fee(length)
		}
	}

	impl cumulus_primitives_core::CollectCollationInfo<Block> for Runtime {
		fn collect_collation_info(header: &<Block as BlockT>::Header) -> cumulus_primitives_core::CollationInfo {
			ParachainSystem::collect_collation_info(header)
		}
	}

	#[cfg(feature = "try-runtime")]
	impl frame_try_runtime::TryRuntime<Block> for Runtime {
		fn on_runtime_upgrade(checks: frame_try_runtime::UpgradeCheckSelect) -> (Weight, Weight) {
			let weight = Executive::try_runtime_upgrade(checks).unwrap();
			(weight, RuntimeBlockWeights::get().max_block)
		}

		fn execute_block(
			block: Block,
			state_root_check: bool,
			signature_check: bool,
			select: frame_try_runtime::TryStateSelect,
		) -> Weight {
			// NOTE: intentional unwrap: we don't want to propagate the error backwards, and want to
			// have a backtrace here.
			Executive::try_execute_block(block, state_root_check, signature_check, select).unwrap()
		}
	}

	#[cfg(feature = "runtime-benchmarks")]
	impl frame_benchmarking::Benchmark<Block> for Runtime {
		fn benchmark_metadata(extra: bool) -> (
			Vec<frame_benchmarking::BenchmarkList>,
			Vec<frame_support::traits::StorageInfo>,
		) {
			use frame_benchmarking::{Benchmarking, BenchmarkList};
			use frame_support::traits::StorageInfoTrait;
			use frame_system_benchmarking::Pallet as SystemBench;
			use cumulus_pallet_session_benchmarking::Pallet as SessionBench;

			let mut list = Vec::<BenchmarkList>::new();
			list_benchmarks!(list, extra);

			let storage_info = AllPalletsWithSystem::storage_info();
			return (list, storage_info)
		}

		fn dispatch_benchmark(
			config: frame_benchmarking::BenchmarkConfig
		) -> Result<Vec<frame_benchmarking::BenchmarkBatch>, sp_runtime::RuntimeString> {
			use frame_benchmarking::{Benchmarking, BenchmarkBatch, TrackedStorageKey};

			use frame_system_benchmarking::Pallet as SystemBench;
			impl frame_system_benchmarking::Config for Runtime {}

			use cumulus_pallet_session_benchmarking::Pallet as SessionBench;
			impl cumulus_pallet_session_benchmarking::Config for Runtime {}

			use frame_support::traits::WhitelistedStorageKeys;
			let whitelist = AllPalletsWithSystem::whitelisted_storage_keys();

			let mut batches = Vec::<BenchmarkBatch>::new();
			let params = (&config, &whitelist);
			add_benchmarks!(params, batches);

			if batches.is_empty() { return Err("Benchmark not found for this pallet.".into()) }
			Ok(batches)
		}
	}
}

struct CheckInherents;

impl cumulus_pallet_parachain_system::CheckInherents<Block> for CheckInherents {
	fn check_inherents(
		block: &Block,
		relay_state_proof: &cumulus_pallet_parachain_system::RelayChainStateProof,
	) -> sp_inherents::CheckInherentsResult {
		let relay_chain_slot = relay_state_proof
			.read_slot()
			.expect("Could not read the relay chain slot from the proof");

		let inherent_data =
			cumulus_primitives_timestamp::InherentDataProvider::from_relay_chain_slot_and_duration(
				relay_chain_slot,
				sp_std::time::Duration::from_secs(6),
			)
			.create_inherent_data()
			.expect("Could not create the timestamp inherent data");

		inherent_data.check_extrinsics(block)
	}
}

cumulus_pallet_parachain_system::register_validate_block! {
	Runtime = Runtime,
	BlockExecutor = cumulus_pallet_aura_ext::BlockExecutor::<Runtime, Executive>,
	CheckInherents = CheckInherents,
}<|MERGE_RESOLUTION|>--- conflicted
+++ resolved
@@ -30,11 +30,7 @@
 	construct_runtime,
 	dispatch::DispatchClass,
 	parameter_types,
-<<<<<<< HEAD
 	traits::{ConstU32, ConstU64, ConstU8, EitherOfDiverse, Everything},
-=======
-	traits::{ConstU32, ConstU64, ConstU8, Everything},
->>>>>>> 46290655
 	weights::{
 		constants::WEIGHT_REF_TIME_PER_SECOND, ConstantMultiplier, Weight, WeightToFeeCoefficient,
 		WeightToFeeCoefficients, WeightToFeePolynomial,
@@ -363,8 +359,6 @@
 	type LengthToFee = ConstantMultiplier<Balance, TransactionByteFee>;
 	type FeeMultiplierUpdate = SlowAdjustingFeeUpdate<Self>;
 	type OperationalFeeMultiplier = ConstU8<5>;
-<<<<<<< HEAD
-=======
 }
 
 pub struct MockMaintenanceStatusProvider;
@@ -377,7 +371,6 @@
 	fn is_upgradable() -> bool {
 		true
 	}
->>>>>>> 46290655
 }
 
 parameter_types! {
