--- conflicted
+++ resolved
@@ -13,23 +13,13 @@
 targets = ["x86_64-unknown-linux-gnu"]
 
 [build-dependencies]
-<<<<<<< HEAD
-substrate-build-script-utils = { git = "https://github.com/paritytech/substrate", branch = "polkadot-v0.9.16" }
-=======
 substrate-build-script-utils = { git = "https://github.com/paritytech/substrate", branch = "polkadot-v0.9.17" }
->>>>>>> ac370f7e
 
 [[bin]]
 name = "parachain-collator"
 path = "src/main.rs"
 
 [features]
-<<<<<<< HEAD
-runtime-benchmarks = ["parachain-template-runtime/runtime-benchmarks"]
-try-runtime = [ "parachain-template-runtime/try-runtime" ]
-
-[dependencies]
-=======
 runtime-benchmarks = [
 	"parachain-template-runtime/runtime-benchmarks",
 	"polkadot-cli/runtime-benchmarks",
@@ -38,11 +28,9 @@
 
 [dependencies]
 clap = { version = "3.1", features = ["derive"] }
->>>>>>> ac370f7e
 derive_more = "0.99.2"
 log = "0.4.14"
 codec = { package = "parity-scale-codec", version = "2.0.0" }
-structopt = "0.3.8"
 serde = { version = "1.0.132", features = ["derive"] }
 hex-literal = "0.3.4"
 
@@ -53,48 +41,6 @@
 parachain-template-runtime = { path = "../runtime" }
 
 # Substrate Dependencies
-<<<<<<< HEAD
-frame-benchmarking = { git = "https://github.com/paritytech/substrate", branch = "polkadot-v0.9.16" }
-frame-benchmarking-cli = { git = "https://github.com/paritytech/substrate", branch = "polkadot-v0.9.16" }
-try-runtime-cli = { git = "https://github.com/paritytech/substrate", branch = "polkadot-v0.9.16" }
-
-pallet-transaction-payment-rpc = { git = "https://github.com/paritytech/substrate", branch = "polkadot-v0.9.16" }
-
-substrate-frame-rpc-system = { git = "https://github.com/paritytech/substrate", branch = "polkadot-v0.9.16" }
-substrate-prometheus-endpoint = { git = "https://github.com/paritytech/substrate", branch = "polkadot-v0.9.16" }
-
-## Substrate Client Dependencies
-sc-basic-authorship = { git = "https://github.com/paritytech/substrate", branch = "polkadot-v0.9.16" }
-sc-chain-spec = { git = "https://github.com/paritytech/substrate", branch = "polkadot-v0.9.16" }
-sc-cli = { git = "https://github.com/paritytech/substrate", branch = "polkadot-v0.9.16" }
-sc-client-api = { git = "https://github.com/paritytech/substrate", branch = "polkadot-v0.9.16" }
-sc-consensus = { git = "https://github.com/paritytech/substrate", branch = "polkadot-v0.9.16" }
-sc-executor = { git = "https://github.com/paritytech/substrate", branch = "polkadot-v0.9.16" }
-sc-network = { git = "https://github.com/paritytech/substrate", branch = "polkadot-v0.9.16" }
-sc-keystore = { git = "https://github.com/paritytech/substrate", branch = "polkadot-v0.9.16" }
-sc-rpc = { git = "https://github.com/paritytech/substrate", branch = "polkadot-v0.9.16" }
-sc-rpc-api = { git = "https://github.com/paritytech/substrate", branch = "polkadot-v0.9.16" }
-sc-service = { git = "https://github.com/paritytech/substrate", features = ["wasmtime"], branch = "polkadot-v0.9.16" }
-sc-telemetry = { git = "https://github.com/paritytech/substrate", branch = "polkadot-v0.9.16" }
-sc-transaction-pool = { git = "https://github.com/paritytech/substrate", branch = "polkadot-v0.9.16" }
-sc-transaction-pool-api = { git = "https://github.com/paritytech/substrate", branch = "polkadot-v0.9.16" }
-sc-tracing = { git = "https://github.com/paritytech/substrate", branch = "polkadot-v0.9.16" }
-
-## Substrate Primitive Dependencies
-sp-api = { git = "https://github.com/paritytech/substrate", branch = "polkadot-v0.9.16" }
-sp-block-builder = { git = "https://github.com/paritytech/substrate", branch = "polkadot-v0.9.16" }
-sp-blockchain = { git = "https://github.com/paritytech/substrate", branch = "polkadot-v0.9.16" }
-sp-consensus = { git = "https://github.com/paritytech/substrate", branch = "polkadot-v0.9.16" }
-sp-consensus-aura = { git = "https://github.com/paritytech/substrate", branch = "polkadot-v0.9.16" }
-sp-core = { git = "https://github.com/paritytech/substrate", branch = "polkadot-v0.9.16" }
-sp-inherents = { git = "https://github.com/paritytech/substrate", branch = "polkadot-v0.9.16" }
-sp-keystore = { git = "https://github.com/paritytech/substrate", branch = "polkadot-v0.9.16" }
-sp-offchain = { git = "https://github.com/paritytech/substrate", branch = "polkadot-v0.9.16" }
-sp-runtime = { git = "https://github.com/paritytech/substrate", branch = "polkadot-v0.9.16" }
-sp-session = { git = "https://github.com/paritytech/substrate", branch = "polkadot-v0.9.16" }
-sp-timestamp = { git = "https://github.com/paritytech/substrate", branch = "polkadot-v0.9.16" }
-sp-transaction-pool = { git = "https://github.com/paritytech/substrate", branch = "polkadot-v0.9.16" }
-=======
 frame-benchmarking = { git = "https://github.com/paritytech/substrate", branch = "polkadot-v0.9.17" }
 frame-benchmarking-cli = { git = "https://github.com/paritytech/substrate", branch = "polkadot-v0.9.17" }
 try-runtime-cli = { git = "https://github.com/paritytech/substrate", branch = "polkadot-v0.9.17" }
@@ -135,7 +81,6 @@
 sp-session = { git = "https://github.com/paritytech/substrate", branch = "polkadot-v0.9.17" }
 sp-timestamp = { git = "https://github.com/paritytech/substrate", branch = "polkadot-v0.9.17" }
 sp-transaction-pool = { git = "https://github.com/paritytech/substrate", branch = "polkadot-v0.9.17" }
->>>>>>> ac370f7e
 
 # Cumulus dependencies
 cumulus-client-cli = { path = "../../client/cli" }
@@ -150,16 +95,8 @@
 cumulus-relay-chain-local = { path = "../../client/relay-chain-local" }
 
 # Polkadot dependencies
-<<<<<<< HEAD
-polkadot-cli = { git = "https://github.com/paritytech/polkadot", branch = "release-v0.9.16" }
-polkadot-parachain = { git = "https://github.com/paritytech/polkadot", branch = "release-v0.9.16" }
-polkadot-primitives = { git = "https://github.com/paritytech/polkadot", branch = "release-v0.9.16" }
-polkadot-service = { git = "https://github.com/paritytech/polkadot", branch = "release-v0.9.16" }
-xcm = { git = "https://github.com/paritytech/polkadot", default-features = false, branch = "release-v0.9.16" }
-=======
 polkadot-cli = { git = "https://github.com/paritytech/polkadot", branch = "release-v0.9.17" }
 polkadot-parachain = { git = "https://github.com/paritytech/polkadot", branch = "release-v0.9.17" }
 polkadot-primitives = { git = "https://github.com/paritytech/polkadot", branch = "release-v0.9.17" }
 polkadot-service = { git = "https://github.com/paritytech/polkadot", branch = "release-v0.9.17" }
-xcm = { git = "https://github.com/paritytech/polkadot", default-features = false, branch = "release-v0.9.17" }
->>>>>>> ac370f7e
+xcm = { git = "https://github.com/paritytech/polkadot", default-features = false, branch = "release-v0.9.17" }