--- conflicted
+++ resolved
@@ -202,14 +202,15 @@
 			let runner = cli.create_runner(cmd)?;
 			// Switch on the concrete benchmark sub-command-
 			match cmd {
-				BenchmarkCmd::Pallet(cmd) =>
+				BenchmarkCmd::Pallet(cmd) => {
 					if cfg!(feature = "runtime-benchmarks") {
 						runner.sync_run(|config| cmd.run::<Block, TemplateRuntimeExecutor>(config))
 					} else {
 						Err("Benchmarking wasn't enabled when building the node. \
 					You can enable it with `--features runtime-benchmarks`."
 							.into())
-					},
+					}
+				},
 				BenchmarkCmd::Block(cmd) => runner.sync_run(|config| {
 					let partials = new_partial::<RuntimeApi, TemplateRuntimeExecutor, _>(
 						&config,
@@ -228,8 +229,9 @@
 					cmd.run(config, partials.client.clone(), db, storage)
 				}),
 				BenchmarkCmd::Overhead(_) => Err("Unsupported benchmarking command".into()),
-				BenchmarkCmd::Machine(cmd) =>
-					runner.sync_run(|config| cmd.run(&config, SUBSTRATE_REFERENCE_HARDWARE.clone())),
+				BenchmarkCmd::Machine(cmd) => {
+					runner.sync_run(|config| cmd.run(&config, SUBSTRATE_REFERENCE_HARDWARE.clone()))
+				},
 			}
 		},
 		Some(Subcommand::TryRuntime(cmd)) => {
@@ -278,11 +280,7 @@
 					AccountIdConversion::<polkadot_primitives::v2::AccountId>::into_account_truncating(&id);
 
 				let state_version = Cli::native_runtime_version(&config.chain_spec).state_version();
-<<<<<<< HEAD
-				let block: Block = generate_genesis_block(&config.chain_spec, state_version)
-=======
 				let block: Block = generate_genesis_block(&*config.chain_spec, state_version)
->>>>>>> e390f2c2
 					.map_err(|e| format!("{:?}", e))?;
 				let genesis_state = format!("0x{:?}", HexDisplay::from(&block.header().encode()));
 
