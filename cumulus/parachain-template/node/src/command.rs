use std::net::SocketAddr;

use codec::Encode;
use cumulus_client_cli::generate_genesis_block;
use cumulus_primitives_core::ParaId;
use frame_benchmarking_cli::{BenchmarkCmd, SUBSTRATE_REFERENCE_HARDWARE};
use log::info;
use parachain_template_runtime::{Block, RuntimeApi};
use sc_cli::{
	ChainSpec, CliConfiguration, DefaultConfigurationValues, ImportParams, KeystoreParams,
	NetworkParams, Result, RuntimeVersion, SharedParams, SubstrateCli,
};
use sc_service::{
	config::{BasePath, PrometheusConfig},
	TaskManager,
};
use sp_core::hexdisplay::HexDisplay;
use sp_runtime::traits::{AccountIdConversion, Block as BlockT};

use crate::{
	chain_spec,
	cli::{Cli, RelayChainCli, Subcommand},
	service::{new_partial, TemplateRuntimeExecutor},
};

fn load_spec(id: &str) -> std::result::Result<Box<dyn ChainSpec>, String> {
	Ok(match id {
		"dev" => Box::new(chain_spec::development_config()),
		"template-rococo" => Box::new(chain_spec::local_testnet_config()),
		"" | "local" => Box::new(chain_spec::local_testnet_config()),
		path => Box::new(chain_spec::ChainSpec::from_json_file(std::path::PathBuf::from(path))?),
	})
}

impl SubstrateCli for Cli {
	fn impl_name() -> String {
		"Parachain Collator Template".into()
	}

	fn impl_version() -> String {
		env!("SUBSTRATE_CLI_IMPL_VERSION").into()
	}

	fn description() -> String {
		format!(
			"Parachain Collator Template\n\nThe command-line arguments provided first will be \
		passed to the parachain node, while the arguments provided after -- will be passed \
		to the relay chain node.\n\n\
		{} <parachain-args> -- <relay-chain-args>",
			Self::executable_name()
		)
	}

	fn author() -> String {
		env!("CARGO_PKG_AUTHORS").into()
	}

	fn support_url() -> String {
		"https://github.com/paritytech/cumulus/issues/new".into()
	}

	fn copyright_start_year() -> i32 {
		2020
	}

	fn load_spec(&self, id: &str) -> std::result::Result<Box<dyn sc_service::ChainSpec>, String> {
		load_spec(id)
	}

	fn native_runtime_version(_: &Box<dyn ChainSpec>) -> &'static RuntimeVersion {
		&parachain_template_runtime::VERSION
	}
}

impl SubstrateCli for RelayChainCli {
	fn impl_name() -> String {
		"Parachain Collator Template".into()
	}

	fn impl_version() -> String {
		env!("SUBSTRATE_CLI_IMPL_VERSION").into()
	}

	fn description() -> String {
		format!(
			"Parachain Collator Template\n\nThe command-line arguments provided first will be \
		passed to the parachain node, while the arguments provided after -- will be passed \
		to the relay chain node.\n\n\
		{} <parachain-args> -- <relay-chain-args>",
			Self::executable_name()
		)
	}

	fn author() -> String {
		env!("CARGO_PKG_AUTHORS").into()
	}

	fn support_url() -> String {
		"https://github.com/paritytech/cumulus/issues/new".into()
	}

	fn copyright_start_year() -> i32 {
		2020
	}

	fn load_spec(&self, id: &str) -> std::result::Result<Box<dyn sc_service::ChainSpec>, String> {
		polkadot_cli::Cli::from_iter([RelayChainCli::executable_name()].iter()).load_spec(id)
	}

	fn native_runtime_version(chain_spec: &Box<dyn ChainSpec>) -> &'static RuntimeVersion {
		polkadot_cli::Cli::native_runtime_version(chain_spec)
	}
}

macro_rules! construct_async_run {
	(|$components:ident, $cli:ident, $cmd:ident, $config:ident| $( $code:tt )* ) => {{
		let runner = $cli.create_runner($cmd)?;
		runner.async_run(|$config| {
			let $components = new_partial::<
				RuntimeApi,
				TemplateRuntimeExecutor,
				_
			>(
				&$config,
				crate::service::parachain_build_import_queue,
			)?;
			let task_manager = $components.task_manager;
			{ $( $code )* }.map(|v| (v, task_manager))
		})
	}}
}

/// Parse command line arguments into service configuration.
pub fn run() -> Result<()> {
	let cli = Cli::from_args();

	match &cli.subcommand {
		Some(Subcommand::BuildSpec(cmd)) => {
			let runner = cli.create_runner(cmd)?;
			runner.sync_run(|config| cmd.run(config.chain_spec, config.network))
		},
		Some(Subcommand::CheckBlock(cmd)) => {
			construct_async_run!(|components, cli, cmd, config| {
				Ok(cmd.run(components.client, components.import_queue))
			})
		},
		Some(Subcommand::ExportBlocks(cmd)) => {
			construct_async_run!(|components, cli, cmd, config| {
				Ok(cmd.run(components.client, config.database))
			})
		},
		Some(Subcommand::ExportState(cmd)) => {
			construct_async_run!(|components, cli, cmd, config| {
				Ok(cmd.run(components.client, config.chain_spec))
			})
		},
		Some(Subcommand::ImportBlocks(cmd)) => {
			construct_async_run!(|components, cli, cmd, config| {
				Ok(cmd.run(components.client, components.import_queue))
			})
		},
		Some(Subcommand::Revert(cmd)) => {
			construct_async_run!(|components, cli, cmd, config| {
				Ok(cmd.run(components.client, components.backend, None))
			})
		},
		Some(Subcommand::PurgeChain(cmd)) => {
			let runner = cli.create_runner(cmd)?;

			runner.sync_run(|config| {
				let polkadot_cli = RelayChainCli::new(
					&config,
					[RelayChainCli::executable_name()].iter().chain(cli.relay_chain_args.iter()),
				);

				let polkadot_config = SubstrateCli::create_configuration(
					&polkadot_cli,
					&polkadot_cli,
					config.tokio_handle.clone(),
				)
				.map_err(|err| format!("Relay chain argument error: {}", err))?;

				cmd.run(config, polkadot_config)
			})
		},
		Some(Subcommand::ExportGenesisState(cmd)) => {
			let runner = cli.create_runner(cmd)?;
			runner.sync_run(|_config| {
				let spec = cli.load_spec(&cmd.shared_params.chain.clone().unwrap_or_default())?;
				let state_version = Cli::native_runtime_version(&spec).state_version();
				cmd.run::<Block>(&*spec, state_version)
			})
		},
		Some(Subcommand::ExportGenesisWasm(cmd)) => {
			let runner = cli.create_runner(cmd)?;
			runner.sync_run(|_config| {
				let spec = cli.load_spec(&cmd.shared_params.chain.clone().unwrap_or_default())?;
				cmd.run(&*spec)
			})
		},
		Some(Subcommand::Benchmark(cmd)) => {
			let runner = cli.create_runner(cmd)?;
			// Switch on the concrete benchmark sub-command-
			match cmd {
				BenchmarkCmd::Pallet(cmd) => {
					if cfg!(feature = "runtime-benchmarks") {
						runner.sync_run(|config| cmd.run::<Block, TemplateRuntimeExecutor>(config))
					} else {
						Err("Benchmarking wasn't enabled when building the node. \
					You can enable it with `--features runtime-benchmarks`."
							.into())
					}
				},
				BenchmarkCmd::Block(cmd) => runner.sync_run(|config| {
					let partials = new_partial::<RuntimeApi, TemplateRuntimeExecutor, _>(
						&config,
						crate::service::parachain_build_import_queue,
					)?;
					cmd.run(partials.client)
				}),
				BenchmarkCmd::Storage(cmd) => runner.sync_run(|config| {
					let partials = new_partial::<RuntimeApi, TemplateRuntimeExecutor, _>(
						&config,
						crate::service::parachain_build_import_queue,
					)?;
					let db = partials.backend.expose_db();
					let storage = partials.backend.expose_storage();

					cmd.run(config, partials.client.clone(), db, storage)
				}),
<<<<<<< HEAD
				BenchmarkCmd::Overhead(_) => Err("Unsupported benchmarking command".into()),
				BenchmarkCmd::Machine(cmd) => {
					runner.sync_run(|config| cmd.run(&config, SUBSTRATE_REFERENCE_HARDWARE.clone()))
				},
=======
				BenchmarkCmd::Machine(cmd) =>
					runner.sync_run(|config| cmd.run(&config, SUBSTRATE_REFERENCE_HARDWARE.clone())),
				// NOTE: this allows the Client to leniently implement
				// new benchmark commands without requiring a companion MR.
				#[allow(unreachable_patterns)]
				_ => Err("Benchmarking sub-command unsupported".into()),
>>>>>>> bbba1c77
			}
		},
		Some(Subcommand::TryRuntime(cmd)) => {
			if cfg!(feature = "try-runtime") {
				let runner = cli.create_runner(cmd)?;

				// grab the task manager.
				let registry = &runner.config().prometheus_config.as_ref().map(|cfg| &cfg.registry);
				let task_manager =
					TaskManager::new(runner.config().tokio_handle.clone(), *registry)
						.map_err(|e| format!("Error: {:?}", e))?;

				runner.async_run(|config| {
					Ok((cmd.run::<Block, TemplateRuntimeExecutor>(config), task_manager))
				})
			} else {
				Err("Try-runtime must be enabled by `--features try-runtime`.".into())
			}
		},
		None => {
			let runner = cli.create_runner(&cli.run.normalize())?;
			let collator_options = cli.run.collator_options();

			runner.run_node_until_exit(|config| async move {
				let hwbench = if !cli.no_hardware_benchmarks {
					config.database.path().map(|database_path| {
						let _ = std::fs::create_dir_all(&database_path);
						sc_sysinfo::gather_hwbench(Some(database_path))
					})
				} else {
					None
				};

				let para_id = chain_spec::Extensions::try_get(&*config.chain_spec)
					.map(|e| e.para_id)
					.ok_or_else(|| "Could not find parachain ID in chain-spec.")?;

				let polkadot_cli = RelayChainCli::new(
					&config,
					[RelayChainCli::executable_name()].iter().chain(cli.relay_chain_args.iter()),
				);

				let id = ParaId::from(para_id);

				let parachain_account =
					AccountIdConversion::<polkadot_primitives::v2::AccountId>::into_account_truncating(&id);

				let state_version = Cli::native_runtime_version(&config.chain_spec).state_version();
				let block: Block = generate_genesis_block(&*config.chain_spec, state_version)
					.map_err(|e| format!("{:?}", e))?;
				let genesis_state = format!("0x{:?}", HexDisplay::from(&block.header().encode()));

				let tokio_handle = config.tokio_handle.clone();
				let polkadot_config =
					SubstrateCli::create_configuration(&polkadot_cli, &polkadot_cli, tokio_handle)
						.map_err(|err| format!("Relay chain argument error: {}", err))?;

				info!("Parachain id: {:?}", id);
				info!("Parachain Account: {}", parachain_account);
				info!("Parachain genesis state: {}", genesis_state);
				info!("Is collating: {}", if config.role.is_authority() { "yes" } else { "no" });

				crate::service::start_parachain_node(
					config,
					polkadot_config,
					collator_options,
					id,
					hwbench,
				)
				.await
				.map(|r| r.0)
				.map_err(Into::into)
			})
		},
	}
}

impl DefaultConfigurationValues for RelayChainCli {
	fn p2p_listen_port() -> u16 {
		30334
	}

	fn rpc_ws_listen_port() -> u16 {
		9945
	}

	fn rpc_http_listen_port() -> u16 {
		9934
	}

	fn prometheus_listen_port() -> u16 {
		9616
	}
}

impl CliConfiguration<Self> for RelayChainCli {
	fn shared_params(&self) -> &SharedParams {
		self.base.base.shared_params()
	}

	fn import_params(&self) -> Option<&ImportParams> {
		self.base.base.import_params()
	}

	fn network_params(&self) -> Option<&NetworkParams> {
		self.base.base.network_params()
	}

	fn keystore_params(&self) -> Option<&KeystoreParams> {
		self.base.base.keystore_params()
	}

	fn base_path(&self) -> Result<Option<BasePath>> {
		Ok(self
			.shared_params()
			.base_path()
			.or_else(|| self.base_path.clone().map(Into::into)))
	}

	fn rpc_http(&self, default_listen_port: u16) -> Result<Option<SocketAddr>> {
		self.base.base.rpc_http(default_listen_port)
	}

	fn rpc_ipc(&self) -> Result<Option<String>> {
		self.base.base.rpc_ipc()
	}

	fn rpc_ws(&self, default_listen_port: u16) -> Result<Option<SocketAddr>> {
		self.base.base.rpc_ws(default_listen_port)
	}

	fn prometheus_config(
		&self,
		default_listen_port: u16,
		chain_spec: &Box<dyn ChainSpec>,
	) -> Result<Option<PrometheusConfig>> {
		self.base.base.prometheus_config(default_listen_port, chain_spec)
	}

	fn init<F>(
		&self,
		_support_url: &String,
		_impl_version: &String,
		_logger_hook: F,
		_config: &sc_service::Configuration,
	) -> Result<()>
	where
		F: FnOnce(&mut sc_cli::LoggerBuilder, &sc_service::Configuration),
	{
		unreachable!("PolkadotCli is never initialized; qed");
	}

	fn chain_id(&self, is_dev: bool) -> Result<String> {
		let chain_id = self.base.base.chain_id(is_dev)?;

		Ok(if chain_id.is_empty() { self.chain_id.clone().unwrap_or_default() } else { chain_id })
	}

	fn role(&self, is_dev: bool) -> Result<sc_service::Role> {
		self.base.base.role(is_dev)
	}

	fn transaction_pool(&self, is_dev: bool) -> Result<sc_service::config::TransactionPoolOptions> {
		self.base.base.transaction_pool(is_dev)
	}

	fn state_cache_child_ratio(&self) -> Result<Option<usize>> {
		self.base.base.state_cache_child_ratio()
	}

	fn rpc_methods(&self) -> Result<sc_service::config::RpcMethods> {
		self.base.base.rpc_methods()
	}

	fn rpc_ws_max_connections(&self) -> Result<Option<usize>> {
		self.base.base.rpc_ws_max_connections()
	}

	fn rpc_cors(&self, is_dev: bool) -> Result<Option<Vec<String>>> {
		self.base.base.rpc_cors(is_dev)
	}

	fn default_heap_pages(&self) -> Result<Option<u64>> {
		self.base.base.default_heap_pages()
	}

	fn force_authoring(&self) -> Result<bool> {
		self.base.base.force_authoring()
	}

	fn disable_grandpa(&self) -> Result<bool> {
		self.base.base.disable_grandpa()
	}

	fn max_runtime_instances(&self) -> Result<Option<usize>> {
		self.base.base.max_runtime_instances()
	}

	fn announce_block(&self) -> Result<bool> {
		self.base.base.announce_block()
	}

	fn telemetry_endpoints(
		&self,
		chain_spec: &Box<dyn ChainSpec>,
	) -> Result<Option<sc_telemetry::TelemetryEndpoints>> {
		self.base.base.telemetry_endpoints(chain_spec)
	}

	fn node_name(&self) -> Result<String> {
		self.base.base.node_name()
	}
}<|MERGE_RESOLUTION|>--- conflicted
+++ resolved
@@ -228,19 +228,12 @@
 
 					cmd.run(config, partials.client.clone(), db, storage)
 				}),
-<<<<<<< HEAD
-				BenchmarkCmd::Overhead(_) => Err("Unsupported benchmarking command".into()),
-				BenchmarkCmd::Machine(cmd) => {
-					runner.sync_run(|config| cmd.run(&config, SUBSTRATE_REFERENCE_HARDWARE.clone()))
-				},
-=======
 				BenchmarkCmd::Machine(cmd) =>
 					runner.sync_run(|config| cmd.run(&config, SUBSTRATE_REFERENCE_HARDWARE.clone())),
 				// NOTE: this allows the Client to leniently implement
 				// new benchmark commands without requiring a companion MR.
 				#[allow(unreachable_patterns)]
 				_ => Err("Benchmarking sub-command unsupported".into()),
->>>>>>> bbba1c77
 			}
 		},
 		Some(Subcommand::TryRuntime(cmd)) => {
