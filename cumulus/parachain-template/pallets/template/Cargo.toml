--- conflicted
+++ resolved
@@ -16,29 +16,17 @@
 scale-info = { version = "2.0.0", default-features = false, features = ["derive"] }
 
 # Substrate
-<<<<<<< HEAD
-frame-benchmarking = { git = "https://github.com/paritytech/substrate", default-features = false, optional = true, branch = "polkadot-v0.9.18" }
-frame-support = { git = "https://github.com/paritytech/substrate", default-features = false, branch = "polkadot-v0.9.18" }
-frame-system = { git = "https://github.com/paritytech/substrate", default-features = false, branch = "polkadot-v0.9.18" }
-=======
 frame-benchmarking = { git = "https://github.com/paritytech/substrate", default-features = false, optional = true, branch = "polkadot-v0.9.19" }
 frame-support = { git = "https://github.com/paritytech/substrate", default-features = false, branch = "polkadot-v0.9.19" }
 frame-system = { git = "https://github.com/paritytech/substrate", default-features = false, branch = "polkadot-v0.9.19" }
->>>>>>> 5d17150c
 
 [dev-dependencies]
 serde = { version = "1.0.132" }
 
 # Substrate
-<<<<<<< HEAD
-sp-core = { git = "https://github.com/paritytech/substrate", default-features = false, branch = "polkadot-v0.9.18" }
-sp-io = { git = "https://github.com/paritytech/substrate", default-features = false, branch = "polkadot-v0.9.18" }
-sp-runtime = { git = "https://github.com/paritytech/substrate", default-features = false, branch = "polkadot-v0.9.18" }
-=======
 sp-core = { git = "https://github.com/paritytech/substrate", default-features = false, branch = "polkadot-v0.9.19" }
 sp-io = { git = "https://github.com/paritytech/substrate", default-features = false, branch = "polkadot-v0.9.19" }
 sp-runtime = { git = "https://github.com/paritytech/substrate", default-features = false, branch = "polkadot-v0.9.19" }
->>>>>>> 5d17150c
 
 [features]
 default = ["std"]
