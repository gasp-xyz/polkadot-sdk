--- conflicted
+++ resolved
@@ -16,29 +16,17 @@
 scale-info = { version = "2.2.0", default-features = false, features = ["derive"] }
 
 # Substrate
-<<<<<<< HEAD
-frame-benchmarking = { git = "https://github.com/paritytech/substrate", default-features = false, optional = true, branch = "polkadot-v0.9.29" }
-frame-support = { git = "https://github.com/paritytech/substrate", default-features = false, branch = "polkadot-v0.9.29" }
-frame-system = { git = "https://github.com/paritytech/substrate", default-features = false, branch = "polkadot-v0.9.29" }
-=======
 frame-benchmarking = { git = "https://github.com/paritytech/substrate", default-features = false, optional = true, branch = "polkadot-v0.9.31" }
 frame-support = { git = "https://github.com/paritytech/substrate", default-features = false, branch = "polkadot-v0.9.31" }
 frame-system = { git = "https://github.com/paritytech/substrate", default-features = false, branch = "polkadot-v0.9.31" }
->>>>>>> d95d98fc
 
 [dev-dependencies]
 serde = { version = "1.0.132" }
 
 # Substrate
-<<<<<<< HEAD
-sp-core = { git = "https://github.com/paritytech/substrate", default-features = false, branch = "polkadot-v0.9.29" }
-sp-io = { git = "https://github.com/paritytech/substrate", default-features = false, branch = "polkadot-v0.9.29" }
-sp-runtime = { git = "https://github.com/paritytech/substrate", default-features = false, branch = "polkadot-v0.9.29" }
-=======
 sp-core = { git = "https://github.com/paritytech/substrate", default-features = false, branch = "polkadot-v0.9.31" }
 sp-io = { git = "https://github.com/paritytech/substrate", default-features = false, branch = "polkadot-v0.9.31" }
 sp-runtime = { git = "https://github.com/paritytech/substrate", default-features = false, branch = "polkadot-v0.9.31" }
->>>>>>> d95d98fc
 
 [features]
 default = ["std"]
