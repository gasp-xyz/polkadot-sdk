--- conflicted
+++ resolved
@@ -16,29 +16,17 @@
 scale-info = { version = "2.0.0", default-features = false, features = ["derive"] }
 
 # Substrate
-<<<<<<< HEAD
-frame-benchmarking = { git = "https://github.com/paritytech/substrate", default-features = false, optional = true, branch = "polkadot-v0.9.24" }
-frame-support = { git = "https://github.com/paritytech/substrate", default-features = false, branch = "polkadot-v0.9.24" }
-frame-system = { git = "https://github.com/paritytech/substrate", default-features = false, branch = "polkadot-v0.9.24" }
-=======
 frame-benchmarking = { git = "https://github.com/paritytech/substrate", default-features = false, optional = true, branch = "polkadot-v0.9.26" }
 frame-support = { git = "https://github.com/paritytech/substrate", default-features = false, branch = "polkadot-v0.9.26" }
 frame-system = { git = "https://github.com/paritytech/substrate", default-features = false, branch = "polkadot-v0.9.26" }
->>>>>>> e390f2c2
 
 [dev-dependencies]
 serde = { version = "1.0.132" }
 
 # Substrate
-<<<<<<< HEAD
-sp-core = { git = "https://github.com/paritytech/substrate", default-features = false, branch = "polkadot-v0.9.24" }
-sp-io = { git = "https://github.com/paritytech/substrate", default-features = false, branch = "polkadot-v0.9.24" }
-sp-runtime = { git = "https://github.com/paritytech/substrate", default-features = false, branch = "polkadot-v0.9.24" }
-=======
 sp-core = { git = "https://github.com/paritytech/substrate", default-features = false, branch = "polkadot-v0.9.26" }
 sp-io = { git = "https://github.com/paritytech/substrate", default-features = false, branch = "polkadot-v0.9.26" }
 sp-runtime = { git = "https://github.com/paritytech/substrate", default-features = false, branch = "polkadot-v0.9.26" }
->>>>>>> e390f2c2
 
 [features]
 default = ["std"]
