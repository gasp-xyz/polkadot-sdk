name: Release - Docker (Manual)

# This workflow fetches the binaries, checks sha256 and GPG
# signatures, then builds an injected docker
# image and publishes it.

on:
  workflow_dispatch:
    inputs:
      tag:
        description: release tag to build image for
<<<<<<< HEAD
        default: polkadot-v0.9.24
=======
        default: v0.9.230
>>>>>>> e390f2c2
        required: true
      prerelease:
        description: is prerelease
        default: "false"
        required: true

jobs:
  docker_build_publish:
    env:
      BINARY: polkadot-parachain
      TMP: tmp
    runs-on: ubuntu-latest

    steps:
      - name: Checkout sources
        uses: actions/checkout@v3
        with:
          ref: ${{ github.event.release.tag_name }}

      - name: Prepare temp folder
        run: |
          mkdir ${TMP}
          ls -al

      - name: Fetch files from release
        working-directory: ${{ env.TMP }}
        run: |
          echo "Repo: ${{ github.event.repository.full_name }}"
          echo "Working from folder $(pwd)"
          ls -al

          for f in $BINARY $BINARY.asc $BINARY.sha256; do
            URL="https://github.com/${{ github.event.repository.full_name }}/releases/download/${{ github.event.inputs.tag }}/$f"
            echo " - Fetching $f from $URL"
            wget "$URL" -O "$f"
          done
          chmod a+x $BINARY
          ls -al

      - name: Check files
        working-directory: ${{ env.TMP }}
        run: |
          ls -al *$BINARY*
          shasum -a 256 -c $BINARY.sha256
          sha_result=$?

          KEY_PARITY_SEC=9D4B2B6EB8F97156D19669A9FF0812D491B96798
          KEY_CHEVDOR=2835EAF92072BC01D188AF2C4A092B93E97CE1E2
          KEYSERVER=keyserver.ubuntu.com

          gpg --keyserver $KEYSERVER --receive-keys $KEY_PARITY_SEC
          if [[ ${{ github.event.inputs.prerelease }} == "true" ]]; then
              gpg --keyserver $KEYSERVER --receive-keys $KEY_CHEVDOR
          fi

          gpg --verify $BINARY.asc
          gpg_result=$?

          echo sha_result: $sha_result
          echo gpg_result: $gpg_result

          # If it fails, it would fail earlier but a second check
          # does not hurt in case of refactoring...
          if [[ $sha_result -ne 0 || $gpg_result -ne 0 ]]; then
            echo "Check failed, exiting with error"
            exit 1
          else
            echo "Checks passed"
          fi

      - name: Build injected image
        env:
          DOCKERHUB_USERNAME: ${{ secrets.DOCKERHUB_USERNAME }}
          DOCKERHUB_ORG: parity
        run: |
          export OWNER=$DOCKERHUB_ORG
          mkdir -p target/release
          cp -f ${TMP}/$BINARY* target/release/
          ./docker/scripts/build-injected-image.sh

      - name: Login to Dockerhub
        uses: docker/login-action@v2
        with:
          username: ${{ secrets.DOCKERHUB_USERNAME }}
          password: ${{ secrets.DOCKERHUB_TOKEN }}

      - name: Tag and Publish
        env:
          DOCKERHUB_USERNAME: ${{ secrets.DOCKERHUB_USERNAME }}
          DOCKERHUB_ORG: parity
        run: |
          docker run --pull never --rm $DOCKERHUB_ORG/$BINARY --version
          VERSION=$(docker run --pull never --rm $DOCKERHUB_ORG/$BINARY --version | awk '{ print $2 }' )
          SEMVER=$( echo $VERSION | cut -f1 -d- )
          GITREF=$( echo $VERSION | cut -f2 -d- )
          PRE=${{ github.event.inputs.prerelease }}
          PRE_STR=""

          echo "SEMVER=$SEMVER"
          echo "GITREF=$GITREF"
          echo "PRE=$PRE"

          # Build a tag such as:
          # 1.2.3-8a1201273 or
          # 1.2.3-pre-8a1201273 for pre-releases
          [[ $PRE == "true" ]] && PRE_STR="-pre"
          TAG=${SEMVER}${PRE_STR}-${GITREF}
          echo "PRE_STR=$PRE_STR"
          echo "TAG=$TAG"

          docker tag $DOCKERHUB_ORG/$BINARY $DOCKERHUB_ORG/$BINARY:$TAG
          docker push $DOCKERHUB_ORG/$BINARY:$TAG

          if [[ $PRE != "true" ]]; then
            docker tag $DOCKERHUB_ORG/$BINARY $DOCKERHUB_ORG/$BINARY:latest
            docker tag $DOCKERHUB_ORG/$BINARY $DOCKERHUB_ORG/$BINARY:$SEMVER

            docker push $DOCKERHUB_ORG/$BINARY:latest
            docker push $DOCKERHUB_ORG/$BINARY:$SEMVER
          fi

          docker images | grep $DOCKERHUB_ORG/$BINARY<|MERGE_RESOLUTION|>--- conflicted
+++ resolved
@@ -9,11 +9,7 @@
     inputs:
       tag:
         description: release tag to build image for
-<<<<<<< HEAD
-        default: polkadot-v0.9.24
-=======
         default: v0.9.230
->>>>>>> e390f2c2
         required: true
       prerelease:
         description: is prerelease
