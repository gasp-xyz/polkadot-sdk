--- conflicted
+++ resolved
@@ -5,35 +5,12 @@
 edition = "2021"
 
 [dependencies]
-<<<<<<< HEAD
-polkadot-client = { git = "https://github.com/paritytech/polkadot", branch = "release-v0.9.16" }
-polkadot-service = { git = "https://github.com/paritytech/polkadot", branch = "release-v0.9.16" }
-=======
 polkadot-client = { git = "https://github.com/paritytech/polkadot", branch = "release-v0.9.17" }
 polkadot-service = { git = "https://github.com/paritytech/polkadot", branch = "release-v0.9.17" }
->>>>>>> ac370f7e
 
 cumulus-primitives-core = { path = "../../primitives/core" }
 cumulus-relay-chain-interface = { path = "../relay-chain-interface" }
 
-<<<<<<< HEAD
-sp-core = { git = "https://github.com/paritytech/substrate", branch = "polkadot-v0.9.16" }
-sp-api = { git = "https://github.com/paritytech/substrate", branch = "polkadot-v0.9.16" }
-sp-runtime = { git = "https://github.com/paritytech/substrate", branch = "polkadot-v0.9.16" }
-sp-blockchain = { git = "https://github.com/paritytech/substrate", branch = "polkadot-v0.9.16" }
-sp-consensus = { git = "https://github.com/paritytech/substrate", branch = "polkadot-v0.9.16" }
-sp-state-machine = { git = "https://github.com/paritytech/substrate", branch = "polkadot-v0.9.16" }
-
-sc-client-api = { git = "https://github.com/paritytech/substrate", branch = "polkadot-v0.9.16" }
-sc-consensus-babe = { git = "https://github.com/paritytech/substrate", branch = "polkadot-v0.9.16" }
-sc-network = { git = "https://github.com/paritytech/substrate", branch = "polkadot-v0.9.16" }
-sc-service = { git = "https://github.com/paritytech/substrate", branch = "polkadot-v0.9.16" }
-sc-telemetry = { git = "https://github.com/paritytech/substrate", branch = "polkadot-v0.9.16" }
-sc-tracing = { git = "https://github.com/paritytech/substrate", branch = "polkadot-v0.9.16" }
-
-parking_lot = "0.11.1"
-tracing = "0.1.25"
-=======
 sp-core = { git = "https://github.com/paritytech/substrate", branch = "polkadot-v0.9.17" }
 sp-api = { git = "https://github.com/paritytech/substrate", branch = "polkadot-v0.9.17" }
 sp-runtime = { git = "https://github.com/paritytech/substrate", branch = "polkadot-v0.9.17" }
@@ -50,7 +27,6 @@
 
 parking_lot = "0.12.0"
 tracing = "0.1.31"
->>>>>>> ac370f7e
 async-trait = "0.1.52"
 futures = { version = "0.3.1", features = ["compat"] }
 futures-timer = "3.0.2"
@@ -60,16 +36,8 @@
 cumulus-test-service = { path = "../../test/service" }
 
 # Polkadot deps
-<<<<<<< HEAD
-polkadot-test-client = { git = "https://github.com/paritytech/polkadot", branch = "release-v0.9.16" }
-polkadot-primitives = { git = "https://github.com/paritytech/polkadot", branch = "release-v0.9.16" }
-
-# substrate deps
-sp-keyring = { git = "https://github.com/paritytech/substrate", branch = "polkadot-v0.9.16" }
-=======
 polkadot-test-client = { git = "https://github.com/paritytech/polkadot", branch = "release-v0.9.17" }
 polkadot-primitives = { git = "https://github.com/paritytech/polkadot", branch = "release-v0.9.17" }
 
 # substrate deps
-sp-keyring = { git = "https://github.com/paritytech/substrate", branch = "polkadot-v0.9.17" }
->>>>>>> ac370f7e
+sp-keyring = { git = "https://github.com/paritytech/substrate", branch = "polkadot-v0.9.17" }