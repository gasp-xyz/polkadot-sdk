--- conflicted
+++ resolved
@@ -12,24 +12,6 @@
 tracing = "0.1.34"
 
 # Substrate
-<<<<<<< HEAD
-sc-client-api = { git = "https://github.com/paritytech/substrate", branch = "polkadot-v0.9.18" }
-sc-consensus = { git = "https://github.com/paritytech/substrate", branch = "polkadot-v0.9.18" }
-sc-consensus-aura = { git = "https://github.com/paritytech/substrate", branch = "polkadot-v0.9.18" }
-sc-consensus-slots = { git = "https://github.com/paritytech/substrate", branch = "polkadot-v0.9.18" }
-sc-telemetry = { git = "https://github.com/paritytech/substrate", branch = "polkadot-v0.9.18" }
-sp-api = { git = "https://github.com/paritytech/substrate", branch = "polkadot-v0.9.18" }
-sp-application-crypto = { git = "https://github.com/paritytech/substrate", branch = "polkadot-v0.9.18" }
-sp-block-builder = { git = "https://github.com/paritytech/substrate", branch = "polkadot-v0.9.18" }
-sp-blockchain = { git = "https://github.com/paritytech/substrate", branch = "polkadot-v0.9.18" }
-sp-consensus = { git = "https://github.com/paritytech/substrate", branch = "polkadot-v0.9.18" }
-sp-consensus-aura = { git = "https://github.com/paritytech/substrate", branch = "polkadot-v0.9.18" }
-sp-core = { git = "https://github.com/paritytech/substrate", branch = "polkadot-v0.9.18" }
-sp-inherents = { git = "https://github.com/paritytech/substrate", branch = "polkadot-v0.9.18" }
-sp-keystore = { git = "https://github.com/paritytech/substrate", branch = "polkadot-v0.9.18" }
-sp-runtime = { git = "https://github.com/paritytech/substrate", branch = "polkadot-v0.9.18" }
-substrate-prometheus-endpoint = { git = "https://github.com/paritytech/substrate", branch = "polkadot-v0.9.18" }
-=======
 sc-client-api = { git = "https://github.com/paritytech/substrate", branch = "polkadot-v0.9.19" }
 sc-consensus = { git = "https://github.com/paritytech/substrate", branch = "polkadot-v0.9.19" }
 sc-consensus-aura = { git = "https://github.com/paritytech/substrate", branch = "polkadot-v0.9.19" }
@@ -46,7 +28,6 @@
 sp-keystore = { git = "https://github.com/paritytech/substrate", branch = "polkadot-v0.9.19" }
 sp-runtime = { git = "https://github.com/paritytech/substrate", branch = "polkadot-v0.9.19" }
 substrate-prometheus-endpoint = { git = "https://github.com/paritytech/substrate", branch = "polkadot-v0.9.19" }
->>>>>>> 5d17150c
 
 # Cumulus
 cumulus-client-consensus-common = { path = "../common" }
