[package]
name = "cumulus-client-consensus-relay-chain"
description = "The relay-chain provided consensus algorithm"
version = "0.1.0"
authors = ["Parity Technologies <admin@parity.io>"]
edition = "2021"

[dependencies]
# Substrate deps
<<<<<<< HEAD
sp-consensus = { git = "https://github.com/paritytech/substrate", branch = "polkadot-v0.9.16" }
sp-inherents = { git = "https://github.com/paritytech/substrate", branch = "polkadot-v0.9.16" }
sp-runtime = { git = "https://github.com/paritytech/substrate", branch = "polkadot-v0.9.16" }
sp-core = { git = "https://github.com/paritytech/substrate", branch = "polkadot-v0.9.16" }
sp-blockchain = { git = "https://github.com/paritytech/substrate", branch = "polkadot-v0.9.16" }
sp-block-builder = { git = "https://github.com/paritytech/substrate", branch = "polkadot-v0.9.16" }
sp-api = { git = "https://github.com/paritytech/substrate", branch = "polkadot-v0.9.16" }
sc-client-api = { git = "https://github.com/paritytech/substrate", branch = "polkadot-v0.9.16" }
sc-consensus = { git = "https://github.com/paritytech/substrate", branch = "polkadot-v0.9.16" }
substrate-prometheus-endpoint = { git = "https://github.com/paritytech/substrate", branch = "polkadot-v0.9.16" }
=======
sp-consensus = { git = "https://github.com/paritytech/substrate", branch = "polkadot-v0.9.17" }
sp-inherents = { git = "https://github.com/paritytech/substrate", branch = "polkadot-v0.9.17" }
sp-runtime = { git = "https://github.com/paritytech/substrate", branch = "polkadot-v0.9.17" }
sp-core = { git = "https://github.com/paritytech/substrate", branch = "polkadot-v0.9.17" }
sp-blockchain = { git = "https://github.com/paritytech/substrate", branch = "polkadot-v0.9.17" }
sp-block-builder = { git = "https://github.com/paritytech/substrate", branch = "polkadot-v0.9.17" }
sp-api = { git = "https://github.com/paritytech/substrate", branch = "polkadot-v0.9.17" }
sc-client-api = { git = "https://github.com/paritytech/substrate", branch = "polkadot-v0.9.17" }
sc-consensus = { git = "https://github.com/paritytech/substrate", branch = "polkadot-v0.9.17" }
substrate-prometheus-endpoint = { git = "https://github.com/paritytech/substrate", branch = "polkadot-v0.9.17" }
>>>>>>> ac370f7e

# Polkadot dependencies

# Cumulus dependencies
cumulus-client-consensus-common = { path = "../common" }
cumulus-primitives-core = { path = "../../../primitives/core" }
cumulus-relay-chain-interface = { path = "../../relay-chain-interface" }

# Other deps
futures = { version = "0.3.8", features = ["compat"] }
tracing = "0.1.31"
async-trait = "0.1.42"
parking_lot = "0.12.0"<|MERGE_RESOLUTION|>--- conflicted
+++ resolved
@@ -7,18 +7,6 @@
 
 [dependencies]
 # Substrate deps
-<<<<<<< HEAD
-sp-consensus = { git = "https://github.com/paritytech/substrate", branch = "polkadot-v0.9.16" }
-sp-inherents = { git = "https://github.com/paritytech/substrate", branch = "polkadot-v0.9.16" }
-sp-runtime = { git = "https://github.com/paritytech/substrate", branch = "polkadot-v0.9.16" }
-sp-core = { git = "https://github.com/paritytech/substrate", branch = "polkadot-v0.9.16" }
-sp-blockchain = { git = "https://github.com/paritytech/substrate", branch = "polkadot-v0.9.16" }
-sp-block-builder = { git = "https://github.com/paritytech/substrate", branch = "polkadot-v0.9.16" }
-sp-api = { git = "https://github.com/paritytech/substrate", branch = "polkadot-v0.9.16" }
-sc-client-api = { git = "https://github.com/paritytech/substrate", branch = "polkadot-v0.9.16" }
-sc-consensus = { git = "https://github.com/paritytech/substrate", branch = "polkadot-v0.9.16" }
-substrate-prometheus-endpoint = { git = "https://github.com/paritytech/substrate", branch = "polkadot-v0.9.16" }
-=======
 sp-consensus = { git = "https://github.com/paritytech/substrate", branch = "polkadot-v0.9.17" }
 sp-inherents = { git = "https://github.com/paritytech/substrate", branch = "polkadot-v0.9.17" }
 sp-runtime = { git = "https://github.com/paritytech/substrate", branch = "polkadot-v0.9.17" }
@@ -29,7 +17,6 @@
 sc-client-api = { git = "https://github.com/paritytech/substrate", branch = "polkadot-v0.9.17" }
 sc-consensus = { git = "https://github.com/paritytech/substrate", branch = "polkadot-v0.9.17" }
 substrate-prometheus-endpoint = { git = "https://github.com/paritytech/substrate", branch = "polkadot-v0.9.17" }
->>>>>>> ac370f7e
 
 # Polkadot dependencies
 
