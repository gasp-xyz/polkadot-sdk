--- conflicted
+++ resolved
@@ -6,24 +6,10 @@
 edition = "2021"
 
 [dependencies]
-<<<<<<< HEAD
-# Substrate deps
-sp-consensus = { git = "https://github.com/paritytech/substrate", branch = "polkadot-v0.9.17" }
-sp-inherents = { git = "https://github.com/paritytech/substrate", branch = "polkadot-v0.9.17" }
-sp-runtime = { git = "https://github.com/paritytech/substrate", branch = "polkadot-v0.9.17" }
-sp-core = { git = "https://github.com/paritytech/substrate", branch = "polkadot-v0.9.17" }
-sp-blockchain = { git = "https://github.com/paritytech/substrate", branch = "polkadot-v0.9.17" }
-sp-block-builder = { git = "https://github.com/paritytech/substrate", branch = "polkadot-v0.9.17" }
-sp-api = { git = "https://github.com/paritytech/substrate", branch = "polkadot-v0.9.17" }
-sc-client-api = { git = "https://github.com/paritytech/substrate", branch = "polkadot-v0.9.17" }
-sc-consensus = { git = "https://github.com/paritytech/substrate", branch = "polkadot-v0.9.17" }
-substrate-prometheus-endpoint = { git = "https://github.com/paritytech/substrate", branch = "polkadot-v0.9.17" }
-=======
 async-trait = "0.1.42"
 futures = { version = "0.3.8", features = ["compat"] }
 parking_lot = "0.12.0"
 tracing = "0.1.32"
->>>>>>> cdf5e4f9
 
 # Substrate
 sc-client-api = { git = "https://github.com/paritytech/substrate", branch = "polkadot-v0.9.18" }
