[package]
name = "cumulus-client-consensus-relay-chain"
description = "The relay-chain provided consensus algorithm"
version = "0.1.0"
authors = ["Parity Technologies <admin@parity.io>"]
edition = "2021"

[dependencies]
async-trait = "0.1.53"
futures = { version = "0.3.8", features = ["compat"] }
parking_lot = "0.12.0"
tracing = "0.1.34"

# Substrate
<<<<<<< HEAD
sc-client-api = { git = "https://github.com/paritytech/substrate", branch = "polkadot-v0.9.18" }
sc-consensus = { git = "https://github.com/paritytech/substrate", branch = "polkadot-v0.9.18" }
sp-api = { git = "https://github.com/paritytech/substrate", branch = "polkadot-v0.9.18" }
sp-block-builder = { git = "https://github.com/paritytech/substrate", branch = "polkadot-v0.9.18" }
sp-blockchain = { git = "https://github.com/paritytech/substrate", branch = "polkadot-v0.9.18" }
sp-consensus = { git = "https://github.com/paritytech/substrate", branch = "polkadot-v0.9.18" }
sp-core = { git = "https://github.com/paritytech/substrate", branch = "polkadot-v0.9.18" }
sp-inherents = { git = "https://github.com/paritytech/substrate", branch = "polkadot-v0.9.18" }
sp-runtime = { git = "https://github.com/paritytech/substrate", branch = "polkadot-v0.9.18" }
substrate-prometheus-endpoint = { git = "https://github.com/paritytech/substrate", branch = "polkadot-v0.9.18" }
=======
sc-client-api = { git = "https://github.com/paritytech/substrate", branch = "polkadot-v0.9.19" }
sc-consensus = { git = "https://github.com/paritytech/substrate", branch = "polkadot-v0.9.19" }
sp-api = { git = "https://github.com/paritytech/substrate", branch = "polkadot-v0.9.19" }
sp-block-builder = { git = "https://github.com/paritytech/substrate", branch = "polkadot-v0.9.19" }
sp-blockchain = { git = "https://github.com/paritytech/substrate", branch = "polkadot-v0.9.19" }
sp-consensus = { git = "https://github.com/paritytech/substrate", branch = "polkadot-v0.9.19" }
sp-core = { git = "https://github.com/paritytech/substrate", branch = "polkadot-v0.9.19" }
sp-inherents = { git = "https://github.com/paritytech/substrate", branch = "polkadot-v0.9.19" }
sp-runtime = { git = "https://github.com/paritytech/substrate", branch = "polkadot-v0.9.19" }
substrate-prometheus-endpoint = { git = "https://github.com/paritytech/substrate", branch = "polkadot-v0.9.19" }
>>>>>>> 5d17150c

# Cumulus
cumulus-client-consensus-common = { path = "../common" }
cumulus-primitives-core = { path = "../../../primitives/core" }
cumulus-relay-chain-interface = { path = "../../relay-chain-interface" }<|MERGE_RESOLUTION|>--- conflicted
+++ resolved
@@ -12,18 +12,6 @@
 tracing = "0.1.34"
 
 # Substrate
-<<<<<<< HEAD
-sc-client-api = { git = "https://github.com/paritytech/substrate", branch = "polkadot-v0.9.18" }
-sc-consensus = { git = "https://github.com/paritytech/substrate", branch = "polkadot-v0.9.18" }
-sp-api = { git = "https://github.com/paritytech/substrate", branch = "polkadot-v0.9.18" }
-sp-block-builder = { git = "https://github.com/paritytech/substrate", branch = "polkadot-v0.9.18" }
-sp-blockchain = { git = "https://github.com/paritytech/substrate", branch = "polkadot-v0.9.18" }
-sp-consensus = { git = "https://github.com/paritytech/substrate", branch = "polkadot-v0.9.18" }
-sp-core = { git = "https://github.com/paritytech/substrate", branch = "polkadot-v0.9.18" }
-sp-inherents = { git = "https://github.com/paritytech/substrate", branch = "polkadot-v0.9.18" }
-sp-runtime = { git = "https://github.com/paritytech/substrate", branch = "polkadot-v0.9.18" }
-substrate-prometheus-endpoint = { git = "https://github.com/paritytech/substrate", branch = "polkadot-v0.9.18" }
-=======
 sc-client-api = { git = "https://github.com/paritytech/substrate", branch = "polkadot-v0.9.19" }
 sc-consensus = { git = "https://github.com/paritytech/substrate", branch = "polkadot-v0.9.19" }
 sp-api = { git = "https://github.com/paritytech/substrate", branch = "polkadot-v0.9.19" }
@@ -34,7 +22,6 @@
 sp-inherents = { git = "https://github.com/paritytech/substrate", branch = "polkadot-v0.9.19" }
 sp-runtime = { git = "https://github.com/paritytech/substrate", branch = "polkadot-v0.9.19" }
 substrate-prometheus-endpoint = { git = "https://github.com/paritytech/substrate", branch = "polkadot-v0.9.19" }
->>>>>>> 5d17150c
 
 # Cumulus
 cumulus-client-consensus-common = { path = "../common" }
