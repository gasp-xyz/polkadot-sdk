[package]
name = "cumulus-client-cli"
version = "0.1.0"
authors = ["Parity Technologies <admin@parity.io>"]
edition = "2021"

[dependencies]
clap = { version = "3.1", features = ["derive"] }

# Substrate
<<<<<<< HEAD
sc-cli = { git = "https://github.com/paritytech/substrate", branch = "polkadot-v0.9.20" }
sc-service = { git = "https://github.com/paritytech/substrate", branch = "polkadot-v0.9.20" }
=======
sc-cli = { git = "https://github.com/paritytech/substrate", branch = "polkadot-v0.9.24" }
sc-service = { git = "https://github.com/paritytech/substrate", branch = "polkadot-v0.9.24" }
>>>>>>> b6165664
url = "2.2.2"<|MERGE_RESOLUTION|>--- conflicted
+++ resolved
@@ -8,11 +8,6 @@
 clap = { version = "3.1", features = ["derive"] }
 
 # Substrate
-<<<<<<< HEAD
-sc-cli = { git = "https://github.com/paritytech/substrate", branch = "polkadot-v0.9.20" }
-sc-service = { git = "https://github.com/paritytech/substrate", branch = "polkadot-v0.9.20" }
-=======
 sc-cli = { git = "https://github.com/paritytech/substrate", branch = "polkadot-v0.9.24" }
 sc-service = { git = "https://github.com/paritytech/substrate", branch = "polkadot-v0.9.24" }
->>>>>>> b6165664
 url = "2.2.2"