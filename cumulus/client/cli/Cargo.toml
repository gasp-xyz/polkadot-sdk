[package]
name = "cumulus-client-cli"
version = "0.1.0"
authors = ["Parity Technologies <admin@parity.io>"]
edition = "2021"

[dependencies]
clap = { version = "3.2.6", features = ["derive", "deprecated"] }
codec = { package = "parity-scale-codec", version = "3.0.0" }
url = "2.2.2"

# Substrate
<<<<<<< HEAD
sc-cli = { git = "https://github.com/paritytech/substrate", branch = "polkadot-v0.9.24" }
sc-service = { git = "https://github.com/paritytech/substrate", branch = "polkadot-v0.9.24" }
url = "2.2.2"
=======
sc-cli = { git = "https://github.com/paritytech/substrate", branch = "polkadot-v0.9.26" }
sc-chain-spec = { git = "https://github.com/paritytech/substrate", branch = "polkadot-v0.9.26" }
sc-service = { git = "https://github.com/paritytech/substrate", branch = "polkadot-v0.9.26" }
sp-core = { git = "https://github.com/paritytech/substrate", branch = "polkadot-v0.9.26" }
sp-runtime = { git = "https://github.com/paritytech/substrate", branch = "polkadot-v0.9.26" }
>>>>>>> e390f2c2
<|MERGE_RESOLUTION|>--- conflicted
+++ resolved
@@ -10,14 +10,8 @@
 url = "2.2.2"
 
 # Substrate
-<<<<<<< HEAD
-sc-cli = { git = "https://github.com/paritytech/substrate", branch = "polkadot-v0.9.24" }
-sc-service = { git = "https://github.com/paritytech/substrate", branch = "polkadot-v0.9.24" }
-url = "2.2.2"
-=======
 sc-cli = { git = "https://github.com/paritytech/substrate", branch = "polkadot-v0.9.26" }
 sc-chain-spec = { git = "https://github.com/paritytech/substrate", branch = "polkadot-v0.9.26" }
 sc-service = { git = "https://github.com/paritytech/substrate", branch = "polkadot-v0.9.26" }
 sp-core = { git = "https://github.com/paritytech/substrate", branch = "polkadot-v0.9.26" }
-sp-runtime = { git = "https://github.com/paritytech/substrate", branch = "polkadot-v0.9.26" }
->>>>>>> e390f2c2
+sp-runtime = { git = "https://github.com/paritytech/substrate", branch = "polkadot-v0.9.26" }