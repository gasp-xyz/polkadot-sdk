--- conflicted
+++ resolved
@@ -8,11 +8,6 @@
 clap = { version = "3.1", features = ["derive"] }
 
 # Substrate
-<<<<<<< HEAD
-sc-cli = { git = "https://github.com/paritytech/substrate", branch = "polkadot-v0.9.18" }
-sc-service = { git = "https://github.com/paritytech/substrate", branch = "polkadot-v0.9.18" }
-=======
 sc-cli = { git = "https://github.com/paritytech/substrate", branch = "polkadot-v0.9.19" }
 sc-service = { git = "https://github.com/paritytech/substrate", branch = "polkadot-v0.9.19" }
->>>>>>> 5d17150c
 url = "2.2.2"