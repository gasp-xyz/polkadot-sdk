[package]
name = "cumulus-client-service"
version = "0.1.0"
authors = ["Parity Technologies <admin@parity.io>"]
edition = "2021"

[dependencies]
parking_lot = "0.12.1"
tracing = "0.1.34"

# Substrate
<<<<<<< HEAD
sc-chain-spec = { git = "https://github.com/paritytech/substrate", branch = "polkadot-v0.9.24" }
sc-client-api = { git = "https://github.com/paritytech/substrate", branch = "polkadot-v0.9.24" }
sc-consensus = { git = "https://github.com/paritytech/substrate", branch = "polkadot-v0.9.24" }
sc-consensus-babe = { git = "https://github.com/paritytech/substrate", branch = "polkadot-v0.9.24" }
sc-service = { git = "https://github.com/paritytech/substrate", branch = "polkadot-v0.9.24" }
sc-telemetry = { git = "https://github.com/paritytech/substrate", branch = "polkadot-v0.9.24" }
sc-tracing = { git = "https://github.com/paritytech/substrate", branch = "polkadot-v0.9.24" }
sp-api = { git = "https://github.com/paritytech/substrate", branch = "polkadot-v0.9.24" }
sp-blockchain = { git = "https://github.com/paritytech/substrate", branch = "polkadot-v0.9.24" }
sp-consensus = { git = "https://github.com/paritytech/substrate", branch = "polkadot-v0.9.24" }
sp-core = { git = "https://github.com/paritytech/substrate", branch = "polkadot-v0.9.24" }
sp-runtime = { git = "https://github.com/paritytech/substrate", branch = "polkadot-v0.9.24" }

# Polkadot
polkadot-overseer = { git = "https://github.com/paritytech/polkadot", branch = "release-v0.9.24" }
polkadot-primitives = { git = "https://github.com/paritytech/polkadot", branch = "release-v0.9.24" }
=======
sc-client-api = { git = "https://github.com/paritytech/substrate", branch = "polkadot-v0.9.26" }
sc-consensus = { git = "https://github.com/paritytech/substrate", branch = "polkadot-v0.9.26" }
sc-consensus-babe = { git = "https://github.com/paritytech/substrate", branch = "polkadot-v0.9.26" }
sc-service = { git = "https://github.com/paritytech/substrate", branch = "polkadot-v0.9.26" }
sc-telemetry = { git = "https://github.com/paritytech/substrate", branch = "polkadot-v0.9.26" }
sc-tracing = { git = "https://github.com/paritytech/substrate", branch = "polkadot-v0.9.26" }
sp-api = { git = "https://github.com/paritytech/substrate", branch = "polkadot-v0.9.26" }
sp-blockchain = { git = "https://github.com/paritytech/substrate", branch = "polkadot-v0.9.26" }
sp-consensus = { git = "https://github.com/paritytech/substrate", branch = "polkadot-v0.9.26" }
sp-core = { git = "https://github.com/paritytech/substrate", branch = "polkadot-v0.9.26" }
sp-runtime = { git = "https://github.com/paritytech/substrate", branch = "polkadot-v0.9.26" }

# Polkadot
polkadot-overseer = { git = "https://github.com/paritytech/polkadot", branch = "release-v0.9.26" }
polkadot-primitives = { git = "https://github.com/paritytech/polkadot", branch = "release-v0.9.26" }
>>>>>>> e390f2c2

# Cumulus
cumulus-client-cli = { path = "../cli" }
cumulus-client-collator = { path = "../collator" }
cumulus-client-consensus-common = { path = "../consensus/common" }
cumulus-client-pov-recovery = { path = "../pov-recovery" }
cumulus-primitives-core = { path = "../../primitives/core" }
cumulus-relay-chain-interface = { path = "../relay-chain-interface" }<|MERGE_RESOLUTION|>--- conflicted
+++ resolved
@@ -9,24 +9,6 @@
 tracing = "0.1.34"
 
 # Substrate
-<<<<<<< HEAD
-sc-chain-spec = { git = "https://github.com/paritytech/substrate", branch = "polkadot-v0.9.24" }
-sc-client-api = { git = "https://github.com/paritytech/substrate", branch = "polkadot-v0.9.24" }
-sc-consensus = { git = "https://github.com/paritytech/substrate", branch = "polkadot-v0.9.24" }
-sc-consensus-babe = { git = "https://github.com/paritytech/substrate", branch = "polkadot-v0.9.24" }
-sc-service = { git = "https://github.com/paritytech/substrate", branch = "polkadot-v0.9.24" }
-sc-telemetry = { git = "https://github.com/paritytech/substrate", branch = "polkadot-v0.9.24" }
-sc-tracing = { git = "https://github.com/paritytech/substrate", branch = "polkadot-v0.9.24" }
-sp-api = { git = "https://github.com/paritytech/substrate", branch = "polkadot-v0.9.24" }
-sp-blockchain = { git = "https://github.com/paritytech/substrate", branch = "polkadot-v0.9.24" }
-sp-consensus = { git = "https://github.com/paritytech/substrate", branch = "polkadot-v0.9.24" }
-sp-core = { git = "https://github.com/paritytech/substrate", branch = "polkadot-v0.9.24" }
-sp-runtime = { git = "https://github.com/paritytech/substrate", branch = "polkadot-v0.9.24" }
-
-# Polkadot
-polkadot-overseer = { git = "https://github.com/paritytech/polkadot", branch = "release-v0.9.24" }
-polkadot-primitives = { git = "https://github.com/paritytech/polkadot", branch = "release-v0.9.24" }
-=======
 sc-client-api = { git = "https://github.com/paritytech/substrate", branch = "polkadot-v0.9.26" }
 sc-consensus = { git = "https://github.com/paritytech/substrate", branch = "polkadot-v0.9.26" }
 sc-consensus-babe = { git = "https://github.com/paritytech/substrate", branch = "polkadot-v0.9.26" }
@@ -42,7 +24,6 @@
 # Polkadot
 polkadot-overseer = { git = "https://github.com/paritytech/polkadot", branch = "release-v0.9.26" }
 polkadot-primitives = { git = "https://github.com/paritytech/polkadot", branch = "release-v0.9.26" }
->>>>>>> e390f2c2
 
 # Cumulus
 cumulus-client-cli = { path = "../cli" }
