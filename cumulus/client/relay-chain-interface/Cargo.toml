--- conflicted
+++ resolved
@@ -5,19 +5,6 @@
 edition = "2021"
 
 [dependencies]
-<<<<<<< HEAD
-polkadot-overseer = { git = "https://github.com/paritytech/polkadot", branch = "release-v0.9.29" }
-polkadot-service = { git = "https://github.com/paritytech/polkadot", branch = "release-v0.9.29" }
-
-cumulus-primitives-core = { path = "../../primitives/core" }
-
-sp-core = { git = "https://github.com/paritytech/substrate", branch = "polkadot-v0.9.29" }
-sp-api = { git = "https://github.com/paritytech/substrate", branch = "polkadot-v0.9.29" }
-sp-runtime = { git = "https://github.com/paritytech/substrate", branch = "polkadot-v0.9.29" }
-sp-blockchain = { git = "https://github.com/paritytech/substrate", branch = "polkadot-v0.9.29" }
-sp-state-machine = { git = "https://github.com/paritytech/substrate", branch = "polkadot-v0.9.29" }
-sc-client-api = { git = "https://github.com/paritytech/substrate", branch = "polkadot-v0.9.29" }
-=======
 polkadot-overseer = { git = "https://github.com/paritytech/polkadot", branch = "release-v0.9.31" }
 polkadot-service = { git = "https://github.com/paritytech/polkadot", branch = "release-v0.9.31" }
 
@@ -27,7 +14,6 @@
 sp-blockchain = { git = "https://github.com/paritytech/substrate", branch = "polkadot-v0.9.31" }
 sp-state-machine = { git = "https://github.com/paritytech/substrate", branch = "polkadot-v0.9.31" }
 sc-client-api = { git = "https://github.com/paritytech/substrate", branch = "polkadot-v0.9.31" }
->>>>>>> d95d98fc
 
 futures = "0.3.24"
 async-trait = "0.1.57"
