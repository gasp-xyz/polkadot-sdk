[package]
authors = ["Parity Technologies <admin@parity.io>"]
name = "cumulus-relay-chain-interface"
version = "0.1.0"
edition = "2021"

[dependencies]
<<<<<<< HEAD
polkadot-overseer = { git = "https://github.com/paritytech/polkadot", branch = "release-v0.9.17" }

cumulus-primitives-core = { path = "../../primitives/core" }

sp-core = { git = "https://github.com/paritytech/substrate", branch = "polkadot-v0.9.17" }
sp-api = { git = "https://github.com/paritytech/substrate", branch = "polkadot-v0.9.17" }
sp-runtime = { git = "https://github.com/paritytech/substrate", branch = "polkadot-v0.9.17" }
sp-blockchain = { git = "https://github.com/paritytech/substrate", branch = "polkadot-v0.9.17" }
sp-state-machine = { git = "https://github.com/paritytech/substrate", branch = "polkadot-v0.9.17" }
sc-client-api = { git = "https://github.com/paritytech/substrate", branch = "polkadot-v0.9.17" }
sc-service = { git = "https://github.com/paritytech/substrate", branch = "polkadot-v0.9.17" }
=======
polkadot-overseer = { git = "https://github.com/paritytech/polkadot", branch = "release-v0.9.18" }
polkadot-service = { git = "https://github.com/paritytech/polkadot", branch = "release-v0.9.18" }

cumulus-primitives-core = { path = "../../primitives/core" }

sp-core = { git = "https://github.com/paritytech/substrate", branch = "polkadot-v0.9.18" }
sp-api = { git = "https://github.com/paritytech/substrate", branch = "polkadot-v0.9.18" }
sp-runtime = { git = "https://github.com/paritytech/substrate", branch = "polkadot-v0.9.18" }
sp-blockchain = { git = "https://github.com/paritytech/substrate", branch = "polkadot-v0.9.18" }
sp-state-machine = { git = "https://github.com/paritytech/substrate", branch = "polkadot-v0.9.18" }
sc-client-api = { git = "https://github.com/paritytech/substrate", branch = "polkadot-v0.9.18" }
sc-service = { git = "https://github.com/paritytech/substrate", branch = "polkadot-v0.9.18" }
>>>>>>> cdf5e4f9

futures = "0.3.21"
parking_lot = "0.12.0"
derive_more = "0.99.2"
async-trait = "0.1.52"
thiserror = "1.0.30"
jsonrpsee-core = "0.9.0"
parity-scale-codec = "3.1.2"<|MERGE_RESOLUTION|>--- conflicted
+++ resolved
@@ -5,19 +5,6 @@
 edition = "2021"
 
 [dependencies]
-<<<<<<< HEAD
-polkadot-overseer = { git = "https://github.com/paritytech/polkadot", branch = "release-v0.9.17" }
-
-cumulus-primitives-core = { path = "../../primitives/core" }
-
-sp-core = { git = "https://github.com/paritytech/substrate", branch = "polkadot-v0.9.17" }
-sp-api = { git = "https://github.com/paritytech/substrate", branch = "polkadot-v0.9.17" }
-sp-runtime = { git = "https://github.com/paritytech/substrate", branch = "polkadot-v0.9.17" }
-sp-blockchain = { git = "https://github.com/paritytech/substrate", branch = "polkadot-v0.9.17" }
-sp-state-machine = { git = "https://github.com/paritytech/substrate", branch = "polkadot-v0.9.17" }
-sc-client-api = { git = "https://github.com/paritytech/substrate", branch = "polkadot-v0.9.17" }
-sc-service = { git = "https://github.com/paritytech/substrate", branch = "polkadot-v0.9.17" }
-=======
 polkadot-overseer = { git = "https://github.com/paritytech/polkadot", branch = "release-v0.9.18" }
 polkadot-service = { git = "https://github.com/paritytech/polkadot", branch = "release-v0.9.18" }
 
@@ -30,7 +17,6 @@
 sp-state-machine = { git = "https://github.com/paritytech/substrate", branch = "polkadot-v0.9.18" }
 sc-client-api = { git = "https://github.com/paritytech/substrate", branch = "polkadot-v0.9.18" }
 sc-service = { git = "https://github.com/paritytech/substrate", branch = "polkadot-v0.9.18" }
->>>>>>> cdf5e4f9
 
 futures = "0.3.21"
 parking_lot = "0.12.0"
