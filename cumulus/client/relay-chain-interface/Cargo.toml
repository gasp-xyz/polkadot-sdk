[package]
authors = ["Parity Technologies <admin@parity.io>"]
name = "cumulus-relay-chain-interface"
version = "0.1.0"
edition = "2021"

[dependencies]
<<<<<<< HEAD
polkadot-overseer = { git = "https://github.com/paritytech/polkadot", branch = "release-v0.9.19" }
polkadot-service = { git = "https://github.com/paritytech/polkadot", branch = "release-v0.9.19" }

cumulus-primitives-core = { path = "../../primitives/core" }

sp-core = { git = "https://github.com/paritytech/substrate", branch = "polkadot-v0.9.19" }
sp-api = { git = "https://github.com/paritytech/substrate", branch = "polkadot-v0.9.19" }
sp-runtime = { git = "https://github.com/paritytech/substrate", branch = "polkadot-v0.9.19" }
sp-blockchain = { git = "https://github.com/paritytech/substrate", branch = "polkadot-v0.9.19" }
sp-state-machine = { git = "https://github.com/paritytech/substrate", branch = "polkadot-v0.9.19" }
sc-client-api = { git = "https://github.com/paritytech/substrate", branch = "polkadot-v0.9.19" }
sc-service = { git = "https://github.com/paritytech/substrate", branch = "polkadot-v0.9.19" }
=======
polkadot-overseer = { git = "https://github.com/paritytech/polkadot", branch = "release-v0.9.20" }
polkadot-service = { git = "https://github.com/paritytech/polkadot", branch = "release-v0.9.20" }

cumulus-primitives-core = { path = "../../primitives/core" }

sp-core = { git = "https://github.com/paritytech/substrate", branch = "polkadot-v0.9.20" }
sp-api = { git = "https://github.com/paritytech/substrate", branch = "polkadot-v0.9.20" }
sp-runtime = { git = "https://github.com/paritytech/substrate", branch = "polkadot-v0.9.20" }
sp-blockchain = { git = "https://github.com/paritytech/substrate", branch = "polkadot-v0.9.20" }
sp-state-machine = { git = "https://github.com/paritytech/substrate", branch = "polkadot-v0.9.20" }
sc-client-api = { git = "https://github.com/paritytech/substrate", branch = "polkadot-v0.9.20" }
sc-service = { git = "https://github.com/paritytech/substrate", branch = "polkadot-v0.9.20" }
>>>>>>> 1b62b1ac

futures = "0.3.21"
parking_lot = "0.12.0"
derive_more = "0.99.2"
async-trait = "0.1.53"
thiserror = "1.0.30"
jsonrpsee-core = "0.10.1"
parity-scale-codec = "3.1.2"<|MERGE_RESOLUTION|>--- conflicted
+++ resolved
@@ -5,20 +5,6 @@
 edition = "2021"
 
 [dependencies]
-<<<<<<< HEAD
-polkadot-overseer = { git = "https://github.com/paritytech/polkadot", branch = "release-v0.9.19" }
-polkadot-service = { git = "https://github.com/paritytech/polkadot", branch = "release-v0.9.19" }
-
-cumulus-primitives-core = { path = "../../primitives/core" }
-
-sp-core = { git = "https://github.com/paritytech/substrate", branch = "polkadot-v0.9.19" }
-sp-api = { git = "https://github.com/paritytech/substrate", branch = "polkadot-v0.9.19" }
-sp-runtime = { git = "https://github.com/paritytech/substrate", branch = "polkadot-v0.9.19" }
-sp-blockchain = { git = "https://github.com/paritytech/substrate", branch = "polkadot-v0.9.19" }
-sp-state-machine = { git = "https://github.com/paritytech/substrate", branch = "polkadot-v0.9.19" }
-sc-client-api = { git = "https://github.com/paritytech/substrate", branch = "polkadot-v0.9.19" }
-sc-service = { git = "https://github.com/paritytech/substrate", branch = "polkadot-v0.9.19" }
-=======
 polkadot-overseer = { git = "https://github.com/paritytech/polkadot", branch = "release-v0.9.20" }
 polkadot-service = { git = "https://github.com/paritytech/polkadot", branch = "release-v0.9.20" }
 
@@ -31,7 +17,6 @@
 sp-state-machine = { git = "https://github.com/paritytech/substrate", branch = "polkadot-v0.9.20" }
 sc-client-api = { git = "https://github.com/paritytech/substrate", branch = "polkadot-v0.9.20" }
 sc-service = { git = "https://github.com/paritytech/substrate", branch = "polkadot-v0.9.20" }
->>>>>>> 1b62b1ac
 
 futures = "0.3.21"
 parking_lot = "0.12.0"
