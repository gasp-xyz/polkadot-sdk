[package]
name = "cumulus-client-collator"
version = "0.1.0"
authors = ["Parity Technologies <admin@parity.io>"]
edition = "2021"

[dependencies]
codec = { package = "parity-scale-codec", version = "3.0.0", features = [ "derive" ] }
futures = "0.3.21"
parking_lot = "0.12.0"
tracing = "0.1.25"

# Substrate
<<<<<<< HEAD
sc-client-api = { git = "https://github.com/paritytech/substrate", branch = "polkadot-v0.9.24" }
sp-api = { git = "https://github.com/paritytech/substrate", branch = "polkadot-v0.9.24" }
sp-consensus = { git = "https://github.com/paritytech/substrate", branch = "polkadot-v0.9.24" }
sp-core = { git = "https://github.com/paritytech/substrate", branch = "polkadot-v0.9.24" }
sp-runtime = { git = "https://github.com/paritytech/substrate", branch = "polkadot-v0.9.24" }

# Polkadot
polkadot-node-primitives = { git = "https://github.com/paritytech/polkadot", branch = "release-v0.9.24" }
polkadot-node-subsystem = { git = "https://github.com/paritytech/polkadot", branch = "release-v0.9.24" }
polkadot-overseer = { git = "https://github.com/paritytech/polkadot", branch = "release-v0.9.24" }
polkadot-primitives = { git = "https://github.com/paritytech/polkadot", branch = "release-v0.9.24" }
=======
sc-client-api = { git = "https://github.com/paritytech/substrate", branch = "polkadot-v0.9.26" }
sp-api = { git = "https://github.com/paritytech/substrate", branch = "polkadot-v0.9.26" }
sp-consensus = { git = "https://github.com/paritytech/substrate", branch = "polkadot-v0.9.26" }
sp-core = { git = "https://github.com/paritytech/substrate", branch = "polkadot-v0.9.26" }
sp-runtime = { git = "https://github.com/paritytech/substrate", branch = "polkadot-v0.9.26" }

# Polkadot
polkadot-node-primitives = { git = "https://github.com/paritytech/polkadot", branch = "release-v0.9.26" }
polkadot-node-subsystem = { git = "https://github.com/paritytech/polkadot", branch = "release-v0.9.26" }
polkadot-overseer = { git = "https://github.com/paritytech/polkadot", branch = "release-v0.9.26" }
polkadot-primitives = { git = "https://github.com/paritytech/polkadot", branch = "release-v0.9.26" }
>>>>>>> e390f2c2

# Cumulus
cumulus-client-consensus-common = { path = "../consensus/common" }
cumulus-client-network = { path = "../network" }
cumulus-primitives-core = { path = "../../primitives/core" }
cumulus-relay-chain-interface = { path = "../relay-chain-interface" }

[dev-dependencies]
async-trait = "0.1.42"

# Substrate
<<<<<<< HEAD
sp-maybe-compressed-blob = { git = "https://github.com/paritytech/substrate", branch = "polkadot-v0.9.24" }
sp-state-machine = { git = "https://github.com/paritytech/substrate", branch = "polkadot-v0.9.24" }
sp-tracing = { git = "https://github.com/paritytech/substrate", branch = "polkadot-v0.9.24" }

# Polkadot
polkadot-node-subsystem-test-helpers = { git = "https://github.com/paritytech/polkadot", branch = "release-v0.9.24" }
=======
sp-maybe-compressed-blob = { git = "https://github.com/paritytech/substrate", branch = "polkadot-v0.9.26" }
sp-state-machine = { git = "https://github.com/paritytech/substrate", branch = "polkadot-v0.9.26" }
sp-tracing = { git = "https://github.com/paritytech/substrate", branch = "polkadot-v0.9.26" }

# Polkadot
polkadot-node-subsystem-test-helpers = { git = "https://github.com/paritytech/polkadot", branch = "release-v0.9.26" }
>>>>>>> e390f2c2

# Cumulus
cumulus-test-client = { path = "../../test/client" }
cumulus-test-runtime = { path = "../../test/runtime" }<|MERGE_RESOLUTION|>--- conflicted
+++ resolved
@@ -11,19 +11,6 @@
 tracing = "0.1.25"
 
 # Substrate
-<<<<<<< HEAD
-sc-client-api = { git = "https://github.com/paritytech/substrate", branch = "polkadot-v0.9.24" }
-sp-api = { git = "https://github.com/paritytech/substrate", branch = "polkadot-v0.9.24" }
-sp-consensus = { git = "https://github.com/paritytech/substrate", branch = "polkadot-v0.9.24" }
-sp-core = { git = "https://github.com/paritytech/substrate", branch = "polkadot-v0.9.24" }
-sp-runtime = { git = "https://github.com/paritytech/substrate", branch = "polkadot-v0.9.24" }
-
-# Polkadot
-polkadot-node-primitives = { git = "https://github.com/paritytech/polkadot", branch = "release-v0.9.24" }
-polkadot-node-subsystem = { git = "https://github.com/paritytech/polkadot", branch = "release-v0.9.24" }
-polkadot-overseer = { git = "https://github.com/paritytech/polkadot", branch = "release-v0.9.24" }
-polkadot-primitives = { git = "https://github.com/paritytech/polkadot", branch = "release-v0.9.24" }
-=======
 sc-client-api = { git = "https://github.com/paritytech/substrate", branch = "polkadot-v0.9.26" }
 sp-api = { git = "https://github.com/paritytech/substrate", branch = "polkadot-v0.9.26" }
 sp-consensus = { git = "https://github.com/paritytech/substrate", branch = "polkadot-v0.9.26" }
@@ -35,7 +22,6 @@
 polkadot-node-subsystem = { git = "https://github.com/paritytech/polkadot", branch = "release-v0.9.26" }
 polkadot-overseer = { git = "https://github.com/paritytech/polkadot", branch = "release-v0.9.26" }
 polkadot-primitives = { git = "https://github.com/paritytech/polkadot", branch = "release-v0.9.26" }
->>>>>>> e390f2c2
 
 # Cumulus
 cumulus-client-consensus-common = { path = "../consensus/common" }
@@ -47,21 +33,12 @@
 async-trait = "0.1.42"
 
 # Substrate
-<<<<<<< HEAD
-sp-maybe-compressed-blob = { git = "https://github.com/paritytech/substrate", branch = "polkadot-v0.9.24" }
-sp-state-machine = { git = "https://github.com/paritytech/substrate", branch = "polkadot-v0.9.24" }
-sp-tracing = { git = "https://github.com/paritytech/substrate", branch = "polkadot-v0.9.24" }
-
-# Polkadot
-polkadot-node-subsystem-test-helpers = { git = "https://github.com/paritytech/polkadot", branch = "release-v0.9.24" }
-=======
 sp-maybe-compressed-blob = { git = "https://github.com/paritytech/substrate", branch = "polkadot-v0.9.26" }
 sp-state-machine = { git = "https://github.com/paritytech/substrate", branch = "polkadot-v0.9.26" }
 sp-tracing = { git = "https://github.com/paritytech/substrate", branch = "polkadot-v0.9.26" }
 
 # Polkadot
 polkadot-node-subsystem-test-helpers = { git = "https://github.com/paritytech/polkadot", branch = "release-v0.9.26" }
->>>>>>> e390f2c2
 
 # Cumulus
 cumulus-test-client = { path = "../../test/client" }
