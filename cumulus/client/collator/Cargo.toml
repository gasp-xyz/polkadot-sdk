[package]
name = "cumulus-client-collator"
version = "0.1.0"
authors = ["Parity Technologies <admin@parity.io>"]
edition = "2021"

[dependencies]
codec = { package = "parity-scale-codec", version = "3.0.0", features = [ "derive" ] }
futures = { version = "0.3.1", features = ["compat"] }
parking_lot = "0.12.0"
tracing = "0.1.25"

# Substrate
<<<<<<< HEAD
sc-client-api = { git = "https://github.com/paritytech/substrate", branch = "polkadot-v0.9.19" }
sp-api = { git = "https://github.com/paritytech/substrate", branch = "polkadot-v0.9.19" }
sp-consensus = { git = "https://github.com/paritytech/substrate", branch = "polkadot-v0.9.19" }
sp-core = { git = "https://github.com/paritytech/substrate", branch = "polkadot-v0.9.19" }
sp-runtime = { git = "https://github.com/paritytech/substrate", branch = "polkadot-v0.9.19" }

# Polkadot
polkadot-node-primitives = { git = "https://github.com/paritytech/polkadot", branch = "release-v0.9.19" }
polkadot-node-subsystem = { git = "https://github.com/paritytech/polkadot", branch = "release-v0.9.19" }
polkadot-overseer = { git = "https://github.com/paritytech/polkadot", branch = "release-v0.9.19" }
polkadot-primitives = { git = "https://github.com/paritytech/polkadot", branch = "release-v0.9.19" }
=======
sc-client-api = { git = "https://github.com/paritytech/substrate", branch = "polkadot-v0.9.20" }
sp-api = { git = "https://github.com/paritytech/substrate", branch = "polkadot-v0.9.20" }
sp-consensus = { git = "https://github.com/paritytech/substrate", branch = "polkadot-v0.9.20" }
sp-core = { git = "https://github.com/paritytech/substrate", branch = "polkadot-v0.9.20" }
sp-runtime = { git = "https://github.com/paritytech/substrate", branch = "polkadot-v0.9.20" }

# Polkadot
polkadot-node-primitives = { git = "https://github.com/paritytech/polkadot", branch = "release-v0.9.20" }
polkadot-node-subsystem = { git = "https://github.com/paritytech/polkadot", branch = "release-v0.9.20" }
polkadot-overseer = { git = "https://github.com/paritytech/polkadot", branch = "release-v0.9.20" }
polkadot-primitives = { git = "https://github.com/paritytech/polkadot", branch = "release-v0.9.20" }
>>>>>>> 1b62b1ac

# Cumulus
cumulus-client-consensus-common = { path = "../consensus/common" }
cumulus-client-network = { path = "../network" }
cumulus-primitives-core = { path = "../../primitives/core" }
cumulus-relay-chain-interface = { path = "../relay-chain-interface" }

[dev-dependencies]
async-trait = "0.1.42"

# Substrate
<<<<<<< HEAD
sp-maybe-compressed-blob = { git = "https://github.com/paritytech/substrate", branch = "polkadot-v0.9.19" }
sp-state-machine = { git = "https://github.com/paritytech/substrate", branch = "polkadot-v0.9.19" }
sp-tracing = { git = "https://github.com/paritytech/substrate", branch = "polkadot-v0.9.19" }

# Polkadot
polkadot-node-subsystem-test-helpers = { git = "https://github.com/paritytech/polkadot", branch = "release-v0.9.19" }
=======
sp-maybe-compressed-blob = { git = "https://github.com/paritytech/substrate", branch = "polkadot-v0.9.20" }
sp-state-machine = { git = "https://github.com/paritytech/substrate", branch = "polkadot-v0.9.20" }
sp-tracing = { git = "https://github.com/paritytech/substrate", branch = "polkadot-v0.9.20" }

# Polkadot
polkadot-node-subsystem-test-helpers = { git = "https://github.com/paritytech/polkadot", branch = "release-v0.9.20" }
>>>>>>> 1b62b1ac

# Cumulus
cumulus-test-client = { path = "../../test/client" }
cumulus-test-runtime = { path = "../../test/runtime" }<|MERGE_RESOLUTION|>--- conflicted
+++ resolved
@@ -11,19 +11,6 @@
 tracing = "0.1.25"
 
 # Substrate
-<<<<<<< HEAD
-sc-client-api = { git = "https://github.com/paritytech/substrate", branch = "polkadot-v0.9.19" }
-sp-api = { git = "https://github.com/paritytech/substrate", branch = "polkadot-v0.9.19" }
-sp-consensus = { git = "https://github.com/paritytech/substrate", branch = "polkadot-v0.9.19" }
-sp-core = { git = "https://github.com/paritytech/substrate", branch = "polkadot-v0.9.19" }
-sp-runtime = { git = "https://github.com/paritytech/substrate", branch = "polkadot-v0.9.19" }
-
-# Polkadot
-polkadot-node-primitives = { git = "https://github.com/paritytech/polkadot", branch = "release-v0.9.19" }
-polkadot-node-subsystem = { git = "https://github.com/paritytech/polkadot", branch = "release-v0.9.19" }
-polkadot-overseer = { git = "https://github.com/paritytech/polkadot", branch = "release-v0.9.19" }
-polkadot-primitives = { git = "https://github.com/paritytech/polkadot", branch = "release-v0.9.19" }
-=======
 sc-client-api = { git = "https://github.com/paritytech/substrate", branch = "polkadot-v0.9.20" }
 sp-api = { git = "https://github.com/paritytech/substrate", branch = "polkadot-v0.9.20" }
 sp-consensus = { git = "https://github.com/paritytech/substrate", branch = "polkadot-v0.9.20" }
@@ -35,7 +22,6 @@
 polkadot-node-subsystem = { git = "https://github.com/paritytech/polkadot", branch = "release-v0.9.20" }
 polkadot-overseer = { git = "https://github.com/paritytech/polkadot", branch = "release-v0.9.20" }
 polkadot-primitives = { git = "https://github.com/paritytech/polkadot", branch = "release-v0.9.20" }
->>>>>>> 1b62b1ac
 
 # Cumulus
 cumulus-client-consensus-common = { path = "../consensus/common" }
@@ -47,21 +33,12 @@
 async-trait = "0.1.42"
 
 # Substrate
-<<<<<<< HEAD
-sp-maybe-compressed-blob = { git = "https://github.com/paritytech/substrate", branch = "polkadot-v0.9.19" }
-sp-state-machine = { git = "https://github.com/paritytech/substrate", branch = "polkadot-v0.9.19" }
-sp-tracing = { git = "https://github.com/paritytech/substrate", branch = "polkadot-v0.9.19" }
-
-# Polkadot
-polkadot-node-subsystem-test-helpers = { git = "https://github.com/paritytech/polkadot", branch = "release-v0.9.19" }
-=======
 sp-maybe-compressed-blob = { git = "https://github.com/paritytech/substrate", branch = "polkadot-v0.9.20" }
 sp-state-machine = { git = "https://github.com/paritytech/substrate", branch = "polkadot-v0.9.20" }
 sp-tracing = { git = "https://github.com/paritytech/substrate", branch = "polkadot-v0.9.20" }
 
 # Polkadot
 polkadot-node-subsystem-test-helpers = { git = "https://github.com/paritytech/polkadot", branch = "release-v0.9.20" }
->>>>>>> 1b62b1ac
 
 # Cumulus
 cumulus-test-client = { path = "../../test/client" }
