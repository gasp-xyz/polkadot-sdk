--- conflicted
+++ resolved
@@ -11,19 +11,6 @@
 tracing = "0.1.25"
 
 # Substrate
-<<<<<<< HEAD
-sc-client-api = { git = "https://github.com/paritytech/substrate", branch = "polkadot-v0.9.29" }
-sp-api = { git = "https://github.com/paritytech/substrate", branch = "polkadot-v0.9.29" }
-sp-consensus = { git = "https://github.com/paritytech/substrate", branch = "polkadot-v0.9.29" }
-sp-core = { git = "https://github.com/paritytech/substrate", branch = "polkadot-v0.9.29" }
-sp-runtime = { git = "https://github.com/paritytech/substrate", branch = "polkadot-v0.9.29" }
-
-# Polkadot
-polkadot-node-primitives = { git = "https://github.com/paritytech/polkadot", branch = "release-v0.9.29" }
-polkadot-node-subsystem = { git = "https://github.com/paritytech/polkadot", branch = "release-v0.9.29" }
-polkadot-overseer = { git = "https://github.com/paritytech/polkadot", branch = "release-v0.9.29" }
-polkadot-primitives = { git = "https://github.com/paritytech/polkadot", branch = "release-v0.9.29" }
-=======
 sc-client-api = { git = "https://github.com/paritytech/substrate", branch = "polkadot-v0.9.31" }
 sp-api = { git = "https://github.com/paritytech/substrate", branch = "polkadot-v0.9.31" }
 sp-consensus = { git = "https://github.com/paritytech/substrate", branch = "polkadot-v0.9.31" }
@@ -35,7 +22,6 @@
 polkadot-node-subsystem = { git = "https://github.com/paritytech/polkadot", branch = "release-v0.9.31" }
 polkadot-overseer = { git = "https://github.com/paritytech/polkadot", branch = "release-v0.9.31" }
 polkadot-primitives = { git = "https://github.com/paritytech/polkadot", branch = "release-v0.9.31" }
->>>>>>> d95d98fc
 
 # Cumulus
 cumulus-client-consensus-common = { path = "../consensus/common" }
@@ -46,21 +32,12 @@
 async-trait = "0.1.42"
 
 # Substrate
-<<<<<<< HEAD
-sp-maybe-compressed-blob = { git = "https://github.com/paritytech/substrate", branch = "polkadot-v0.9.29" }
-sp-state-machine = { git = "https://github.com/paritytech/substrate", branch = "polkadot-v0.9.29" }
-sp-tracing = { git = "https://github.com/paritytech/substrate", branch = "polkadot-v0.9.29" }
-
-# Polkadot
-polkadot-node-subsystem-test-helpers = { git = "https://github.com/paritytech/polkadot", branch = "release-v0.9.29" }
-=======
 sp-maybe-compressed-blob = { git = "https://github.com/paritytech/substrate", branch = "polkadot-v0.9.31" }
 sp-state-machine = { git = "https://github.com/paritytech/substrate", branch = "polkadot-v0.9.31" }
 sp-tracing = { git = "https://github.com/paritytech/substrate", branch = "polkadot-v0.9.31" }
 
 # Polkadot
 polkadot-node-subsystem-test-helpers = { git = "https://github.com/paritytech/polkadot", branch = "release-v0.9.31" }
->>>>>>> d95d98fc
 
 # Cumulus
 cumulus-test-client = { path = "../../test/client" }
