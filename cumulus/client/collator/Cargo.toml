[package]
name = "cumulus-client-collator"
version = "0.1.0"
authors = ["Parity Technologies <admin@parity.io>"]
edition = "2021"

[dependencies]
codec = { package = "parity-scale-codec", version = "3.0.0", features = [ "derive" ] }
futures = "0.3.21"
parking_lot = "0.12.0"
tracing = "0.1.25"

# Substrate
<<<<<<< HEAD
sc-client-api = { git = "https://github.com/paritytech/substrate", branch = "polkadot-v0.9.28" }
sp-api = { git = "https://github.com/paritytech/substrate", branch = "polkadot-v0.9.28" }
sp-consensus = { git = "https://github.com/paritytech/substrate", branch = "polkadot-v0.9.28" }
sp-core = { git = "https://github.com/paritytech/substrate", branch = "polkadot-v0.9.28" }
sp-runtime = { git = "https://github.com/paritytech/substrate", branch = "polkadot-v0.9.28" }

# Polkadot
polkadot-node-primitives = { git = "https://github.com/paritytech/polkadot", branch = "release-v0.9.28" }
polkadot-node-subsystem = { git = "https://github.com/paritytech/polkadot", branch = "release-v0.9.28" }
polkadot-overseer = { git = "https://github.com/paritytech/polkadot", branch = "release-v0.9.28" }
polkadot-primitives = { git = "https://github.com/paritytech/polkadot", branch = "release-v0.9.28" }
=======
sc-client-api = { git = "https://github.com/paritytech/substrate", branch = "polkadot-v0.9.29" }
sp-api = { git = "https://github.com/paritytech/substrate", branch = "polkadot-v0.9.29" }
sp-consensus = { git = "https://github.com/paritytech/substrate", branch = "polkadot-v0.9.29" }
sp-core = { git = "https://github.com/paritytech/substrate", branch = "polkadot-v0.9.29" }
sp-runtime = { git = "https://github.com/paritytech/substrate", branch = "polkadot-v0.9.29" }

# Polkadot
polkadot-node-primitives = { git = "https://github.com/paritytech/polkadot", branch = "release-v0.9.29" }
polkadot-node-subsystem = { git = "https://github.com/paritytech/polkadot", branch = "release-v0.9.29" }
polkadot-overseer = { git = "https://github.com/paritytech/polkadot", branch = "release-v0.9.29" }
polkadot-primitives = { git = "https://github.com/paritytech/polkadot", branch = "release-v0.9.29" }
>>>>>>> a8b5b560

# Cumulus
cumulus-client-consensus-common = { path = "../consensus/common" }
cumulus-client-network = { path = "../network" }
cumulus-primitives-core = { path = "../../primitives/core" }
cumulus-relay-chain-interface = { path = "../relay-chain-interface" }

[dev-dependencies]
async-trait = "0.1.42"

# Substrate
<<<<<<< HEAD
sp-maybe-compressed-blob = { git = "https://github.com/paritytech/substrate", branch = "polkadot-v0.9.28" }
sp-state-machine = { git = "https://github.com/paritytech/substrate", branch = "polkadot-v0.9.28" }
sp-tracing = { git = "https://github.com/paritytech/substrate", branch = "polkadot-v0.9.28" }

# Polkadot
polkadot-node-subsystem-test-helpers = { git = "https://github.com/paritytech/polkadot", branch = "release-v0.9.28" }
=======
sp-maybe-compressed-blob = { git = "https://github.com/paritytech/substrate", branch = "polkadot-v0.9.29" }
sp-state-machine = { git = "https://github.com/paritytech/substrate", branch = "polkadot-v0.9.29" }
sp-tracing = { git = "https://github.com/paritytech/substrate", branch = "polkadot-v0.9.29" }

# Polkadot
polkadot-node-subsystem-test-helpers = { git = "https://github.com/paritytech/polkadot", branch = "release-v0.9.29" }
>>>>>>> a8b5b560

# Cumulus
cumulus-test-client = { path = "../../test/client" }
cumulus-test-runtime = { path = "../../test/runtime" }<|MERGE_RESOLUTION|>--- conflicted
+++ resolved
@@ -11,19 +11,6 @@
 tracing = "0.1.25"
 
 # Substrate
-<<<<<<< HEAD
-sc-client-api = { git = "https://github.com/paritytech/substrate", branch = "polkadot-v0.9.28" }
-sp-api = { git = "https://github.com/paritytech/substrate", branch = "polkadot-v0.9.28" }
-sp-consensus = { git = "https://github.com/paritytech/substrate", branch = "polkadot-v0.9.28" }
-sp-core = { git = "https://github.com/paritytech/substrate", branch = "polkadot-v0.9.28" }
-sp-runtime = { git = "https://github.com/paritytech/substrate", branch = "polkadot-v0.9.28" }
-
-# Polkadot
-polkadot-node-primitives = { git = "https://github.com/paritytech/polkadot", branch = "release-v0.9.28" }
-polkadot-node-subsystem = { git = "https://github.com/paritytech/polkadot", branch = "release-v0.9.28" }
-polkadot-overseer = { git = "https://github.com/paritytech/polkadot", branch = "release-v0.9.28" }
-polkadot-primitives = { git = "https://github.com/paritytech/polkadot", branch = "release-v0.9.28" }
-=======
 sc-client-api = { git = "https://github.com/paritytech/substrate", branch = "polkadot-v0.9.29" }
 sp-api = { git = "https://github.com/paritytech/substrate", branch = "polkadot-v0.9.29" }
 sp-consensus = { git = "https://github.com/paritytech/substrate", branch = "polkadot-v0.9.29" }
@@ -35,7 +22,6 @@
 polkadot-node-subsystem = { git = "https://github.com/paritytech/polkadot", branch = "release-v0.9.29" }
 polkadot-overseer = { git = "https://github.com/paritytech/polkadot", branch = "release-v0.9.29" }
 polkadot-primitives = { git = "https://github.com/paritytech/polkadot", branch = "release-v0.9.29" }
->>>>>>> a8b5b560
 
 # Cumulus
 cumulus-client-consensus-common = { path = "../consensus/common" }
@@ -47,21 +33,12 @@
 async-trait = "0.1.42"
 
 # Substrate
-<<<<<<< HEAD
-sp-maybe-compressed-blob = { git = "https://github.com/paritytech/substrate", branch = "polkadot-v0.9.28" }
-sp-state-machine = { git = "https://github.com/paritytech/substrate", branch = "polkadot-v0.9.28" }
-sp-tracing = { git = "https://github.com/paritytech/substrate", branch = "polkadot-v0.9.28" }
-
-# Polkadot
-polkadot-node-subsystem-test-helpers = { git = "https://github.com/paritytech/polkadot", branch = "release-v0.9.28" }
-=======
 sp-maybe-compressed-blob = { git = "https://github.com/paritytech/substrate", branch = "polkadot-v0.9.29" }
 sp-state-machine = { git = "https://github.com/paritytech/substrate", branch = "polkadot-v0.9.29" }
 sp-tracing = { git = "https://github.com/paritytech/substrate", branch = "polkadot-v0.9.29" }
 
 # Polkadot
 polkadot-node-subsystem-test-helpers = { git = "https://github.com/paritytech/polkadot", branch = "release-v0.9.29" }
->>>>>>> a8b5b560
 
 # Cumulus
 cumulus-test-client = { path = "../../test/client" }
