[package]
authors = ["Parity Technologies <admin@parity.io>"]
name = "cumulus-relay-chain-inprocess-interface"
version = "0.1.0"
edition = "2021"

[dependencies]
async-trait = "0.1.57"
futures = "0.3.24"
futures-timer = "3.0.2"

# Substrate
<<<<<<< HEAD
sc-cli = { git = "https://github.com/paritytech/substrate", branch = "polkadot-v0.9.29" }
sc-client-api = { git = "https://github.com/paritytech/substrate", branch = "polkadot-v0.9.29" }
sc-consensus-babe = { git = "https://github.com/paritytech/substrate", branch = "polkadot-v0.9.29" }
sc-network = { git = "https://github.com/paritytech/substrate", branch = "polkadot-v0.9.29" }
sc-telemetry = { git = "https://github.com/paritytech/substrate", branch = "polkadot-v0.9.29" }
sc-tracing = { git = "https://github.com/paritytech/substrate", branch = "polkadot-v0.9.29" }
sc-sysinfo = { git = "https://github.com/paritytech/substrate", branch = "polkadot-v0.9.29" }
sp-api = { git = "https://github.com/paritytech/substrate", branch = "polkadot-v0.9.29" }
sp-blockchain = { git = "https://github.com/paritytech/substrate", branch = "polkadot-v0.9.29" }
sp-consensus = { git = "https://github.com/paritytech/substrate", branch = "polkadot-v0.9.29" }
sp-core = { git = "https://github.com/paritytech/substrate", branch = "polkadot-v0.9.29" }
sp-runtime = { git = "https://github.com/paritytech/substrate", branch = "polkadot-v0.9.29" }
sp-state-machine = { git = "https://github.com/paritytech/substrate", branch = "polkadot-v0.9.29" }

# Polkadot
polkadot-cli = { git = "https://github.com/paritytech/polkadot", default-features = false, features = ["cli"] , branch = "release-v0.9.29" }
polkadot-client = { git = "https://github.com/paritytech/polkadot", branch = "release-v0.9.29" }
polkadot-service = { git = "https://github.com/paritytech/polkadot", branch = "release-v0.9.29" }
=======
sc-cli = { git = "https://github.com/paritytech/substrate", branch = "polkadot-v0.9.31" }
sc-client-api = { git = "https://github.com/paritytech/substrate", branch = "polkadot-v0.9.31" }
sc-telemetry = { git = "https://github.com/paritytech/substrate", branch = "polkadot-v0.9.31" }
sc-tracing = { git = "https://github.com/paritytech/substrate", branch = "polkadot-v0.9.31" }
sc-sysinfo = { git = "https://github.com/paritytech/substrate", branch = "polkadot-v0.9.31" }
sp-api = { git = "https://github.com/paritytech/substrate", branch = "polkadot-v0.9.31" }
sp-consensus = { git = "https://github.com/paritytech/substrate", branch = "polkadot-v0.9.31" }
sp-core = { git = "https://github.com/paritytech/substrate", branch = "polkadot-v0.9.31" }
sp-runtime = { git = "https://github.com/paritytech/substrate", branch = "polkadot-v0.9.31" }
sp-state-machine = { git = "https://github.com/paritytech/substrate", branch = "polkadot-v0.9.31" }

# Polkadot
polkadot-cli = { git = "https://github.com/paritytech/polkadot", default-features = false, features = ["cli"] , branch = "release-v0.9.31" }
polkadot-client = { git = "https://github.com/paritytech/polkadot", branch = "release-v0.9.31" }
polkadot-service = { git = "https://github.com/paritytech/polkadot", branch = "release-v0.9.31" }
>>>>>>> d95d98fc

# Cumulus
cumulus-primitives-core = { path = "../../primitives/core" }
cumulus-relay-chain-interface = { path = "../relay-chain-interface" }

[dev-dependencies]

# Substrate
<<<<<<< HEAD
sp-keyring = { git = "https://github.com/paritytech/substrate", branch = "polkadot-v0.9.29" }

# Polkadot
polkadot-primitives = { git = "https://github.com/paritytech/polkadot", branch = "release-v0.9.29" }
polkadot-test-client = { git = "https://github.com/paritytech/polkadot", branch = "release-v0.9.29" }
=======
sp-keyring = { git = "https://github.com/paritytech/substrate", branch = "polkadot-v0.9.31" }

# Polkadot
polkadot-primitives = { git = "https://github.com/paritytech/polkadot", branch = "release-v0.9.31" }
polkadot-test-client = { git = "https://github.com/paritytech/polkadot", branch = "release-v0.9.31" }
metered = { package = "prioritized-metered-channel", version = "0.2.0" }
>>>>>>> d95d98fc

# Cumulus
cumulus-test-service = { path = "../../test/service" }<|MERGE_RESOLUTION|>--- conflicted
+++ resolved
@@ -10,26 +10,6 @@
 futures-timer = "3.0.2"
 
 # Substrate
-<<<<<<< HEAD
-sc-cli = { git = "https://github.com/paritytech/substrate", branch = "polkadot-v0.9.29" }
-sc-client-api = { git = "https://github.com/paritytech/substrate", branch = "polkadot-v0.9.29" }
-sc-consensus-babe = { git = "https://github.com/paritytech/substrate", branch = "polkadot-v0.9.29" }
-sc-network = { git = "https://github.com/paritytech/substrate", branch = "polkadot-v0.9.29" }
-sc-telemetry = { git = "https://github.com/paritytech/substrate", branch = "polkadot-v0.9.29" }
-sc-tracing = { git = "https://github.com/paritytech/substrate", branch = "polkadot-v0.9.29" }
-sc-sysinfo = { git = "https://github.com/paritytech/substrate", branch = "polkadot-v0.9.29" }
-sp-api = { git = "https://github.com/paritytech/substrate", branch = "polkadot-v0.9.29" }
-sp-blockchain = { git = "https://github.com/paritytech/substrate", branch = "polkadot-v0.9.29" }
-sp-consensus = { git = "https://github.com/paritytech/substrate", branch = "polkadot-v0.9.29" }
-sp-core = { git = "https://github.com/paritytech/substrate", branch = "polkadot-v0.9.29" }
-sp-runtime = { git = "https://github.com/paritytech/substrate", branch = "polkadot-v0.9.29" }
-sp-state-machine = { git = "https://github.com/paritytech/substrate", branch = "polkadot-v0.9.29" }
-
-# Polkadot
-polkadot-cli = { git = "https://github.com/paritytech/polkadot", default-features = false, features = ["cli"] , branch = "release-v0.9.29" }
-polkadot-client = { git = "https://github.com/paritytech/polkadot", branch = "release-v0.9.29" }
-polkadot-service = { git = "https://github.com/paritytech/polkadot", branch = "release-v0.9.29" }
-=======
 sc-cli = { git = "https://github.com/paritytech/substrate", branch = "polkadot-v0.9.31" }
 sc-client-api = { git = "https://github.com/paritytech/substrate", branch = "polkadot-v0.9.31" }
 sc-telemetry = { git = "https://github.com/paritytech/substrate", branch = "polkadot-v0.9.31" }
@@ -45,7 +25,6 @@
 polkadot-cli = { git = "https://github.com/paritytech/polkadot", default-features = false, features = ["cli"] , branch = "release-v0.9.31" }
 polkadot-client = { git = "https://github.com/paritytech/polkadot", branch = "release-v0.9.31" }
 polkadot-service = { git = "https://github.com/paritytech/polkadot", branch = "release-v0.9.31" }
->>>>>>> d95d98fc
 
 # Cumulus
 cumulus-primitives-core = { path = "../../primitives/core" }
@@ -54,20 +33,12 @@
 [dev-dependencies]
 
 # Substrate
-<<<<<<< HEAD
-sp-keyring = { git = "https://github.com/paritytech/substrate", branch = "polkadot-v0.9.29" }
-
-# Polkadot
-polkadot-primitives = { git = "https://github.com/paritytech/polkadot", branch = "release-v0.9.29" }
-polkadot-test-client = { git = "https://github.com/paritytech/polkadot", branch = "release-v0.9.29" }
-=======
 sp-keyring = { git = "https://github.com/paritytech/substrate", branch = "polkadot-v0.9.31" }
 
 # Polkadot
 polkadot-primitives = { git = "https://github.com/paritytech/polkadot", branch = "release-v0.9.31" }
 polkadot-test-client = { git = "https://github.com/paritytech/polkadot", branch = "release-v0.9.31" }
 metered = { package = "prioritized-metered-channel", version = "0.2.0" }
->>>>>>> d95d98fc
 
 # Cumulus
 cumulus-test-service = { path = "../../test/service" }