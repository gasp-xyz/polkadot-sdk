[package]
authors = ["Parity Technologies <admin@parity.io>"]
name = "cumulus-relay-chain-inprocess-interface"
version = "0.1.0"
edition = "2021"

[dependencies]
async-trait = "0.1.56"
futures = "0.3.21"
futures-timer = "3.0.2"
parking_lot = "0.12.1"
tracing = "0.1.34"

# Substrate
<<<<<<< HEAD
sc-cli = { git = "https://github.com/paritytech/substrate", branch = "polkadot-v0.9.24" }
sc-client-api = { git = "https://github.com/paritytech/substrate", branch = "polkadot-v0.9.24" }
sc-consensus-babe = { git = "https://github.com/paritytech/substrate", branch = "polkadot-v0.9.24" }
sc-network = { git = "https://github.com/paritytech/substrate", branch = "polkadot-v0.9.24" }
sc-service = { git = "https://github.com/paritytech/substrate", branch = "polkadot-v0.9.24" }
sc-telemetry = { git = "https://github.com/paritytech/substrate", branch = "polkadot-v0.9.24" }
sc-tracing = { git = "https://github.com/paritytech/substrate", branch = "polkadot-v0.9.24" }
sc-sysinfo = { git = "https://github.com/paritytech/substrate", branch = "polkadot-v0.9.24" }
sp-api = { git = "https://github.com/paritytech/substrate", branch = "polkadot-v0.9.24" }
sp-blockchain = { git = "https://github.com/paritytech/substrate", branch = "polkadot-v0.9.24" }
sp-consensus = { git = "https://github.com/paritytech/substrate", branch = "polkadot-v0.9.24" }
sp-core = { git = "https://github.com/paritytech/substrate", branch = "polkadot-v0.9.24" }
sp-runtime = { git = "https://github.com/paritytech/substrate", branch = "polkadot-v0.9.24" }
sp-state-machine = { git = "https://github.com/paritytech/substrate", branch = "polkadot-v0.9.24" }

# Polkadot
polkadot-cli = { git = "https://github.com/paritytech/polkadot", branch = "release-v0.9.24" }
polkadot-client = { git = "https://github.com/paritytech/polkadot", branch = "release-v0.9.24" }
polkadot-service = { git = "https://github.com/paritytech/polkadot", branch = "release-v0.9.24" }
=======
sc-cli = { git = "https://github.com/paritytech/substrate", branch = "polkadot-v0.9.26" }
sc-client-api = { git = "https://github.com/paritytech/substrate", branch = "polkadot-v0.9.26" }
sc-consensus-babe = { git = "https://github.com/paritytech/substrate", branch = "polkadot-v0.9.26" }
sc-network = { git = "https://github.com/paritytech/substrate", branch = "polkadot-v0.9.26" }
sc-telemetry = { git = "https://github.com/paritytech/substrate", branch = "polkadot-v0.9.26" }
sc-tracing = { git = "https://github.com/paritytech/substrate", branch = "polkadot-v0.9.26" }
sc-sysinfo = { git = "https://github.com/paritytech/substrate", branch = "polkadot-v0.9.26" }
sp-api = { git = "https://github.com/paritytech/substrate", branch = "polkadot-v0.9.26" }
sp-blockchain = { git = "https://github.com/paritytech/substrate", branch = "polkadot-v0.9.26" }
sp-consensus = { git = "https://github.com/paritytech/substrate", branch = "polkadot-v0.9.26" }
sp-core = { git = "https://github.com/paritytech/substrate", branch = "polkadot-v0.9.26" }
sp-runtime = { git = "https://github.com/paritytech/substrate", branch = "polkadot-v0.9.26" }
sp-state-machine = { git = "https://github.com/paritytech/substrate", branch = "polkadot-v0.9.26" }

# Polkadot
polkadot-cli = { git = "https://github.com/paritytech/polkadot", branch = "release-v0.9.26" }
polkadot-client = { git = "https://github.com/paritytech/polkadot", branch = "release-v0.9.26" }
polkadot-service = { git = "https://github.com/paritytech/polkadot", branch = "release-v0.9.26" }
>>>>>>> e390f2c2

# Cumulus
cumulus-primitives-core = { path = "../../primitives/core" }
cumulus-relay-chain-interface = { path = "../relay-chain-interface" }

[dev-dependencies]

# Substrate
<<<<<<< HEAD
sp-keyring = { git = "https://github.com/paritytech/substrate", branch = "polkadot-v0.9.24" }

# Polkadot
polkadot-primitives = { git = "https://github.com/paritytech/polkadot", branch = "release-v0.9.24" }
polkadot-test-client = { git = "https://github.com/paritytech/polkadot", branch = "release-v0.9.24" }
=======
sp-keyring = { git = "https://github.com/paritytech/substrate", branch = "polkadot-v0.9.26" }

# Polkadot
polkadot-primitives = { git = "https://github.com/paritytech/polkadot", branch = "release-v0.9.26" }
polkadot-test-client = { git = "https://github.com/paritytech/polkadot", branch = "release-v0.9.26" }
>>>>>>> e390f2c2

# Cumulus
cumulus-test-service = { path = "../../test/service" }<|MERGE_RESOLUTION|>--- conflicted
+++ resolved
@@ -12,27 +12,6 @@
 tracing = "0.1.34"
 
 # Substrate
-<<<<<<< HEAD
-sc-cli = { git = "https://github.com/paritytech/substrate", branch = "polkadot-v0.9.24" }
-sc-client-api = { git = "https://github.com/paritytech/substrate", branch = "polkadot-v0.9.24" }
-sc-consensus-babe = { git = "https://github.com/paritytech/substrate", branch = "polkadot-v0.9.24" }
-sc-network = { git = "https://github.com/paritytech/substrate", branch = "polkadot-v0.9.24" }
-sc-service = { git = "https://github.com/paritytech/substrate", branch = "polkadot-v0.9.24" }
-sc-telemetry = { git = "https://github.com/paritytech/substrate", branch = "polkadot-v0.9.24" }
-sc-tracing = { git = "https://github.com/paritytech/substrate", branch = "polkadot-v0.9.24" }
-sc-sysinfo = { git = "https://github.com/paritytech/substrate", branch = "polkadot-v0.9.24" }
-sp-api = { git = "https://github.com/paritytech/substrate", branch = "polkadot-v0.9.24" }
-sp-blockchain = { git = "https://github.com/paritytech/substrate", branch = "polkadot-v0.9.24" }
-sp-consensus = { git = "https://github.com/paritytech/substrate", branch = "polkadot-v0.9.24" }
-sp-core = { git = "https://github.com/paritytech/substrate", branch = "polkadot-v0.9.24" }
-sp-runtime = { git = "https://github.com/paritytech/substrate", branch = "polkadot-v0.9.24" }
-sp-state-machine = { git = "https://github.com/paritytech/substrate", branch = "polkadot-v0.9.24" }
-
-# Polkadot
-polkadot-cli = { git = "https://github.com/paritytech/polkadot", branch = "release-v0.9.24" }
-polkadot-client = { git = "https://github.com/paritytech/polkadot", branch = "release-v0.9.24" }
-polkadot-service = { git = "https://github.com/paritytech/polkadot", branch = "release-v0.9.24" }
-=======
 sc-cli = { git = "https://github.com/paritytech/substrate", branch = "polkadot-v0.9.26" }
 sc-client-api = { git = "https://github.com/paritytech/substrate", branch = "polkadot-v0.9.26" }
 sc-consensus-babe = { git = "https://github.com/paritytech/substrate", branch = "polkadot-v0.9.26" }
@@ -51,7 +30,6 @@
 polkadot-cli = { git = "https://github.com/paritytech/polkadot", branch = "release-v0.9.26" }
 polkadot-client = { git = "https://github.com/paritytech/polkadot", branch = "release-v0.9.26" }
 polkadot-service = { git = "https://github.com/paritytech/polkadot", branch = "release-v0.9.26" }
->>>>>>> e390f2c2
 
 # Cumulus
 cumulus-primitives-core = { path = "../../primitives/core" }
@@ -60,19 +38,11 @@
 [dev-dependencies]
 
 # Substrate
-<<<<<<< HEAD
-sp-keyring = { git = "https://github.com/paritytech/substrate", branch = "polkadot-v0.9.24" }
-
-# Polkadot
-polkadot-primitives = { git = "https://github.com/paritytech/polkadot", branch = "release-v0.9.24" }
-polkadot-test-client = { git = "https://github.com/paritytech/polkadot", branch = "release-v0.9.24" }
-=======
 sp-keyring = { git = "https://github.com/paritytech/substrate", branch = "polkadot-v0.9.26" }
 
 # Polkadot
 polkadot-primitives = { git = "https://github.com/paritytech/polkadot", branch = "release-v0.9.26" }
 polkadot-test-client = { git = "https://github.com/paritytech/polkadot", branch = "release-v0.9.26" }
->>>>>>> e390f2c2
 
 # Cumulus
 cumulus-test-service = { path = "../../test/service" }