--- conflicted
+++ resolved
@@ -15,20 +15,6 @@
 tracing = "0.1.34"
 
 # Substrate
-<<<<<<< HEAD
-sc-client-api = { git = "https://github.com/paritytech/substrate", branch = "polkadot-v0.9.24" }
-sp-api = { git = "https://github.com/paritytech/substrate", branch = "polkadot-v0.9.24" }
-sp-blockchain = { git = "https://github.com/paritytech/substrate", branch = "polkadot-v0.9.24" }
-sp-consensus = { git = "https://github.com/paritytech/substrate", branch = "polkadot-v0.9.24" }
-sp-core = { git = "https://github.com/paritytech/substrate", branch = "polkadot-v0.9.24" }
-sp-runtime = { git = "https://github.com/paritytech/substrate", branch = "polkadot-v0.9.24" }
-sp-state-machine = { git = "https://github.com/paritytech/substrate", branch = "polkadot-v0.9.24" }
-
-# Polkadot
-polkadot-node-primitives = { git = "https://github.com/paritytech/polkadot", branch = "release-v0.9.24" }
-polkadot-parachain = { git = "https://github.com/paritytech/polkadot", branch = "release-v0.9.24" }
-polkadot-primitives = { git = "https://github.com/paritytech/polkadot", branch = "release-v0.9.24" }
-=======
 sc-client-api = { git = "https://github.com/paritytech/substrate", branch = "polkadot-v0.9.26" }
 sp-api = { git = "https://github.com/paritytech/substrate", branch = "polkadot-v0.9.26" }
 sp-blockchain = { git = "https://github.com/paritytech/substrate", branch = "polkadot-v0.9.26" }
@@ -41,7 +27,6 @@
 polkadot-node-primitives = { git = "https://github.com/paritytech/polkadot", branch = "release-v0.9.26" }
 polkadot-parachain = { git = "https://github.com/paritytech/polkadot", branch = "release-v0.9.26" }
 polkadot-primitives = { git = "https://github.com/paritytech/polkadot", branch = "release-v0.9.26" }
->>>>>>> e390f2c2
 
 # Cumulus
 cumulus-relay-chain-interface = { path = "../relay-chain-interface" }
@@ -52,21 +37,6 @@
 url = "2.2.2"
 
 # Substrate
-<<<<<<< HEAD
-sc-cli = { git = "https://github.com/paritytech/substrate", branch = "polkadot-v0.9.24" }
-sc-client-api = { git = "https://github.com/paritytech/substrate", branch = "polkadot-v0.9.24" }
-sc-service = { git = "https://github.com/paritytech/substrate", branch = "polkadot-v0.9.24" }
-sp-consensus = { git = "https://github.com/paritytech/substrate", branch = "polkadot-v0.9.24" }
-sp-core = { git = "https://github.com/paritytech/substrate", branch = "polkadot-v0.9.24" }
-sp-keyring = { git = "https://github.com/paritytech/substrate", branch = "polkadot-v0.9.24" }
-sp-keystore = { git = "https://github.com/paritytech/substrate", branch = "polkadot-v0.9.24" }
-substrate-test-utils = { git = "https://github.com/paritytech/substrate", branch = "polkadot-v0.9.24" }
-
-# Polkadot
-polkadot-client = { git = "https://github.com/paritytech/polkadot", branch = "release-v0.9.24" }
-polkadot-service = { git = "https://github.com/paritytech/polkadot", branch = "release-v0.9.24" }
-polkadot-test-client = { git = "https://github.com/paritytech/polkadot", branch = "release-v0.9.24" }
-=======
 sc-cli = { git = "https://github.com/paritytech/substrate", branch = "polkadot-v0.9.26" }
 sc-client-api = { git = "https://github.com/paritytech/substrate", branch = "polkadot-v0.9.26" }
 sp-consensus = { git = "https://github.com/paritytech/substrate", branch = "polkadot-v0.9.26" }
@@ -79,7 +49,6 @@
 polkadot-client = { git = "https://github.com/paritytech/polkadot", branch = "release-v0.9.26" }
 polkadot-service = { git = "https://github.com/paritytech/polkadot", branch = "release-v0.9.26" }
 polkadot-test-client = { git = "https://github.com/paritytech/polkadot", branch = "release-v0.9.26" }
->>>>>>> e390f2c2
 
 # Cumulus
 cumulus-primitives-core = { path = "../../primitives/core" }
