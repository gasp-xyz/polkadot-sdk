--- conflicted
+++ resolved
@@ -14,20 +14,6 @@
 tracing = "0.1.37"
 
 # Substrate
-<<<<<<< HEAD
-sc-client-api = { git = "https://github.com/paritytech/substrate", branch = "polkadot-v0.9.29" }
-sp-api = { git = "https://github.com/paritytech/substrate", branch = "polkadot-v0.9.29" }
-sp-blockchain = { git = "https://github.com/paritytech/substrate", branch = "polkadot-v0.9.29" }
-sp-consensus = { git = "https://github.com/paritytech/substrate", branch = "polkadot-v0.9.29" }
-sp-core = { git = "https://github.com/paritytech/substrate", branch = "polkadot-v0.9.29" }
-sp-runtime = { git = "https://github.com/paritytech/substrate", branch = "polkadot-v0.9.29" }
-sp-state-machine = { git = "https://github.com/paritytech/substrate", branch = "polkadot-v0.9.29" }
-
-# Polkadot
-polkadot-node-primitives = { git = "https://github.com/paritytech/polkadot", branch = "release-v0.9.29" }
-polkadot-parachain = { git = "https://github.com/paritytech/polkadot", branch = "release-v0.9.29" }
-polkadot-primitives = { git = "https://github.com/paritytech/polkadot", branch = "release-v0.9.29" }
-=======
 sc-client-api = { git = "https://github.com/paritytech/substrate", branch = "polkadot-v0.9.31" }
 sp-blockchain = { git = "https://github.com/paritytech/substrate", branch = "polkadot-v0.9.31" }
 sp-consensus = { git = "https://github.com/paritytech/substrate", branch = "polkadot-v0.9.31" }
@@ -39,7 +25,6 @@
 polkadot-node-primitives = { git = "https://github.com/paritytech/polkadot", branch = "release-v0.9.31" }
 polkadot-parachain = { git = "https://github.com/paritytech/polkadot", branch = "release-v0.9.31" }
 polkadot-primitives = { git = "https://github.com/paritytech/polkadot", branch = "release-v0.9.31" }
->>>>>>> d95d98fc
 
 # Cumulus
 cumulus-relay-chain-interface = { path = "../relay-chain-interface" }
@@ -50,20 +35,6 @@
 url = "2.3.1"
 
 # Substrate
-<<<<<<< HEAD
-sc-cli = { git = "https://github.com/paritytech/substrate", branch = "polkadot-v0.9.29" }
-sc-client-api = { git = "https://github.com/paritytech/substrate", branch = "polkadot-v0.9.29" }
-sp-consensus = { git = "https://github.com/paritytech/substrate", branch = "polkadot-v0.9.29" }
-sp-core = { git = "https://github.com/paritytech/substrate", branch = "polkadot-v0.9.29" }
-sp-keyring = { git = "https://github.com/paritytech/substrate", branch = "polkadot-v0.9.29" }
-sp-keystore = { git = "https://github.com/paritytech/substrate", branch = "polkadot-v0.9.29" }
-substrate-test-utils = { git = "https://github.com/paritytech/substrate", branch = "polkadot-v0.9.29" }
-
-# Polkadot
-polkadot-client = { git = "https://github.com/paritytech/polkadot", branch = "release-v0.9.29" }
-polkadot-service = { git = "https://github.com/paritytech/polkadot", branch = "release-v0.9.29" }
-polkadot-test-client = { git = "https://github.com/paritytech/polkadot", branch = "release-v0.9.29" }
-=======
 sc-cli = { git = "https://github.com/paritytech/substrate", branch = "polkadot-v0.9.31" }
 sc-client-api = { git = "https://github.com/paritytech/substrate", branch = "polkadot-v0.9.31" }
 sp-consensus = { git = "https://github.com/paritytech/substrate", branch = "polkadot-v0.9.31" }
@@ -76,7 +47,6 @@
 polkadot-client = { git = "https://github.com/paritytech/polkadot", branch = "release-v0.9.31" }
 polkadot-service = { git = "https://github.com/paritytech/polkadot", branch = "release-v0.9.31" }
 polkadot-test-client = { git = "https://github.com/paritytech/polkadot", branch = "release-v0.9.31" }
->>>>>>> d95d98fc
 
 # Cumulus
 cumulus-primitives-core = { path = "../../primitives/core" }
