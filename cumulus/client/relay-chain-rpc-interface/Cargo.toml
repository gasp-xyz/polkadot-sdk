[package]
authors = ["Parity Technologies <admin@parity.io>"]
name = "cumulus-relay-chain-rpc-interface"
version = "0.1.0"
edition = "2021"


[dependencies]
<<<<<<< HEAD
polkadot-service = { git = "https://github.com/paritytech/polkadot", branch = "release-v0.9.28" }
=======
polkadot-service = { git = "https://github.com/paritytech/polkadot", branch = "release-v0.9.29" }
>>>>>>> a8b5b560

cumulus-primitives-core = { path = "../../primitives/core" }
cumulus-relay-chain-interface = { path = "../relay-chain-interface" }

<<<<<<< HEAD
sp-core = { git = "https://github.com/paritytech/substrate", branch = "polkadot-v0.9.28" }
sp-api = { git = "https://github.com/paritytech/substrate", branch = "polkadot-v0.9.28" }
sp-runtime = { git = "https://github.com/paritytech/substrate", branch = "polkadot-v0.9.28" }
sp-state-machine = { git = "https://github.com/paritytech/substrate", branch = "polkadot-v0.9.28" }
sc-client-api = { git = "https://github.com/paritytech/substrate", branch = "polkadot-v0.9.28" }
sp-storage = { git = "https://github.com/paritytech/substrate", branch = "polkadot-v0.9.28" }
sc-rpc-api = { git = "https://github.com/paritytech/substrate", branch = "polkadot-v0.9.28" }
tokio = { version = "1.19.2", features = ["sync"] }
=======
sp-core = { git = "https://github.com/paritytech/substrate", branch = "polkadot-v0.9.29" }
sp-api = { git = "https://github.com/paritytech/substrate", branch = "polkadot-v0.9.29" }
sp-runtime = { git = "https://github.com/paritytech/substrate", branch = "polkadot-v0.9.29" }
sp-state-machine = { git = "https://github.com/paritytech/substrate", branch = "polkadot-v0.9.29" }
sc-client-api = { git = "https://github.com/paritytech/substrate", branch = "polkadot-v0.9.29" }
sp-storage = { git = "https://github.com/paritytech/substrate", branch = "polkadot-v0.9.29" }
sc-rpc-api = { git = "https://github.com/paritytech/substrate", branch = "polkadot-v0.9.29" }
tokio = { version = "1.21.0", features = ["sync"] }
>>>>>>> a8b5b560

futures = "0.3.24"
futures-timer = "3.0.2"
parity-scale-codec = "3.1.5"
parking_lot = "0.12.1"
jsonrpsee = { version = "0.15.1", features = ["ws-client"] }
tracing = "0.1.36"
async-trait = "0.1.57"
url = "2.2.2"
backoff = { version = "0.4.0", features = ["tokio"] }<|MERGE_RESOLUTION|>--- conflicted
+++ resolved
@@ -6,25 +6,11 @@
 
 
 [dependencies]
-<<<<<<< HEAD
-polkadot-service = { git = "https://github.com/paritytech/polkadot", branch = "release-v0.9.28" }
-=======
 polkadot-service = { git = "https://github.com/paritytech/polkadot", branch = "release-v0.9.29" }
->>>>>>> a8b5b560
 
 cumulus-primitives-core = { path = "../../primitives/core" }
 cumulus-relay-chain-interface = { path = "../relay-chain-interface" }
 
-<<<<<<< HEAD
-sp-core = { git = "https://github.com/paritytech/substrate", branch = "polkadot-v0.9.28" }
-sp-api = { git = "https://github.com/paritytech/substrate", branch = "polkadot-v0.9.28" }
-sp-runtime = { git = "https://github.com/paritytech/substrate", branch = "polkadot-v0.9.28" }
-sp-state-machine = { git = "https://github.com/paritytech/substrate", branch = "polkadot-v0.9.28" }
-sc-client-api = { git = "https://github.com/paritytech/substrate", branch = "polkadot-v0.9.28" }
-sp-storage = { git = "https://github.com/paritytech/substrate", branch = "polkadot-v0.9.28" }
-sc-rpc-api = { git = "https://github.com/paritytech/substrate", branch = "polkadot-v0.9.28" }
-tokio = { version = "1.19.2", features = ["sync"] }
-=======
 sp-core = { git = "https://github.com/paritytech/substrate", branch = "polkadot-v0.9.29" }
 sp-api = { git = "https://github.com/paritytech/substrate", branch = "polkadot-v0.9.29" }
 sp-runtime = { git = "https://github.com/paritytech/substrate", branch = "polkadot-v0.9.29" }
@@ -33,7 +19,6 @@
 sp-storage = { git = "https://github.com/paritytech/substrate", branch = "polkadot-v0.9.29" }
 sc-rpc-api = { git = "https://github.com/paritytech/substrate", branch = "polkadot-v0.9.29" }
 tokio = { version = "1.21.0", features = ["sync"] }
->>>>>>> a8b5b560
 
 futures = "0.3.24"
 futures-timer = "3.0.2"
