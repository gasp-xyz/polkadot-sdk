--- conflicted
+++ resolved
@@ -6,24 +6,11 @@
 
 
 [dependencies]
-<<<<<<< HEAD
-polkadot-service = { git = "https://github.com/paritytech/polkadot", branch = "release-v0.9.20" }
-=======
 polkadot-service = { git = "https://github.com/paritytech/polkadot", branch = "release-v0.9.24" }
->>>>>>> b6165664
 
 cumulus-primitives-core = { path = "../../primitives/core" }
 cumulus-relay-chain-interface = { path = "../relay-chain-interface" }
 
-<<<<<<< HEAD
-sp-core = { git = "https://github.com/paritytech/substrate", branch = "polkadot-v0.9.20" }
-sp-api = { git = "https://github.com/paritytech/substrate", branch = "polkadot-v0.9.20" }
-sp-runtime = { git = "https://github.com/paritytech/substrate", branch = "polkadot-v0.9.20" }
-sp-state-machine = { git = "https://github.com/paritytech/substrate", branch = "polkadot-v0.9.20" }
-sc-client-api = { git = "https://github.com/paritytech/substrate", branch = "polkadot-v0.9.20" }
-sp-storage = { git = "https://github.com/paritytech/substrate", branch = "polkadot-v0.9.20" }
-sc-rpc-api = { git = "https://github.com/paritytech/substrate", branch = "polkadot-v0.9.20" }
-=======
 sp-core = { git = "https://github.com/paritytech/substrate", branch = "polkadot-v0.9.24" }
 sp-api = { git = "https://github.com/paritytech/substrate", branch = "polkadot-v0.9.24" }
 sp-runtime = { git = "https://github.com/paritytech/substrate", branch = "polkadot-v0.9.24" }
@@ -31,7 +18,6 @@
 sc-client-api = { git = "https://github.com/paritytech/substrate", branch = "polkadot-v0.9.24" }
 sp-storage = { git = "https://github.com/paritytech/substrate", branch = "polkadot-v0.9.24" }
 sc-rpc-api = { git = "https://github.com/paritytech/substrate", branch = "polkadot-v0.9.24" }
->>>>>>> b6165664
 
 futures = "0.3.21"
 futures-timer = "3.0.2"
