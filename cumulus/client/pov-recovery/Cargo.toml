--- conflicted
+++ resolved
@@ -13,20 +13,6 @@
 tracing = "0.1.34"
 
 # Substrate
-<<<<<<< HEAD
-sc-client-api = { git = "https://github.com/paritytech/substrate", branch = "polkadot-v0.9.24" }
-sc-consensus = { git = "https://github.com/paritytech/substrate", branch = "polkadot-v0.9.24" }
-sp-api = { git = "https://github.com/paritytech/substrate", branch = "polkadot-v0.9.24" }
-sp-consensus = { git = "https://github.com/paritytech/substrate", branch = "polkadot-v0.9.24" }
-sp-maybe-compressed-blob = { git = "https://github.com/paritytech/substrate", branch = "polkadot-v0.9.24" }
-sp-runtime = { git = "https://github.com/paritytech/substrate", branch = "polkadot-v0.9.24" }
-
-# Polkadot
-polkadot-node-primitives = { git = "https://github.com/paritytech/polkadot", branch = "release-v0.9.24" }
-polkadot-node-subsystem = { git = "https://github.com/paritytech/polkadot", branch = "release-v0.9.24" }
-polkadot-overseer = { git = "https://github.com/paritytech/polkadot", branch = "release-v0.9.24" }
-polkadot-primitives = { git = "https://github.com/paritytech/polkadot", branch = "release-v0.9.24" }
-=======
 sc-client-api = { git = "https://github.com/paritytech/substrate", branch = "polkadot-v0.9.26" }
 sc-consensus = { git = "https://github.com/paritytech/substrate", branch = "polkadot-v0.9.26" }
 sp-api = { git = "https://github.com/paritytech/substrate", branch = "polkadot-v0.9.26" }
@@ -39,7 +25,6 @@
 polkadot-node-subsystem = { git = "https://github.com/paritytech/polkadot", branch = "release-v0.9.26" }
 polkadot-overseer = { git = "https://github.com/paritytech/polkadot", branch = "release-v0.9.26" }
 polkadot-primitives = { git = "https://github.com/paritytech/polkadot", branch = "release-v0.9.26" }
->>>>>>> e390f2c2
 
 # Cumulus
 cumulus-primitives-core = { path = "../../primitives/core" }
@@ -52,13 +37,6 @@
 cumulus-test-service = { path = "../../test/service" }
 
 # Substrate
-<<<<<<< HEAD
-sc-cli = { git = "https://github.com/paritytech/substrate", branch = "polkadot-v0.9.24" }
-sc-client-api = { git = "https://github.com/paritytech/substrate", branch = "polkadot-v0.9.24" }
-sc-service = { git = "https://github.com/paritytech/substrate", branch = "polkadot-v0.9.24" }
-substrate-test-utils = { git = "https://github.com/paritytech/substrate", branch = "polkadot-v0.9.24" }
-=======
 sc-cli = { git = "https://github.com/paritytech/substrate", branch = "polkadot-v0.9.26" }
 sc-client-api = { git = "https://github.com/paritytech/substrate", branch = "polkadot-v0.9.26" }
-substrate-test-utils = { git = "https://github.com/paritytech/substrate", branch = "polkadot-v0.9.26" }
->>>>>>> e390f2c2
+substrate-test-utils = { git = "https://github.com/paritytech/substrate", branch = "polkadot-v0.9.26" }