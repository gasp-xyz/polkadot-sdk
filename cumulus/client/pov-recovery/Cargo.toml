--- conflicted
+++ resolved
@@ -6,21 +6,6 @@
 edition = "2021"
 
 [dependencies]
-<<<<<<< HEAD
-# Substrate deps
-sp-consensus = { git = "https://github.com/paritytech/substrate", branch = "polkadot-v0.9.17" }
-sp-runtime = { git = "https://github.com/paritytech/substrate", branch = "polkadot-v0.9.17" }
-sp-api = { git = "https://github.com/paritytech/substrate", branch = "polkadot-v0.9.17" }
-sp-maybe-compressed-blob = { git = "https://github.com/paritytech/substrate", branch = "polkadot-v0.9.17" }
-sc-client-api = { git = "https://github.com/paritytech/substrate", branch = "polkadot-v0.9.17" }
-sc-consensus = { git = "https://github.com/paritytech/substrate", branch = "polkadot-v0.9.17" }
-
-# Polkadot deps
-polkadot-primitives = { git = "https://github.com/paritytech/polkadot", branch = "release-v0.9.17" }
-polkadot-node-primitives = { git = "https://github.com/paritytech/polkadot", branch = "release-v0.9.17" }
-polkadot-overseer = { git = "https://github.com/paritytech/polkadot", branch = "release-v0.9.17" }
-polkadot-node-subsystem = { git = "https://github.com/paritytech/polkadot", branch = "release-v0.9.17" }
-=======
 codec = { package = "parity-scale-codec", version = "3.0.0", features = [ "derive" ] }
 futures = { version = "0.3.1", features = ["compat"] }
 futures-timer = "3.0.2"
@@ -40,7 +25,6 @@
 polkadot-node-subsystem = { git = "https://github.com/paritytech/polkadot", branch = "release-v0.9.18" }
 polkadot-overseer = { git = "https://github.com/paritytech/polkadot", branch = "release-v0.9.18" }
 polkadot-primitives = { git = "https://github.com/paritytech/polkadot", branch = "release-v0.9.18" }
->>>>>>> cdf5e4f9
 
 # Cumulus
 cumulus-primitives-core = { path = "../../primitives/core" }
@@ -52,16 +36,8 @@
 # Cumulus
 cumulus-test-service = { path = "../../test/service" }
 
-<<<<<<< HEAD
-# substrate deps
-sc-client-api = { git = "https://github.com/paritytech/substrate", branch = "polkadot-v0.9.17" }
-sc-cli = { git = "https://github.com/paritytech/substrate", branch = "polkadot-v0.9.17" }
-substrate-test-utils = { git = "https://github.com/paritytech/substrate", branch = "polkadot-v0.9.17" }
-sc-service = { git = "https://github.com/paritytech/substrate", branch = "polkadot-v0.9.17" }
-=======
 # Substrate
 sc-cli = { git = "https://github.com/paritytech/substrate", branch = "polkadot-v0.9.18" }
 sc-client-api = { git = "https://github.com/paritytech/substrate", branch = "polkadot-v0.9.18" }
 sc-service = { git = "https://github.com/paritytech/substrate", branch = "polkadot-v0.9.18" }
-substrate-test-utils = { git = "https://github.com/paritytech/substrate", branch = "polkadot-v0.9.18" }
->>>>>>> cdf5e4f9
+substrate-test-utils = { git = "https://github.com/paritytech/substrate", branch = "polkadot-v0.9.18" }