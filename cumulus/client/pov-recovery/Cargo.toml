[package]
name = "cumulus-client-pov-recovery"
version = "0.1.0"
authors = ["Parity Technologies <admin@parity.io>"]
description = "Cumulus-specific networking protocol"
edition = "2021"

[dependencies]
codec = { package = "parity-scale-codec", version = "3.0.0", features = [ "derive" ] }
futures = "0.3.24"
futures-timer = "3.0.2"
rand = "0.8.5"
tracing = "0.1.36"

# Substrate
<<<<<<< HEAD
sc-client-api = { git = "https://github.com/paritytech/substrate", branch = "polkadot-v0.9.28" }
sc-consensus = { git = "https://github.com/paritytech/substrate", branch = "polkadot-v0.9.28" }
sp-api = { git = "https://github.com/paritytech/substrate", branch = "polkadot-v0.9.28" }
sp-consensus = { git = "https://github.com/paritytech/substrate", branch = "polkadot-v0.9.28" }
sp-maybe-compressed-blob = { git = "https://github.com/paritytech/substrate", branch = "polkadot-v0.9.28" }
sp-runtime = { git = "https://github.com/paritytech/substrate", branch = "polkadot-v0.9.28" }

# Polkadot
polkadot-node-primitives = { git = "https://github.com/paritytech/polkadot", branch = "release-v0.9.28" }
polkadot-node-subsystem = { git = "https://github.com/paritytech/polkadot", branch = "release-v0.9.28" }
polkadot-overseer = { git = "https://github.com/paritytech/polkadot", branch = "release-v0.9.28" }
polkadot-primitives = { git = "https://github.com/paritytech/polkadot", branch = "release-v0.9.28" }
=======
sc-client-api = { git = "https://github.com/paritytech/substrate", branch = "polkadot-v0.9.29" }
sc-consensus = { git = "https://github.com/paritytech/substrate", branch = "polkadot-v0.9.29" }
sp-api = { git = "https://github.com/paritytech/substrate", branch = "polkadot-v0.9.29" }
sp-consensus = { git = "https://github.com/paritytech/substrate", branch = "polkadot-v0.9.29" }
sp-maybe-compressed-blob = { git = "https://github.com/paritytech/substrate", branch = "polkadot-v0.9.29" }
sp-runtime = { git = "https://github.com/paritytech/substrate", branch = "polkadot-v0.9.29" }

# Polkadot
polkadot-node-primitives = { git = "https://github.com/paritytech/polkadot", branch = "release-v0.9.29" }
polkadot-node-subsystem = { git = "https://github.com/paritytech/polkadot", branch = "release-v0.9.29" }
polkadot-overseer = { git = "https://github.com/paritytech/polkadot", branch = "release-v0.9.29" }
polkadot-primitives = { git = "https://github.com/paritytech/polkadot", branch = "release-v0.9.29" }
>>>>>>> a8b5b560

# Cumulus
cumulus-primitives-core = { path = "../../primitives/core" }
cumulus-relay-chain-interface = {path = "../relay-chain-interface"}

[dev-dependencies]
tokio = { version = "1.21.0", features = ["macros"] }

# Cumulus
cumulus-test-service = { path = "../../test/service" }

# Substrate
<<<<<<< HEAD
sc-cli = { git = "https://github.com/paritytech/substrate", branch = "polkadot-v0.9.28" }
sc-client-api = { git = "https://github.com/paritytech/substrate", branch = "polkadot-v0.9.28" }
substrate-test-utils = { git = "https://github.com/paritytech/substrate", branch = "polkadot-v0.9.28" }
=======
sc-cli = { git = "https://github.com/paritytech/substrate", branch = "polkadot-v0.9.29" }
sc-client-api = { git = "https://github.com/paritytech/substrate", branch = "polkadot-v0.9.29" }
substrate-test-utils = { git = "https://github.com/paritytech/substrate", branch = "polkadot-v0.9.29" }
>>>>>>> a8b5b560
<|MERGE_RESOLUTION|>--- conflicted
+++ resolved
@@ -13,20 +13,6 @@
 tracing = "0.1.36"
 
 # Substrate
-<<<<<<< HEAD
-sc-client-api = { git = "https://github.com/paritytech/substrate", branch = "polkadot-v0.9.28" }
-sc-consensus = { git = "https://github.com/paritytech/substrate", branch = "polkadot-v0.9.28" }
-sp-api = { git = "https://github.com/paritytech/substrate", branch = "polkadot-v0.9.28" }
-sp-consensus = { git = "https://github.com/paritytech/substrate", branch = "polkadot-v0.9.28" }
-sp-maybe-compressed-blob = { git = "https://github.com/paritytech/substrate", branch = "polkadot-v0.9.28" }
-sp-runtime = { git = "https://github.com/paritytech/substrate", branch = "polkadot-v0.9.28" }
-
-# Polkadot
-polkadot-node-primitives = { git = "https://github.com/paritytech/polkadot", branch = "release-v0.9.28" }
-polkadot-node-subsystem = { git = "https://github.com/paritytech/polkadot", branch = "release-v0.9.28" }
-polkadot-overseer = { git = "https://github.com/paritytech/polkadot", branch = "release-v0.9.28" }
-polkadot-primitives = { git = "https://github.com/paritytech/polkadot", branch = "release-v0.9.28" }
-=======
 sc-client-api = { git = "https://github.com/paritytech/substrate", branch = "polkadot-v0.9.29" }
 sc-consensus = { git = "https://github.com/paritytech/substrate", branch = "polkadot-v0.9.29" }
 sp-api = { git = "https://github.com/paritytech/substrate", branch = "polkadot-v0.9.29" }
@@ -39,7 +25,6 @@
 polkadot-node-subsystem = { git = "https://github.com/paritytech/polkadot", branch = "release-v0.9.29" }
 polkadot-overseer = { git = "https://github.com/paritytech/polkadot", branch = "release-v0.9.29" }
 polkadot-primitives = { git = "https://github.com/paritytech/polkadot", branch = "release-v0.9.29" }
->>>>>>> a8b5b560
 
 # Cumulus
 cumulus-primitives-core = { path = "../../primitives/core" }
@@ -52,12 +37,6 @@
 cumulus-test-service = { path = "../../test/service" }
 
 # Substrate
-<<<<<<< HEAD
-sc-cli = { git = "https://github.com/paritytech/substrate", branch = "polkadot-v0.9.28" }
-sc-client-api = { git = "https://github.com/paritytech/substrate", branch = "polkadot-v0.9.28" }
-substrate-test-utils = { git = "https://github.com/paritytech/substrate", branch = "polkadot-v0.9.28" }
-=======
 sc-cli = { git = "https://github.com/paritytech/substrate", branch = "polkadot-v0.9.29" }
 sc-client-api = { git = "https://github.com/paritytech/substrate", branch = "polkadot-v0.9.29" }
-substrate-test-utils = { git = "https://github.com/paritytech/substrate", branch = "polkadot-v0.9.29" }
->>>>>>> a8b5b560
+substrate-test-utils = { git = "https://github.com/paritytech/substrate", branch = "polkadot-v0.9.29" }