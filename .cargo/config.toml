--- conflicted
+++ resolved
@@ -1,12 +1,7 @@
 [build]
 rustdocflags = [
-<<<<<<< HEAD
-  "-Dwarnings",
-  # "-Arustdoc::redundant_explicit_links", # stylistic
-=======
 	"-Dwarnings",
-	"-Arustdoc::redundant_explicit_links", # stylistic
->>>>>>> be500fc2
+	# "-Arustdoc::redundant_explicit_links", # stylistic
 ]
 
 # An auto defined `clippy` feature was introduced,
